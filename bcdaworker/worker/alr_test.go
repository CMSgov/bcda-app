package worker

import (
	"context"
	"database/sql"
	"io/ioutil"
	"os"
	"testing"
	"time"

	"github.com/CMSgov/bcda-app/bcda/database"
	"github.com/CMSgov/bcda-app/bcda/models"
	"github.com/stretchr/testify/assert"
	"github.com/stretchr/testify/suite"
)

// Initial Setup
type AlrWorkerTestSuite struct {
	suite.Suite
	alrWorker AlrWorker
	db        *sql.DB
	jobArgs   []models.JobAlrEnqueueArgs
}

// Initial Setup
func (s *AlrWorkerTestSuite) SetupSuite() {
	s.db = database.Connection
	s.alrWorker = NewAlrWorker(s.db)

	// Create synthetic Data
	// TODO: Replace this with Martin's testing strategy from #4239
	exMap := make(map[string]string)
	exMap["HCC_version"] = "V12"
	exMap["EnrollFlag1"] = "1"
	exMap["VA_TIN"] = "123456789"
	exMap["CBA_FLAG"] = "1"
	exMap["EXCLUDED"] = "0"
	exMap["BENE_RSK_R_SCRE_01"] = "1.2345"
	exMap["ESRD_SCORE"] = "1.2345"
	exMap["DEM_AGDU_SCORE"] = "1.2345"
	exMap["HCC_COL_1"] = "1"
	exMap["HCC_COL_2"] = "0"
	aco := "A1234"
	MBIs := []string{"abd123abd01", "abd123abd02"}
	timestamp := time.Now()
	timestamp2 := timestamp.Add(time.Hour * 24)
	dob1, _ := time.Parse("01/02/2006", "01/20/1950")
	dob2, _ := time.Parse("01/02/2006", "04/15/1950")
	alrs := []models.Alr{
		{
			ID:            1, // These are set manually for testing
			MetaKey:       1, // PostgreSQL should automatically make these
			BeneMBI:       MBIs[0],
			BeneHIC:       "1q2w3e4r5t6y",
			BeneFirstName: "John",
			BeneLastName:  "Smith",
			BeneSex:       "1",
			BeneDOB:       dob1,
			BeneDOD:       time.Time{},
			KeyValue:      exMap,
		},
		{
			ID:            2,
			MetaKey:       2,
			BeneMBI:       MBIs[1],
			BeneHIC:       "0p9o8i7u6y5t",
			BeneFirstName: "Melissa",
			BeneLastName:  "Jones",
			BeneSex:       "2",
			BeneDOB:       dob2,
			BeneDOD:       time.Time{},
			KeyValue:      exMap,
		},
	}
	ctx := context.Background()

	// Add Data into repo
	_ = s.alrWorker.AlrRepository.AddAlr(ctx, aco, timestamp, alrs[:1])
	_ = s.alrWorker.AlrRepository.AddAlr(ctx, aco, timestamp2, alrs[1:2])

	// Create JobArgs
<<<<<<< HEAD
	// Test V1
=======
    // Test V1
>>>>>>> 27de775c
	s.jobArgs = []models.JobAlrEnqueueArgs{{
		ID:         1,
		CMSID:      aco,
		MBIs:       MBIs,
<<<<<<< HEAD
		BBBasePath: "/v1/fhir",
		LowerBound: timestamp,
		UpperBound: timestamp2,
	}}
	// Test V2
	s.jobArgs = append(s.jobArgs, models.JobAlrEnqueueArgs{
		ID:         2,
		CMSID:      aco,
		MBIs:       MBIs,
		BBBasePath: "/v2/fhir",
		LowerBound: timestamp,
		UpperBound: timestamp2,
	})
=======
        BBBasePath: "/v1/fhir",
		LowerBound: timestamp,
		UpperBound: timestamp2,
	}}
    // Test V2
    s.jobArgs = append(s.jobArgs, models.JobAlrEnqueueArgs{
		ID:         2,
		CMSID:      aco,
		MBIs:       MBIs,
        BBBasePath: "/v2/fhir",
		LowerBound: timestamp,
		UpperBound: timestamp2,
    })
>>>>>>> 27de775c

	tempDir, err := ioutil.TempDir("", "*")
	if err != nil {
		s.FailNow(err.Error())
	}

	s.alrWorker.StagingDir = tempDir
}

// Test NewAlrWorker returns a worker alrWorker
func (s *AlrWorkerTestSuite) TestNewAlrWorker() {
	newAlrWorker := NewAlrWorker(s.db)
	assert.NotEmpty(s.T(), newAlrWorker.StagingDir)
	assert.NotNil(s.T(), newAlrWorker.AlrRepository)
}

// Test ProcessAlrJob
func (s *AlrWorkerTestSuite) TestProcessAlrJob() {
	ctx := context.Background()
	err := s.alrWorker.ProcessAlrJob(ctx, s.jobArgs[0])
<<<<<<< HEAD
	// Check Job is processed with no errors
	assert.NoError(s.T(), err)
	err = s.alrWorker.ProcessAlrJob(ctx, s.jobArgs[1])
=======
>>>>>>> 27de775c
	// Check Job is processed with no errors
	assert.NoError(s.T(), err)
    err = s.alrWorker.ProcessAlrJob(ctx, s.jobArgs[1])
    // Check Job is processed with no errors
    assert.NoError(s.T(), err)
}

func TestAlrWorkerTestSuite(t *testing.T) {
	d := new(AlrWorkerTestSuite)
	suite.Run(t, d)
	t.Cleanup(func() { os.RemoveAll(d.alrWorker.StagingDir) })
}<|MERGE_RESOLUTION|>--- conflicted
+++ resolved
@@ -79,16 +79,11 @@
 	_ = s.alrWorker.AlrRepository.AddAlr(ctx, aco, timestamp2, alrs[1:2])
 
 	// Create JobArgs
-<<<<<<< HEAD
 	// Test V1
-=======
-    // Test V1
->>>>>>> 27de775c
 	s.jobArgs = []models.JobAlrEnqueueArgs{{
 		ID:         1,
 		CMSID:      aco,
 		MBIs:       MBIs,
-<<<<<<< HEAD
 		BBBasePath: "/v1/fhir",
 		LowerBound: timestamp,
 		UpperBound: timestamp2,
@@ -102,21 +97,6 @@
 		LowerBound: timestamp,
 		UpperBound: timestamp2,
 	})
-=======
-        BBBasePath: "/v1/fhir",
-		LowerBound: timestamp,
-		UpperBound: timestamp2,
-	}}
-    // Test V2
-    s.jobArgs = append(s.jobArgs, models.JobAlrEnqueueArgs{
-		ID:         2,
-		CMSID:      aco,
-		MBIs:       MBIs,
-        BBBasePath: "/v2/fhir",
-		LowerBound: timestamp,
-		UpperBound: timestamp2,
-    })
->>>>>>> 27de775c
 
 	tempDir, err := ioutil.TempDir("", "*")
 	if err != nil {
@@ -137,17 +117,14 @@
 func (s *AlrWorkerTestSuite) TestProcessAlrJob() {
 	ctx := context.Background()
 	err := s.alrWorker.ProcessAlrJob(ctx, s.jobArgs[0])
-<<<<<<< HEAD
 	// Check Job is processed with no errors
 	assert.NoError(s.T(), err)
 	err = s.alrWorker.ProcessAlrJob(ctx, s.jobArgs[1])
-=======
->>>>>>> 27de775c
 	// Check Job is processed with no errors
 	assert.NoError(s.T(), err)
-    err = s.alrWorker.ProcessAlrJob(ctx, s.jobArgs[1])
-    // Check Job is processed with no errors
-    assert.NoError(s.T(), err)
+	err = s.alrWorker.ProcessAlrJob(ctx, s.jobArgs[1])
+	// Check Job is processed with no errors
+	assert.NoError(s.T(), err)
 }
 
 func TestAlrWorkerTestSuite(t *testing.T) {
