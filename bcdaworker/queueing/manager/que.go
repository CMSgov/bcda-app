--- conflicted
+++ resolved
@@ -26,7 +26,7 @@
 // transforming and delegating that work to the underlying worker
 type queue struct {
 	// Resources associated with the underlying que client
-	quePool           *que.WorkerPool
+	quePool *que.WorkerPool
 
 	worker     worker.Worker
 	repository repository.Repository
@@ -47,16 +47,7 @@
 // StartQue creates a que-go client and begins listening for items
 // It returns immediately since all of the associated workers are started
 // in separate goroutines.
-<<<<<<< HEAD
-func StartQue(log *logrus.Logger, queueDatabaseURL string, numWorkers int) *masterQueue {
-	db, err := sql.Open("pgx", queueDatabaseURL)
-	if err != nil {
-		log.Fatal(err)
-	}
-
-=======
-func StartQue(log *logrus.Logger, numWorkers int) *queue {
->>>>>>> 8056fef1
+func StartQue(log *logrus.Logger, numWorkers int) *masterQueue {
 	// Allocate the queue in advance to supply the correct
 	// in the workmap
 	mainDB := database.Connection
@@ -91,16 +82,7 @@
 }
 
 // StopQue cleans up any resources created
-<<<<<<< HEAD
 func (q *masterQueue) StopQue() {
-	q.healthCheckCancel()
-	if err := q.queDB.Close(); err != nil {
-		q.log.Warnf("Failed to close connection to queue database %s", err)
-	}
-	q.pool.Close()
-=======
-func (q *queue) StopQue() {
->>>>>>> 8056fef1
 	q.quePool.Shutdown()
 }
 
