package main

import (
	"fmt"
	"os"
	"os/signal"
	"strconv"
	"syscall"
	"time"

<<<<<<< HEAD
	"github.com/bgentry/que-go"
	"github.com/jackc/pgx"
	_ "github.com/jackc/pgx/stdlib"
	"github.com/newrelic/go-agent/v3/newrelic"
	"github.com/pborman/uuid"
	"github.com/pkg/errors"
	log "github.com/sirupsen/logrus"

	"github.com/CMSgov/bcda-app/bcda/client"
	"github.com/CMSgov/bcda-app/bcda/database"
	"github.com/CMSgov/bcda-app/bcda/metrics"
	"github.com/CMSgov/bcda-app/bcda/models"
	fhirmodels "github.com/CMSgov/bcda-app/bcda/models/fhir"
	fhircodes "github.com/google/fhir/go/proto/google/fhir/proto/stu3/codes_go_proto"

	"github.com/CMSgov/bcda-app/bcda/monitoring"
	"github.com/CMSgov/bcda-app/bcda/responseutils"
=======
>>>>>>> b73bcddd
	"github.com/CMSgov/bcda-app/bcda/utils"
	"github.com/CMSgov/bcda-app/bcdaworker/queueing/manager"
	"github.com/CMSgov/bcda-app/conf"
	log "github.com/sirupsen/logrus"
)

func init() {
	createWorkerDirs()
	log.SetFormatter(&log.JSONFormatter{})
	log.SetReportCaller(true)
	filePath := conf.GetEnv("BCDA_WORKER_ERROR_LOG")

	/* #nosec -- 0640 permissions required for Splunk ingestion */
	file, err := os.OpenFile(filePath, os.O_APPEND|os.O_CREATE|os.O_WRONLY, 0640)
	if err == nil {
		log.SetOutput(file)
	} else {
		log.Info("Failed to open worker error log file; using default stderr")
	}
}

func createWorkerDirs() {
	staging := conf.GetEnv("FHIR_STAGING_DIR")
	err := os.MkdirAll(staging, 0744)
	if err != nil {
		log.Fatal(err)
	}
}

<<<<<<< HEAD
func processJob(j *que.Job) error {
	m := monitoring.GetMonitor()
	txn := m.Start("processJob", nil, nil)
	ctx := newrelic.NewContext(context.Background(), txn)
	defer m.End(txn)

	log.Info("Worker started processing job ", j.ID)

	// Update the Cloudwatch Metric for job queue count
	updateJobQueueCountCloudwatchMetric()

	db := database.GetDbConnection()
	defer db.Close()
	r := postgres.NewRepository(db)

	jobArgs := models.JobEnqueueArgs{}
	err := json.Unmarshal(j.Args, &jobArgs)
	if err != nil {
		return err
	}

	// Verify Jobs have a BB base path
	if len(jobArgs.BBBasePath) == 0 {
		err = errors.New("empty BBBasePath: Must be set")
		log.Error(err)
		return err
	}

	exportJob, err := r.GetJobByID(ctx, uint(jobArgs.ID))
	if goerrors.Is(err, repository.ErrJobNotFound) {
		// Based on the current backoff delay (j.ErrorCount^4 + 3 seconds), this should've given
		// us plenty of headroom to ensure that the parent job will never be found.
		maxNotFoundRetries := int32(utils.GetEnvInt("BCDA_WORKER_MAX_JOB_NOT_FOUND_RETRIES", 3))
		if j.ErrorCount >= maxNotFoundRetries {
			log.Errorf("No job found for ID: %d acoID: %s. Retries exhausted. Removing job from queue.", jobArgs.ID,
				jobArgs.ACOID)
			// By returning a nil error response, we're singaling to que-go to remove this job from the jobqueue.
			return nil
		}

		log.Warnf("No job found for ID %d acoID: %s. Will retry.", jobArgs.ID, jobArgs.ACOID)
		return errors.Wrap(repository.ErrJobNotFound, "could not retrieve job from database")
	}

	if err != nil {
		return errors.Wrap(err, "could not retrieve job from database")
	}

	aco, err := r.GetACOByUUID(ctx, exportJob.ACOID)
	if err != nil {
		return errors.Wrap(err, "could not retrieve ACO from database")
	}

	err = r.UpdateJobStatusCheckStatus(ctx, exportJob.ID, models.JobStatusPending, models.JobStatusInProgress)
	if goerrors.Is(err, repository.ErrJobNotUpdated) {
		log.Warnf("Failed to update job. Assume job already updated. Continuing. %s", err.Error())
	} else if err != nil {
		return errors.Wrap(err, "could not update job status in database")
	}

	bb, err := client.NewBlueButtonClient(client.NewConfig(jobArgs.BBBasePath))
	if err != nil {
		err = errors.Wrap(err, "could not create Blue Button client")
		log.Error(err)
		return err
	}

	jobID := strconv.Itoa(jobArgs.ID)
	stagingPath := fmt.Sprintf("%s/%s", conf.GetEnv("FHIR_STAGING_DIR"), jobID)
	payloadPath := fmt.Sprintf("%s/%s", conf.GetEnv("FHIR_PAYLOAD_DIR"), jobID)

	if err = createDir(stagingPath); err != nil {
		log.Error(err)
		return err
	}

	// Create directory for job results.
	// This will be used in the clean up later to move over processed files.
	if err = createDir(payloadPath); err != nil {
		log.Error(err)
		return err
	}

	fileUUID, fileSize, err := writeBBDataToFile(ctx, r, bb, *aco.CMSID, jobArgs)
	fileName := fileUUID + ".ndjson"

	// This is only run AFTER completion of all the collection
	if err != nil {
		err = r.UpdateJobStatus(ctx, exportJob.ID, models.JobStatusFailed)
		if err != nil {
			return err
		}
	} else {
		if fileSize == 0 {
			log.Warn("Empty file found in request: ", fileName)
			fileName = models.BlankFileName
		}

		err = addJobFileName(ctx, r, fileName, jobArgs.ResourceType, *exportJob)
		if err != nil {
			log.Error(err)
			return err
		}
	}

	_, err = checkJobCompleteAndCleanup(ctx, r, exportJob.ID)
	if err != nil {
		log.Error(err)
		return err
	}

	updateJobStats(ctx, r, exportJob.ID)

	log.Info("Worker finished processing job ", j.ID)

	return nil
}

func createDir(path string) error {
	if _, err := os.Stat(path); os.IsNotExist(err) {
		if err = os.MkdirAll(path, os.ModePerm); err != nil {
			return err
		}
	}
	return nil
}

func writeBBDataToFile(ctx context.Context, r repository.Repository, bb client.APIClient,
	cmsID string, jobArgs models.JobEnqueueArgs) (fileUUID string, size int64, err error) {
	segment := getSegment(ctx, "writeBBDataToFile")
	defer func() {
		segment.End()
	}()

	var bundleFunc func(bbID string) (*fhirmodels.Bundle, error)
	switch jobArgs.ResourceType {
	case "Coverage":
		bundleFunc = func(bbID string) (*fhirmodels.Bundle, error) {
			return bb.GetCoverage(bbID, strconv.Itoa(jobArgs.ID), cmsID, jobArgs.Since, jobArgs.TransactionTime)
		}
	case "ExplanationOfBenefit":
		bundleFunc = func(bbID string) (*fhirmodels.Bundle, error) {
			return bb.GetExplanationOfBenefit(bbID, strconv.Itoa(jobArgs.ID), cmsID, jobArgs.Since, jobArgs.TransactionTime, jobArgs.ServiceDate)
		}
	case "Patient":
		bundleFunc = func(bbID string) (*fhirmodels.Bundle, error) {
			return bb.GetPatient(bbID, strconv.Itoa(jobArgs.ID), cmsID, jobArgs.Since, jobArgs.TransactionTime)
		}
	default:
		return "", 0, fmt.Errorf("unsupported resource type %s", jobArgs.ResourceType)
	}

	dataDir := conf.GetEnv("FHIR_STAGING_DIR")
	fileUUID = uuid.New()
	f, err := os.Create(fmt.Sprintf("%s/%d/%s.ndjson", dataDir, jobArgs.ID, fileUUID))
	if err != nil {
		log.Error(err)
		return "", 0, err
	}

	defer utils.CloseFileAndLogError(f)

	w := bufio.NewWriter(f)
	errorCount := 0
	totalBeneIDs := float64(len(jobArgs.BeneficiaryIDs))
	failThreshold := getFailureThreshold()
	failed := false

	for _, beneID := range jobArgs.BeneficiaryIDs {
		errMsg, err := func() (string, error) {
			id, err := strconv.ParseUint(beneID, 10, 64)
			if err != nil {
				return fmt.Sprintf("Error failed to convert %s to uint", beneID), err
			}

			bene, err := getBeneficiary(ctx, r, uint(id), bb)
			if err != nil {
				return fmt.Sprintf("Error retrieving BlueButton ID for cclfBeneficiary MBI %s", bene.MBI), err
			}
			b, err := bundleFunc(bene.BlueButtonID)
			if err != nil {
				return fmt.Sprintf("Error retrieving %s for beneficiary MBI %s in ACO %s", jobArgs.ResourceType, bene.MBI, jobArgs.ACOID), err
			}
			fhirBundleToResourceNDJSON(ctx, w, b, jobArgs.ResourceType, beneID, cmsID, fileUUID, jobArgs.ID)
			return "", nil
		}()

		if err != nil {
			log.Error(err)
			errorCount++
			appendErrorToFile(ctx, fileUUID, fhircodes.IssueTypeCode_EXCEPTION, responseutils.BbErr, errMsg, jobArgs.ID)
		}

		failPct := (float64(errorCount) / totalBeneIDs) * 100
		if failPct >= failThreshold {
			failed = true
			break
		}
	}

	if err = w.Flush(); err != nil {
		return "", 0, err
	}

	if failed {
		return "", 0, errors.New("number of failed requests has exceeded threshold")
	}

	fstat, err := f.Stat()
	if err != nil {
		return "", 0, err
	}

	return fileUUID, fstat.Size(), nil
}

// getBeneficiary returns the beneficiary. The bb ID value is retrieved and set in the model.
func getBeneficiary(ctx context.Context, r repository.Repository, beneID uint, bb client.APIClient) (models.CCLFBeneficiary, error) {

	bene, err := r.GetCCLFBeneficiaryByID(ctx, beneID)
	if err != nil {
		return models.CCLFBeneficiary{}, err
	}

	cclfBeneficiary := *bene

	bbID, err := cclfBeneficiary.GetBlueButtonID(bb)
	if err != nil {
		return cclfBeneficiary, err
	}

	cclfBeneficiary.BlueButtonID = bbID
	return cclfBeneficiary, nil
}

func getFailureThreshold() float64 {
	exportFailPctStr := conf.GetEnv("EXPORT_FAIL_PCT")
	exportFailPct, err := strconv.Atoi(exportFailPctStr)
	if err != nil {
		exportFailPct = 50
	} else if exportFailPct < 0 {
		exportFailPct = 0
	} else if exportFailPct > 100 {
		exportFailPct = 100
	}
	return float64(exportFailPct)
}

func appendErrorToFile(ctx context.Context, fileUUID string,
	code fhircodes.IssueTypeCode_Value,
	detailsCode, detailsDisplay string, jobID int) {
	segment := getSegment(ctx, "appendErrorToFile")
	defer func() {
		segment.End()
	}()

	oo := responseutils.CreateOpOutcome(fhircodes.IssueSeverityCode_ERROR, code, detailsCode, detailsDisplay)

	dataDir := conf.GetEnv("FHIR_STAGING_DIR")
	fileName := fmt.Sprintf("%s/%d/%s-error.ndjson", dataDir, jobID, fileUUID)
	/* #nosec -- opening file defined by variable */
	f, err := os.OpenFile(fileName, os.O_APPEND|os.O_CREATE|os.O_WRONLY, 0600)

	if err != nil {
		log.Error(err)
	}

	defer utils.CloseFileAndLogError(f)
	if _, err := responseutils.WriteOperationOutcome(f, oo); err != nil {
		log.Error(err)
	}
	// Separate any subsequent error entries
	if _, err := f.WriteString("\n"); err != nil {
		log.Error(err)
	}
}

func fhirBundleToResourceNDJSON(ctx context.Context, w *bufio.Writer, b *fhirmodels.Bundle, jsonType, beneficiaryID, acoID, fileUUID string, jobID int) {
	segment := getSegment(ctx, "fhirBundleToResourceNDJSON")
	defer func() {
		segment.End()
	}()

	for _, entry := range b.Entries {
		if entry["resource"] == nil {
			continue
		}

		entryJSON, err := json.Marshal(entry["resource"])
		// This is unlikely to happen because we just unmarshalled this data a few lines above.
		if err != nil {
			log.Error(err)
			appendErrorToFile(ctx, fileUUID, fhircodes.IssueTypeCode_EXCEPTION, responseutils.InternalErr, fmt.Sprintf("Error marshaling %s to JSON for beneficiary %s in ACO %s", jsonType, beneficiaryID, acoID), jobID)
			continue
		}
		_, err = w.WriteString(string(entryJSON) + "\n")
		if err != nil {
			log.Error(err)
			appendErrorToFile(ctx, fileUUID, fhircodes.IssueTypeCode_EXCEPTION, responseutils.InternalErr, fmt.Sprintf("Error writing %s to file for beneficiary %s in ACO %s", jsonType, beneficiaryID, acoID), jobID)
		}
	}
}

func checkJobCompleteAndCleanup(ctx context.Context, r repository.Repository, jobID uint) (jobCompleted bool, err error) {
	j, err := r.GetJobByID(ctx, jobID)
	if err != nil {
		return false, err
	}

	if j.Status == models.JobStatusCompleted {
		return true, nil
	}

	completedCount, err := r.GetJobKeyCount(ctx, jobID)
	if err != nil {
		return false, err
	}

	if completedCount >= j.JobCount {
		staging := fmt.Sprintf("%s/%d", conf.GetEnv("FHIR_STAGING_DIR"), j.ID)
		payload := fmt.Sprintf("%s/%d", conf.GetEnv("FHIR_PAYLOAD_DIR"), j.ID)

		files, err := ioutil.ReadDir(staging)
		if err != nil {
			return false, err
		}

		for _, f := range files {
			oldPath := fmt.Sprintf("%s/%s", staging, f.Name())
			newPath := fmt.Sprintf("%s/%s", payload, f.Name())
			err := os.Rename(oldPath, newPath)
			if err != nil {
				return false, err
			}
		}

		if err = os.Remove(staging); err != nil {
			return false, err
		}

		if err := r.UpdateJobStatus(ctx, j.ID, models.JobStatusCompleted); err != nil {
			return false, err
		}

		// Able to mark job as completed
		return true, nil
	}

	// We still have parts of the job that are not complete
	return false, nil
}

=======
>>>>>>> b73bcddd
func waitForSig() {
	signalChan := make(chan os.Signal, 1)
	defer close(signalChan)

	signal.Notify(signalChan,
		syscall.SIGINT,
		syscall.SIGTERM,
		syscall.SIGQUIT)

	exitChan := make(chan int)
	defer close(exitChan)

	go func() {
		for {
			s := <-signalChan
			switch s {
			case syscall.SIGINT:
				fmt.Println("interrupt")
				exitChan <- 0
			case syscall.SIGTERM:
				fmt.Println("force stop")
				exitChan <- 0
			case syscall.SIGQUIT:
				fmt.Println("stop and core dump")
				exitChan <- 0
			}
		}
	}()

	code := <-exitChan
	os.Exit(code)
}

func main() {
	fmt.Println("Starting bcdaworker...")
	queue := manager.StartQue(log.StandardLogger(), conf.GetEnv("QUEUE_DATABASE_URL"), utils.GetEnvInt("WORKER_POOL_SIZE", 2))
	defer queue.StopQue()

	if hInt, err := strconv.Atoi(conf.GetEnv("WORKER_HEALTH_INT_SEC")); err == nil {
		healthLogger := NewHealthLogger()
		ticker := time.NewTicker(time.Duration(hInt) * time.Second)
		quit := make(chan struct{})
		go func() {
			for {
				select {
				case <-ticker.C:
					healthLogger.Log()
				case <-quit:
					ticker.Stop()
					return
				}
			}
		}()
	}

	waitForSig()
}<|MERGE_RESOLUTION|>--- conflicted
+++ resolved
@@ -8,26 +8,6 @@
 	"syscall"
 	"time"
 
-<<<<<<< HEAD
-	"github.com/bgentry/que-go"
-	"github.com/jackc/pgx"
-	_ "github.com/jackc/pgx/stdlib"
-	"github.com/newrelic/go-agent/v3/newrelic"
-	"github.com/pborman/uuid"
-	"github.com/pkg/errors"
-	log "github.com/sirupsen/logrus"
-
-	"github.com/CMSgov/bcda-app/bcda/client"
-	"github.com/CMSgov/bcda-app/bcda/database"
-	"github.com/CMSgov/bcda-app/bcda/metrics"
-	"github.com/CMSgov/bcda-app/bcda/models"
-	fhirmodels "github.com/CMSgov/bcda-app/bcda/models/fhir"
-	fhircodes "github.com/google/fhir/go/proto/google/fhir/proto/stu3/codes_go_proto"
-
-	"github.com/CMSgov/bcda-app/bcda/monitoring"
-	"github.com/CMSgov/bcda-app/bcda/responseutils"
-=======
->>>>>>> b73bcddd
 	"github.com/CMSgov/bcda-app/bcda/utils"
 	"github.com/CMSgov/bcda-app/bcdaworker/queueing/manager"
 	"github.com/CMSgov/bcda-app/conf"
@@ -57,361 +37,6 @@
 	}
 }
 
-<<<<<<< HEAD
-func processJob(j *que.Job) error {
-	m := monitoring.GetMonitor()
-	txn := m.Start("processJob", nil, nil)
-	ctx := newrelic.NewContext(context.Background(), txn)
-	defer m.End(txn)
-
-	log.Info("Worker started processing job ", j.ID)
-
-	// Update the Cloudwatch Metric for job queue count
-	updateJobQueueCountCloudwatchMetric()
-
-	db := database.GetDbConnection()
-	defer db.Close()
-	r := postgres.NewRepository(db)
-
-	jobArgs := models.JobEnqueueArgs{}
-	err := json.Unmarshal(j.Args, &jobArgs)
-	if err != nil {
-		return err
-	}
-
-	// Verify Jobs have a BB base path
-	if len(jobArgs.BBBasePath) == 0 {
-		err = errors.New("empty BBBasePath: Must be set")
-		log.Error(err)
-		return err
-	}
-
-	exportJob, err := r.GetJobByID(ctx, uint(jobArgs.ID))
-	if goerrors.Is(err, repository.ErrJobNotFound) {
-		// Based on the current backoff delay (j.ErrorCount^4 + 3 seconds), this should've given
-		// us plenty of headroom to ensure that the parent job will never be found.
-		maxNotFoundRetries := int32(utils.GetEnvInt("BCDA_WORKER_MAX_JOB_NOT_FOUND_RETRIES", 3))
-		if j.ErrorCount >= maxNotFoundRetries {
-			log.Errorf("No job found for ID: %d acoID: %s. Retries exhausted. Removing job from queue.", jobArgs.ID,
-				jobArgs.ACOID)
-			// By returning a nil error response, we're singaling to que-go to remove this job from the jobqueue.
-			return nil
-		}
-
-		log.Warnf("No job found for ID %d acoID: %s. Will retry.", jobArgs.ID, jobArgs.ACOID)
-		return errors.Wrap(repository.ErrJobNotFound, "could not retrieve job from database")
-	}
-
-	if err != nil {
-		return errors.Wrap(err, "could not retrieve job from database")
-	}
-
-	aco, err := r.GetACOByUUID(ctx, exportJob.ACOID)
-	if err != nil {
-		return errors.Wrap(err, "could not retrieve ACO from database")
-	}
-
-	err = r.UpdateJobStatusCheckStatus(ctx, exportJob.ID, models.JobStatusPending, models.JobStatusInProgress)
-	if goerrors.Is(err, repository.ErrJobNotUpdated) {
-		log.Warnf("Failed to update job. Assume job already updated. Continuing. %s", err.Error())
-	} else if err != nil {
-		return errors.Wrap(err, "could not update job status in database")
-	}
-
-	bb, err := client.NewBlueButtonClient(client.NewConfig(jobArgs.BBBasePath))
-	if err != nil {
-		err = errors.Wrap(err, "could not create Blue Button client")
-		log.Error(err)
-		return err
-	}
-
-	jobID := strconv.Itoa(jobArgs.ID)
-	stagingPath := fmt.Sprintf("%s/%s", conf.GetEnv("FHIR_STAGING_DIR"), jobID)
-	payloadPath := fmt.Sprintf("%s/%s", conf.GetEnv("FHIR_PAYLOAD_DIR"), jobID)
-
-	if err = createDir(stagingPath); err != nil {
-		log.Error(err)
-		return err
-	}
-
-	// Create directory for job results.
-	// This will be used in the clean up later to move over processed files.
-	if err = createDir(payloadPath); err != nil {
-		log.Error(err)
-		return err
-	}
-
-	fileUUID, fileSize, err := writeBBDataToFile(ctx, r, bb, *aco.CMSID, jobArgs)
-	fileName := fileUUID + ".ndjson"
-
-	// This is only run AFTER completion of all the collection
-	if err != nil {
-		err = r.UpdateJobStatus(ctx, exportJob.ID, models.JobStatusFailed)
-		if err != nil {
-			return err
-		}
-	} else {
-		if fileSize == 0 {
-			log.Warn("Empty file found in request: ", fileName)
-			fileName = models.BlankFileName
-		}
-
-		err = addJobFileName(ctx, r, fileName, jobArgs.ResourceType, *exportJob)
-		if err != nil {
-			log.Error(err)
-			return err
-		}
-	}
-
-	_, err = checkJobCompleteAndCleanup(ctx, r, exportJob.ID)
-	if err != nil {
-		log.Error(err)
-		return err
-	}
-
-	updateJobStats(ctx, r, exportJob.ID)
-
-	log.Info("Worker finished processing job ", j.ID)
-
-	return nil
-}
-
-func createDir(path string) error {
-	if _, err := os.Stat(path); os.IsNotExist(err) {
-		if err = os.MkdirAll(path, os.ModePerm); err != nil {
-			return err
-		}
-	}
-	return nil
-}
-
-func writeBBDataToFile(ctx context.Context, r repository.Repository, bb client.APIClient,
-	cmsID string, jobArgs models.JobEnqueueArgs) (fileUUID string, size int64, err error) {
-	segment := getSegment(ctx, "writeBBDataToFile")
-	defer func() {
-		segment.End()
-	}()
-
-	var bundleFunc func(bbID string) (*fhirmodels.Bundle, error)
-	switch jobArgs.ResourceType {
-	case "Coverage":
-		bundleFunc = func(bbID string) (*fhirmodels.Bundle, error) {
-			return bb.GetCoverage(bbID, strconv.Itoa(jobArgs.ID), cmsID, jobArgs.Since, jobArgs.TransactionTime)
-		}
-	case "ExplanationOfBenefit":
-		bundleFunc = func(bbID string) (*fhirmodels.Bundle, error) {
-			return bb.GetExplanationOfBenefit(bbID, strconv.Itoa(jobArgs.ID), cmsID, jobArgs.Since, jobArgs.TransactionTime, jobArgs.ServiceDate)
-		}
-	case "Patient":
-		bundleFunc = func(bbID string) (*fhirmodels.Bundle, error) {
-			return bb.GetPatient(bbID, strconv.Itoa(jobArgs.ID), cmsID, jobArgs.Since, jobArgs.TransactionTime)
-		}
-	default:
-		return "", 0, fmt.Errorf("unsupported resource type %s", jobArgs.ResourceType)
-	}
-
-	dataDir := conf.GetEnv("FHIR_STAGING_DIR")
-	fileUUID = uuid.New()
-	f, err := os.Create(fmt.Sprintf("%s/%d/%s.ndjson", dataDir, jobArgs.ID, fileUUID))
-	if err != nil {
-		log.Error(err)
-		return "", 0, err
-	}
-
-	defer utils.CloseFileAndLogError(f)
-
-	w := bufio.NewWriter(f)
-	errorCount := 0
-	totalBeneIDs := float64(len(jobArgs.BeneficiaryIDs))
-	failThreshold := getFailureThreshold()
-	failed := false
-
-	for _, beneID := range jobArgs.BeneficiaryIDs {
-		errMsg, err := func() (string, error) {
-			id, err := strconv.ParseUint(beneID, 10, 64)
-			if err != nil {
-				return fmt.Sprintf("Error failed to convert %s to uint", beneID), err
-			}
-
-			bene, err := getBeneficiary(ctx, r, uint(id), bb)
-			if err != nil {
-				return fmt.Sprintf("Error retrieving BlueButton ID for cclfBeneficiary MBI %s", bene.MBI), err
-			}
-			b, err := bundleFunc(bene.BlueButtonID)
-			if err != nil {
-				return fmt.Sprintf("Error retrieving %s for beneficiary MBI %s in ACO %s", jobArgs.ResourceType, bene.MBI, jobArgs.ACOID), err
-			}
-			fhirBundleToResourceNDJSON(ctx, w, b, jobArgs.ResourceType, beneID, cmsID, fileUUID, jobArgs.ID)
-			return "", nil
-		}()
-
-		if err != nil {
-			log.Error(err)
-			errorCount++
-			appendErrorToFile(ctx, fileUUID, fhircodes.IssueTypeCode_EXCEPTION, responseutils.BbErr, errMsg, jobArgs.ID)
-		}
-
-		failPct := (float64(errorCount) / totalBeneIDs) * 100
-		if failPct >= failThreshold {
-			failed = true
-			break
-		}
-	}
-
-	if err = w.Flush(); err != nil {
-		return "", 0, err
-	}
-
-	if failed {
-		return "", 0, errors.New("number of failed requests has exceeded threshold")
-	}
-
-	fstat, err := f.Stat()
-	if err != nil {
-		return "", 0, err
-	}
-
-	return fileUUID, fstat.Size(), nil
-}
-
-// getBeneficiary returns the beneficiary. The bb ID value is retrieved and set in the model.
-func getBeneficiary(ctx context.Context, r repository.Repository, beneID uint, bb client.APIClient) (models.CCLFBeneficiary, error) {
-
-	bene, err := r.GetCCLFBeneficiaryByID(ctx, beneID)
-	if err != nil {
-		return models.CCLFBeneficiary{}, err
-	}
-
-	cclfBeneficiary := *bene
-
-	bbID, err := cclfBeneficiary.GetBlueButtonID(bb)
-	if err != nil {
-		return cclfBeneficiary, err
-	}
-
-	cclfBeneficiary.BlueButtonID = bbID
-	return cclfBeneficiary, nil
-}
-
-func getFailureThreshold() float64 {
-	exportFailPctStr := conf.GetEnv("EXPORT_FAIL_PCT")
-	exportFailPct, err := strconv.Atoi(exportFailPctStr)
-	if err != nil {
-		exportFailPct = 50
-	} else if exportFailPct < 0 {
-		exportFailPct = 0
-	} else if exportFailPct > 100 {
-		exportFailPct = 100
-	}
-	return float64(exportFailPct)
-}
-
-func appendErrorToFile(ctx context.Context, fileUUID string,
-	code fhircodes.IssueTypeCode_Value,
-	detailsCode, detailsDisplay string, jobID int) {
-	segment := getSegment(ctx, "appendErrorToFile")
-	defer func() {
-		segment.End()
-	}()
-
-	oo := responseutils.CreateOpOutcome(fhircodes.IssueSeverityCode_ERROR, code, detailsCode, detailsDisplay)
-
-	dataDir := conf.GetEnv("FHIR_STAGING_DIR")
-	fileName := fmt.Sprintf("%s/%d/%s-error.ndjson", dataDir, jobID, fileUUID)
-	/* #nosec -- opening file defined by variable */
-	f, err := os.OpenFile(fileName, os.O_APPEND|os.O_CREATE|os.O_WRONLY, 0600)
-
-	if err != nil {
-		log.Error(err)
-	}
-
-	defer utils.CloseFileAndLogError(f)
-	if _, err := responseutils.WriteOperationOutcome(f, oo); err != nil {
-		log.Error(err)
-	}
-	// Separate any subsequent error entries
-	if _, err := f.WriteString("\n"); err != nil {
-		log.Error(err)
-	}
-}
-
-func fhirBundleToResourceNDJSON(ctx context.Context, w *bufio.Writer, b *fhirmodels.Bundle, jsonType, beneficiaryID, acoID, fileUUID string, jobID int) {
-	segment := getSegment(ctx, "fhirBundleToResourceNDJSON")
-	defer func() {
-		segment.End()
-	}()
-
-	for _, entry := range b.Entries {
-		if entry["resource"] == nil {
-			continue
-		}
-
-		entryJSON, err := json.Marshal(entry["resource"])
-		// This is unlikely to happen because we just unmarshalled this data a few lines above.
-		if err != nil {
-			log.Error(err)
-			appendErrorToFile(ctx, fileUUID, fhircodes.IssueTypeCode_EXCEPTION, responseutils.InternalErr, fmt.Sprintf("Error marshaling %s to JSON for beneficiary %s in ACO %s", jsonType, beneficiaryID, acoID), jobID)
-			continue
-		}
-		_, err = w.WriteString(string(entryJSON) + "\n")
-		if err != nil {
-			log.Error(err)
-			appendErrorToFile(ctx, fileUUID, fhircodes.IssueTypeCode_EXCEPTION, responseutils.InternalErr, fmt.Sprintf("Error writing %s to file for beneficiary %s in ACO %s", jsonType, beneficiaryID, acoID), jobID)
-		}
-	}
-}
-
-func checkJobCompleteAndCleanup(ctx context.Context, r repository.Repository, jobID uint) (jobCompleted bool, err error) {
-	j, err := r.GetJobByID(ctx, jobID)
-	if err != nil {
-		return false, err
-	}
-
-	if j.Status == models.JobStatusCompleted {
-		return true, nil
-	}
-
-	completedCount, err := r.GetJobKeyCount(ctx, jobID)
-	if err != nil {
-		return false, err
-	}
-
-	if completedCount >= j.JobCount {
-		staging := fmt.Sprintf("%s/%d", conf.GetEnv("FHIR_STAGING_DIR"), j.ID)
-		payload := fmt.Sprintf("%s/%d", conf.GetEnv("FHIR_PAYLOAD_DIR"), j.ID)
-
-		files, err := ioutil.ReadDir(staging)
-		if err != nil {
-			return false, err
-		}
-
-		for _, f := range files {
-			oldPath := fmt.Sprintf("%s/%s", staging, f.Name())
-			newPath := fmt.Sprintf("%s/%s", payload, f.Name())
-			err := os.Rename(oldPath, newPath)
-			if err != nil {
-				return false, err
-			}
-		}
-
-		if err = os.Remove(staging); err != nil {
-			return false, err
-		}
-
-		if err := r.UpdateJobStatus(ctx, j.ID, models.JobStatusCompleted); err != nil {
-			return false, err
-		}
-
-		// Able to mark job as completed
-		return true, nil
-	}
-
-	// We still have parts of the job that are not complete
-	return false, nil
-}
-
-=======
->>>>>>> b73bcddd
 func waitForSig() {
 	signalChan := make(chan os.Signal, 1)
 	defer close(signalChan)
