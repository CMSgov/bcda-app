--- conflicted
+++ resolved
@@ -5,12 +5,7 @@
 	"encoding/json"
 	"errors"
 	"fmt"
-<<<<<<< HEAD
-	"github.com/CMSgov/bcda-app/bcda/testUtils"
-	"github.com/jackc/pgx"
-=======
 	"io/ioutil"
->>>>>>> 87b6000a
 	"os"
 	"os/signal"
 	"regexp"
@@ -145,16 +140,8 @@
 		return err
 	}
 
-<<<<<<< HEAD
-	dataDir := os.Getenv("FHIR_PAYLOAD_DIR")
-	testUtils.PrintSeparator()
-	fmt.Println(dataDir)
-	testUtils.PrintSeparator()
-	f, err := os.Create(fmt.Sprintf("%s/%s.ndjson", dataDir, acoID))
-=======
 	dataDir := os.Getenv("FHIR_STAGING_DIR")
 	f, err := os.Create(fmt.Sprintf("%s/%s/%s.ndjson", dataDir, jobID, acoID))
->>>>>>> 87b6000a
 	if err != nil {
 		log.Error(err)
 		return err
@@ -266,11 +253,7 @@
 	os.Exit(code)
 }
 
-<<<<<<< HEAD
-func setupQueue() {
-=======
 func setupQueue() *pgx.ConnPool {
->>>>>>> 87b6000a
 	queueDatabaseURL := os.Getenv("QUEUE_DATABASE_URL")
 	pgxcfg, err := pgx.ParseURI(queueDatabaseURL)
 	if err != nil {
@@ -302,12 +285,6 @@
 
 	workers := que.NewWorkerPool(qc, wm, workerPoolSize)
 	go workers.Start()
-}
-
-func main() {
-	fmt.Println("Starting bcdaworker...")
-
-	setupQueue()
 
 	return pgxpool
 }
