--- conflicted
+++ resolved
@@ -5,15 +5,6 @@
 	"encoding/json"
 	"errors"
 	"fmt"
-<<<<<<< HEAD
-	"github.com/CMSgov/bcda-app/bcda/database"
-	"github.com/CMSgov/bcda-app/bcda/models"
-	"github.com/CMSgov/bcda-app/bcda/testUtils"
-	"github.com/bgentry/que-go"
-	"github.com/jackc/pgx"
-	"log"
-=======
->>>>>>> 86f049aa
 	"os"
 	"os/signal"
 	"regexp"
@@ -63,12 +54,6 @@
 	if err != nil {
 		return err
 	}
-<<<<<<< HEAD
-	beneficiaryIds := jobArgs.BeneficiaryIDs
-	fmt.Println("beneficiary patient ids: ", beneficiaryIds)
-
-	time.Sleep(3 * time.Second)
-=======
 
 	bb, err := client.NewBlueButtonClient()
 	if err != nil {
@@ -83,7 +68,6 @@
 	} else {
 		exportJob.Status = "Completed"
 	}
->>>>>>> 86f049aa
 
 	err = db.Save(exportJob).Error
 	if err != nil {
@@ -168,11 +152,10 @@
 	os.Exit(code)
 }
 
-func setupQueue() {
+func main() {
+	fmt.Println("Starting bcdaworker...")
+
 	queueDatabaseURL := os.Getenv("QUEUE_DATABASE_URL")
-	testUtils.PrintSeparator()
-	fmt.Println(queueDatabaseURL)
-	testUtils.PrintSeparator()
 	pgxcfg, err := pgx.ParseURI(queueDatabaseURL)
 	if err != nil {
 		log.Fatal(err)
@@ -205,11 +188,5 @@
 	workers := que.NewWorkerPool(qc, wm, workerPoolSize)
 	go workers.Start()
 
-}
-func main() {
-	fmt.Println("Starting bcdaworker...")
-
-	setupQueue()
-
 	waitForSig()
 }