--- conflicted
+++ resolved
@@ -1,11 +1,8 @@
 package main
 
 import (
-<<<<<<< HEAD
+	"errors"
 	"encoding/json"
-=======
-	"errors"
->>>>>>> 6dfab468
 	"fmt"
 	"github.com/CMSgov/bcda-app/bcda/database"
 	"github.com/CMSgov/bcda-app/bcda/models"
@@ -18,6 +15,9 @@
 	"io/ioutil"
 	"os"
 	"testing"
+
+	"github.com/stretchr/testify/assert"
+	"github.com/stretchr/testify/mock"
 )
 
 var eobData = `{
@@ -36,19 +36,15 @@
 	mock.Mock
 }
 
-<<<<<<< HEAD
+type MockBlueButtonClientWithError struct {
+	mock.Mock
+}
+
 type MainTestSuite struct {
 	testUtils.AuthTestSuite
 }
 
 func (s *MainTestSuite) SetupTest() {
-=======
-type MockBlueButtonClientWithError struct {
-	mock.Mock
-}
-
-func TestWriteEOBDataToFile(t *testing.T) {
->>>>>>> 6dfab468
 	os.Setenv("FHIR_PAYLOAD_DIR", "data/test")
 	models.InitializeGormModels()
 }
@@ -62,6 +58,7 @@
 }
 
 func TestWriteEOBDataToFile(t *testing.T) {
+	os.Setenv("FHIR_PAYLOAD_DIR", "data/test")
 	bbc := MockBlueButtonClient{}
 	acoID := "9c05c1f8-349d-400f-9b69-7963f2262b07"
 	beneficiaryIDs := []string{"10000", "11000"}
@@ -143,7 +140,10 @@
 	return eobData, nil
 }
 
-<<<<<<< HEAD
+func (bbc *MockBlueButtonClientWithError) GetExplanationOfBenefitData(patientID string) (string, error) {
+	return "", errors.New("Error")
+}
+
 func (s *MainTestSuite) TestProcessJob() {
 	db := database.GetGORMDbConnection()
 	defer db.Close()
@@ -180,8 +180,4 @@
 	setupQueue()
 	os.Setenv("WORKER_POOL_SIZE", "7")
 	setupQueue()
-=======
-func (bbc *MockBlueButtonClientWithError) GetExplanationOfBenefitData(patientID string) (string, error) {
-	return "", errors.New("Error")
->>>>>>> 6dfab468
 }