package:
	# This target should be executed by passing in an argument representing the version of the artifacts we are packaging
	# For example: make package version=r1
	docker-compose up documentation
	docker-compose up static_site
	docker build -t packaging -f Dockerfiles/Dockerfile.package .
	docker run --rm \
	-e BCDA_GPG_RPM_PASSPHRASE='${BCDA_GPG_RPM_PASSPHRASE}' \
	-e GPG_RPM_USER='${GPG_RPM_USER}' \
	-e GPG_RPM_EMAIL='${GPG_RPM_EMAIL}' \
	-e GPG_PUB_KEY_FILE='${GPG_PUB_KEY_FILE}' \
	-e GPG_SEC_KEY_FILE='${GPG_SEC_KEY_FILE}' \
	-v ${PWD}:/go/src/github.com/CMSgov/bcda-app packaging $(version)

lint:
	docker-compose -f docker-compose.test.yml run --rm tests golangci-lint run 
	docker-compose -f docker-compose.test.yml run --rm tests gosec ./...

#
# The following vars are used by both smoke-test and postman to pass credentials for obtaining an access token
# The CLIENT_ID and CLIENT_SECRET values can be overridden by environmental variables e.g.:
#    export CLIENT_ID=1234; export CLIENT_SECRET=abcd; make postman env=local
# or 
#    CLIENT_ID=1234 CLIENT_SECRET=abcd make postman env=local
#
<<<<<<< HEAD
# Unless both these values are overridden, new credentials will be created using generate-client-credentials
# If the values for CLIENT_ID and CLIENT_SECRET are not overwritten, then by default, generate-client-credentials is called using ACO CMS ID "A9994".  
# This can be overridden using the same technique above (exporting the env var and running make).
=======
# If the values for CLIENT_ID and CLIENT_SECRET are not overwritten, then by default, generate-client-credentials is called using ACO CMS ID "A9994" (to generate credentials for the `ACO Dev` which has a CMS ID of A9994 in our test data)
# This can be overridden using the same technique above (exporting the env var and running make).
# For example:
#    export ACO_CMS_ID=A9999; make postman env=local
# or
#    ACO_CMS_ID=A9999 make postman env=local
#
>>>>>>> bd0baf10
ACO_CMS_ID ?= A9994
clientTemp := $(shell docker-compose run --rm api sh -c 'tmp/bcda generate-client-credentials --cms-id $(ACO_CMS_ID)'|tail -n2)
CLIENT_ID ?= $(shell echo $(clientTemp) |awk '{print $$1}')
CLIENT_SECRET ?= $(shell echo $(clientTemp) |awk '{print $$2}')
smoke-test:
	CLIENT_ID=$(CLIENT_ID) CLIENT_SECRET=$(CLIENT_SECRET) docker-compose -f docker-compose.test.yml run --rm -w /go/src/github.com/CMSgov/bcda-app/test/smoke_test tests sh smoke_test.sh 

postman:
	# This target should be executed by passing in an argument for the environment (dev/test/sbx)
	# and if needed a token.
	# Use env=local to bring up a local version of the app and test against it
	# For example: make postman env=test token=<MY_TOKEN>
	docker-compose -f docker-compose.test.yml run --rm postman_test test/postman_test/$(env).postman_environment.json --global-var "token=$(token)" --global-var clientId=$(CLIENT_ID) --global-var clientSecret=$(CLIENT_SECRET)

unit-test:
	docker-compose -f docker-compose.test.yml run --rm tests bash unit_test.sh

performance-test:
	docker-compose -f docker-compose.test.yml run --rm -w /go/src/github.com/CMSgov/bcda-app/test/performance_test tests sh performance_test.sh

test:
	$(MAKE) lint
	$(MAKE) unit-test
	$(MAKE) postman env=local
	$(MAKE) smoke-test

load-fixtures:
	docker-compose up -d db
	echo "Wait for db to be ready..."
	sleep 5
	docker-compose exec db psql "postgres://postgres:toor@db:5432/bcda?sslmode=disable" -f /var/db/fixtures.sql
	docker-compose exec db psql "postgres://postgres:toor@db:5432/bcda?sslmode=disable" -f /var/db/synthetic_beneficiaries.sql
	docker-compose exec db psql "postgres://postgres:toor@db:5432/bcda?sslmode=disable" -f /var/db/synthetic_cclf_files_beneficiaries.sql

docker-build:
	docker-compose build --force-rm
	docker-compose -f docker-compose.test.yml build --force-rm

docker-bootstrap: docker-build load-fixtures

api-shell:
	docker-compose exec api bash

worker-shell:
	docker-compose exec worker bash

debug-api:
	docker-compose start db queue worker
	@echo "Starting debugger. This may take a while..."
	@-bash -c "trap 'docker-compose stop' EXIT; \
		docker-compose -f docker-compose.yml -f docker-compose.debug.yml run --no-deps -T --rm -p 3000:3000 -v $(shell pwd):/go/src/github.com/CMSgov/bcda-app api dlv debug -- start-api"

debug-worker:
	docker-compose start db queue api
	@echo "Starting debugger. This may take a while..."
	@-bash -c "trap 'docker-compose stop' EXIT; \
		docker-compose -f docker-compose.yml -f docker-compose.debug.yml run --no-deps -T --rm -v $(shell pwd):/go/src/github.com/CMSgov/bcda-app worker dlv debug"

.PHONY: docker-build docker-bootstrap load-fixtures test debug-api debug-worker api-shell worker-shell package release smoke-test postman unit-test performance-test lint<|MERGE_RESOLUTION|>--- conflicted
+++ resolved
@@ -23,11 +23,6 @@
 # or 
 #    CLIENT_ID=1234 CLIENT_SECRET=abcd make postman env=local
 #
-<<<<<<< HEAD
-# Unless both these values are overridden, new credentials will be created using generate-client-credentials
-# If the values for CLIENT_ID and CLIENT_SECRET are not overwritten, then by default, generate-client-credentials is called using ACO CMS ID "A9994".  
-# This can be overridden using the same technique above (exporting the env var and running make).
-=======
 # If the values for CLIENT_ID and CLIENT_SECRET are not overwritten, then by default, generate-client-credentials is called using ACO CMS ID "A9994" (to generate credentials for the `ACO Dev` which has a CMS ID of A9994 in our test data)
 # This can be overridden using the same technique above (exporting the env var and running make).
 # For example:
@@ -35,7 +30,6 @@
 # or
 #    ACO_CMS_ID=A9999 make postman env=local
 #
->>>>>>> bd0baf10
 ACO_CMS_ID ?= A9994
 clientTemp := $(shell docker-compose run --rm api sh -c 'tmp/bcda generate-client-credentials --cms-id $(ACO_CMS_ID)'|tail -n2)
 CLIENT_ID ?= $(shell echo $(clientTemp) |awk '{print $$1}')
