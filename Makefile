--- conflicted
+++ resolved
@@ -154,19 +154,11 @@
 			docker compose exec api sh -c "bcda import-synthetic-cclf-package --acoSize='$$IMPROVED_SIZE' --environment='improved' --fileType='runout' " ; \
 	done
 
-<<<<<<< HEAD
 # load-synthetic-suppression-data:
-# 	docker compose run api sh -c 'bcda import-suppression-directory --directory=../shared_files/synthetic1800MedicareFiles'
+# 	docker compose exec api sh -c 'bcda import-suppression-directory --directory=../shared_files/synthetic1800MedicareFiles'
 # 	# Update the suppression entries to guarantee there are qualified entries when searching for suppressed benes.
 # 	# See postgres#GetSuppressedMBIs for more information
 # 	docker compose exec -T db sh -c 'PGPASSWORD=$$POSTGRES_PASSWORD psql -v ON_ERROR_STOP=1 $$POSTGRES_DB postgres -c "UPDATE suppressions SET effective_date = now(), preference_indicator = '"'"'N'"'"'  WHERE effective_date = (SELECT max(effective_date) FROM suppressions);"'
-=======
-load-synthetic-suppression-data:
-	docker compose exec api sh -c 'bcda import-suppression-directory --directory=../shared_files/synthetic1800MedicareFiles'
-	# Update the suppression entries to guarantee there are qualified entries when searching for suppressed benes.
-	# See postgres#GetSuppressedMBIs for more information
-	docker compose exec -T db sh -c 'PGPASSWORD=$$POSTGRES_PASSWORD psql -v ON_ERROR_STOP=1 $$POSTGRES_DB postgres -c "UPDATE suppressions SET effective_date = now(), preference_indicator = '"'"'N'"'"'  WHERE effective_date = (SELECT max(effective_date) FROM suppressions);"'
->>>>>>> 2d5d0a86
 
 load-fixtures-ssas:
 	docker compose up -d db
