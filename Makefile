models:
	docker-compose up -d db
	echo "Waiting for db to be ready..."
	sleep 5	
	PGSSLMODE=disable xo postgresql://postgres:toor@localhost:5432/bcda -o models

test:
	docker-compose up -d db
<<<<<<< HEAD
	docker-compose -f docker-compose.test.yml up
=======
	docker-compose -f docker-compose.test.yml up --force-recreate
>>>>>>> 38d3736c

load-fixtures:
	docker-compose up -d db
	echo "Wait for db to be ready..."
	sleep 5
<<<<<<< HEAD
	usql "postgres://postgres:toor@localhost:5432/bcda?sslmode=disable" -f db/fixtures.sql
=======
	docker-compose exec db psql "postgres://postgres:toor@db:5432/bcda?sslmode=disable" -f /var/db/fixtures.sql
>>>>>>> 38d3736c

docker-build:
	docker-compose build
	docker-compose -f docker-compose.test.yml build

docker-bootstrap: docker-build load-fixtures

.PHONY: models docker-build docker-bootstrap load-fixtures test<|MERGE_RESOLUTION|>--- conflicted
+++ resolved
@@ -6,21 +6,13 @@
 
 test:
 	docker-compose up -d db
-<<<<<<< HEAD
-	docker-compose -f docker-compose.test.yml up
-=======
 	docker-compose -f docker-compose.test.yml up --force-recreate
->>>>>>> 38d3736c
 
 load-fixtures:
 	docker-compose up -d db
 	echo "Wait for db to be ready..."
 	sleep 5
-<<<<<<< HEAD
-	usql "postgres://postgres:toor@localhost:5432/bcda?sslmode=disable" -f db/fixtures.sql
-=======
 	docker-compose exec db psql "postgres://postgres:toor@db:5432/bcda?sslmode=disable" -f /var/db/fixtures.sql
->>>>>>> 38d3736c
 
 docker-build:
 	docker-compose build
