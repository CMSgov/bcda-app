package:
	# This target should be executed by passing in an argument representing the version of the artifacts we are packaging
	# For example: make package version=r1
	docker-compose up documentation
	docker build -t packaging -f Dockerfiles/Dockerfile.package .
	docker run --rm \
	-e BCDA_GPG_RPM_PASSPHRASE='${BCDA_GPG_RPM_PASSPHRASE}' \
	-e GPG_RPM_USER='${GPG_RPM_USER}' \
	-e GPG_RPM_EMAIL='${GPG_RPM_EMAIL}' \
	-e GPG_PUB_KEY_FILE='${GPG_PUB_KEY_FILE}' \
	-e GPG_SEC_KEY_FILE='${GPG_SEC_KEY_FILE}' \
	-v ${PWD}:/go/src/github.com/CMSgov/bcda-app packaging $(version)


LINT_TIMEOUT ?= 3m
lint:
<<<<<<< HEAD
	docker-compose -f docker-compose.test.yml run --rm tests golangci-lint run --deadline=$(LINT_TIMEOUT) --verbose
=======
	docker-compose -f docker-compose.test.yml build tests
	docker-compose -f docker-compose.test.yml run --rm tests golangci-lint run --deadline=3m
>>>>>>> 7ff0a579
	docker-compose -f docker-compose.test.yml run --rm tests gosec ./...

# The following vars are available to tests needing SSAS admin credentials; currently they are used in smoke-test
# Note that these variables should only be used for smoke tests, must be set before the api starts, and cannot be changed after the api starts
SSAS_ADMIN_CLIENT_ID ?= 31e029ef-0e97-47f8-873c-0e8b7e7f99bf
SSAS_ADMIN_CLIENT_SECRET := $(shell docker-compose run --rm ssas sh -c 'main --reset-secret --client-id=$(SSAS_ADMIN_CLIENT_ID)'|tail -n1)

#
# The following vars are used by both smoke-test and postman to pass credentials for obtaining an access token.
# The CLIENT_ID and CLIENT_SECRET values can be overridden by environmental variables e.g.:
#    export CLIENT_ID=1234; export CLIENT_SECRET=abcd; make postman env=local
# or 
#    CLIENT_ID=1234 CLIENT_SECRET=abcd make postman env=local
#
# If the values for CLIENT_ID and CLIENT_SECRET are not overridden, then by default, generate-client-credentials is
# called using ACO CMS ID "A9994" (to generate credentials for the `ACO Dev` which has a CMS ID of A9994 in our test
# data). This can be overridden using the same technique as above (exporting the env var and running make).
# For example:
#    export ACO_CMS_ID=A9999; make postman env=local
# or
#    ACO_CMS_ID=A9999 make postman env=local
#
ACO_CMS_ID ?= A9994
clientTemp := $(shell docker-compose run --rm api sh -c 'tmp/bcda reset-client-credentials --cms-id $(ACO_CMS_ID)'|tail -n2)
CLIENT_ID ?= $(shell echo $(clientTemp) |awk '{print $$1}')
CLIENT_SECRET ?= $(shell echo $(clientTemp) |awk '{print $$2}')
smoke-test:
	BCDA_SSAS_CLIENT_ID=$(SSAS_ADMIN_CLIENT_ID) BCDA_SSAS_SECRET=$(SSAS_ADMIN_CLIENT_SECRET) test/smoke_test/smoke_test.sh

postman:
	# This target should be executed by passing in an argument for the environment (dev/test/sbx)
	# and if needed a token.
	# Use env=local to bring up a local version of the app and test against it
	# For example: make postman env=test token=<MY_TOKEN>
	docker-compose -f docker-compose.test.yml build postman_test
	docker-compose -f docker-compose.test.yml run --rm postman_test test/postman_test/BCDA_Tests_Sequential.postman_collection.json -e test/postman_test/$(env).postman_environment.json --global-var "token=$(token)" --global-var clientId=$(CLIENT_ID) --global-var clientSecret=$(CLIENT_SECRET)

unit-test:
	$(MAKE) unit-test-db
	docker-compose -f docker-compose.test.yml build tests
	docker-compose -f docker-compose.test.yml run --rm tests bash unit_test.sh

unit-test-db:
	# Target stands up the postgres instance needed for unit testing.

	# Clean up any existing data to ensure we spin up container in a known state.
	docker-compose -f docker-compose.test.yml rm -fsv db-unit-test
	docker-compose -f docker-compose.test.yml up -d db-unit-test

unit-test-db-snapshot:
	# Target takes a snapshot of the currently running postgres instance used for unit testing and updates the db/testing/docker-entrypoint-initdb.d/dump.pgdata file
	docker-compose -f docker-compose.test.yml exec db-unit-test sh -c 'PGPASSWORD=$$POSTGRES_PASSWORD pg_dump -U postgres --format custom --file=/docker-entrypoint-initdb.d/dump.pgdata --create $$POSTGRES_DB'

performance-test:
	docker-compose -f docker-compose.test.yml build tests
	docker-compose -f docker-compose.test.yml run --rm -w /go/src/github.com/CMSgov/bcda-app/test/performance_test tests sh performance_test.sh

test:
	$(MAKE) lint
	$(MAKE) unit-test
	$(MAKE) postman env=local
	$(MAKE) smoke-test

load-fixtures:
	docker-compose up -d db
	echo "Wait for database to be ready..."
	sleep 5
	docker-compose run db psql "postgres://postgres:toor@db:5432/bcda?sslmode=disable" -f /var/db/fixtures.sql
	$(MAKE) load-synthetic-cclf-data
	$(MAKE) load-synthetic-suppression-data
	$(MAKE) load-fixtures-ssas

load-synthetic-cclf-data:
	docker-compose up -d api
	docker-compose up -d db
	# The "test" environment provides baseline CCLF ingestion for ACO
	docker-compose run api sh -c 'tmp/bcda import-synthetic-cclf-package --acoSize=dev --environment=test'
	docker-compose run api sh -c 'tmp/bcda import-synthetic-cclf-package --acoSize=dev-auth --environment=test'
	docker-compose run api sh -c 'tmp/bcda import-synthetic-cclf-package --acoSize=small --environment=test'
	docker-compose run api sh -c 'tmp/bcda import-synthetic-cclf-package --acoSize=medium --environment=test'
	docker-compose run api sh -c 'tmp/bcda import-synthetic-cclf-package --acoSize=large --environment=test'
	docker-compose run api sh -c 'tmp/bcda import-synthetic-cclf-package --acoSize=extra-large --environment=test'
	echo "Updating timestamp data on historical CCLF data for simulating ability to test /Group with _since"
	docker-compose run db psql "postgres://postgres:toor@db:5432/bcda?sslmode=disable" -c "update cclf_files set timestamp='2020-02-01';"
	docker-compose run api sh -c 'tmp/bcda import-synthetic-cclf-package --acoSize=dev --environment=test-new-beneficiaries'
	docker-compose run api sh -c 'tmp/bcda import-synthetic-cclf-package --acoSize=dev-auth --environment=test-new-beneficiaries'
	docker-compose run api sh -c 'tmp/bcda import-synthetic-cclf-package --acoSize=small --environment=test-new-beneficiaries'
	docker-compose run api sh -c 'tmp/bcda import-synthetic-cclf-package --acoSize=medium --environment=test-new-beneficiaries'
	docker-compose run api sh -c 'tmp/bcda import-synthetic-cclf-package --acoSize=large --environment=test-new-beneficiaries'
	docker-compose run api sh -c 'tmp/bcda import-synthetic-cclf-package --acoSize=extra-large --environment=test-new-beneficiaries'

load-synthetic-suppression-data:
	docker-compose up -d api
	docker-compose up -d db
	docker-compose run api sh -c 'tmp/bcda import-suppression-directory --directory=../shared_files/synthetic1800MedicareFiles'

load-fixtures-ssas:
	docker-compose -f docker-compose.ssas-migrate.yml run --rm ssas-migrate -database "postgres://postgres:toor@db:5432/bcda?sslmode=disable" -path /go/src/github.com/CMSgov/bcda-ssas-app/db/migrations up
	docker-compose run ssas sh -c 'main --add-fixture-data'

docker-build:
	docker-compose build --force-rm
	docker-compose -f docker-compose.test.yml build --force-rm

docker-bootstrap:
	$(MAKE) docker-build
	docker-compose up -d
	sleep 40
	$(MAKE) load-fixtures

api-shell:
	docker-compose exec api bash

worker-shell:
	docker-compose exec worker bash

debug-api:
	docker-compose start db queue worker
	@echo "Starting debugger. This may take a while..."
	@-bash -c "trap 'docker-compose stop' EXIT; \
		docker-compose -f docker-compose.yml -f docker-compose.debug.yml run --no-deps -T --rm -p 3000:3000 -v $(shell pwd):/go/src/github.com/CMSgov/bcda-app api dlv debug -- start-api"

debug-worker:
	docker-compose start db queue api
	@echo "Starting debugger. This may take a while..."
	@-bash -c "trap 'docker-compose stop' EXIT; \
		docker-compose -f docker-compose.yml -f docker-compose.debug.yml run --no-deps -T --rm -v $(shell pwd):/go/src/github.com/CMSgov/bcda-app worker dlv debug"

bdt:
	# supply this target with the necessary environment vars, e.g.:
	# make bdt BDT_BASE_URL=<origin of API>
	docker build --no-cache -t bdt -f Dockerfiles/Dockerfile.bdt .
	docker run --rm \
	-e BASE_URL='${BDT_BASE_URL}' \
	-e CLIENT_ID='${CLIENT_ID}' \
	-e SECRET='${CLIENT_SECRET}' \
	bdt

.PHONY: api-shell debug-api debug-worker docker-bootstrap docker-build lint load-fixtures load-fixtures-ssas load-synthetic-cclf-data load-synthetic-suppression-data package performance-test postman release smoke-test test unit-test worker-shell bdt unit-test-db unit-test-db-snapshot<|MERGE_RESOLUTION|>--- conflicted
+++ resolved
@@ -14,12 +14,8 @@
 
 LINT_TIMEOUT ?= 3m
 lint:
-<<<<<<< HEAD
+	docker-compose -f docker-compose.test.yml build tests
 	docker-compose -f docker-compose.test.yml run --rm tests golangci-lint run --deadline=$(LINT_TIMEOUT) --verbose
-=======
-	docker-compose -f docker-compose.test.yml build tests
-	docker-compose -f docker-compose.test.yml run --rm tests golangci-lint run --deadline=3m
->>>>>>> 7ff0a579
 	docker-compose -f docker-compose.test.yml run --rm tests gosec ./...
 
 # The following vars are available to tests needing SSAS admin credentials; currently they are used in smoke-test
