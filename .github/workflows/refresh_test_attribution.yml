# Refreshes attribution for test acos in all envs.
name: Refresh Attribution For Test ACOs

on:
  workflow_call:
  schedule:
    - cron: "0 12 * * 1"

permissions:
  id-token: write
  contents: read

jobs:
  refresh_attribution:
    name: Refresh Attribution
    runs-on: codebuild-bcda-app-${{github.run_id}}-${{github.run_attempt}}
    strategy:
      matrix:
        vars:
          - env: dev
            account_id: NON_PROD_ACCOUNT_ID
          - env: test
            account_id: NON_PROD_ACCOUNT_ID
          - env: sandbox
            account_id: PROD_ACCOUNT_ID
          - env: prod
            account_id: PROD_ACCOUNT_ID
    steps:
      - uses: aws-actions/configure-aws-credentials@v4
        with:
          aws-region: ${{ vars.AWS_REGION }}
          role-to-assume: arn:aws:iam::${{ secrets[matrix.vars.account_id] }}:role/delegatedadmin/developer/bcda-${{ matrix.vars.env }}-github-actions
      - uses: cmsgov/ab2d-bcda-dpc-platform/actions/aws-params-env-action@main
        env:
          AWS_REGION: ${{ vars.AWS_REGION }}
        with:
          params: |
            GITHUB_TOKEN=/ci/github/token
<<<<<<< HEAD
            DEV_DB=/bcda/dev/api/DATABASE_URL
            TEST_DB=/bcda/test/api/DATABASE_URL
            SANDBOX_DB=/bcda/sandbox/api/DATABASE_URL
            PROD_DB=/bcda/prod/api/DATABASE_URL
=======
            DB_URL=/bcda/${{ matrix.vars.env }}/api/DATABASE_URL
>>>>>>> 0da6389d
      - name: Install psql
        run: |
          sudo dnf install postgresql16 -y
      - name: checkout bcda-ops
        uses: actions/checkout@v4
        with:
          repository: CMSgov/bcda-ops
          ref: 'main'
          token: ${{ env.GITHUB_TOKEN }}
      - name: Refresh all environments
        run: |
          set -euo pipefail

<<<<<<< HEAD
          environments["dev"]=$DEV_DB
          environments["test"]=$TEST_DB
          environments["sandbox"]=$SANDBOX_DB
          environments["prod"]=$PROD_DB
=======
          HOST=$(aws rds describe-db-instances --query 'DBInstances[*].[Endpoint.Address]' --output text | grep bcda-${{ matrix.vars.env }} 2>&1)
          if [ $? -ne 0 ]; then
              echo "Error: failed to retrieve database host."
              exit 1
          fi
>>>>>>> 0da6389d

          CONNECTION_URL=$(echo ${{ env.DB_URL }} 2>&1 | sed -E "s/@.*\/bcda/\@$HOST\/bcda/" 2>&1)
          ./scripts_gf/refresh_test_attribution.sh -c "${CONNECTION_URL}" -f > /dev/null 2>&1

<<<<<<< HEAD
              HOST=$(aws rds describe-db-instances --query 'DBInstances[*].[Endpoint.Address]' --output text | grep bcda-$key 2>&1)
              if [ $? -ne 0 ]; then
                  echo "Error: failed to retrieve database host."
                  exit 1
              fi
              CONNECTION_URL=$(echo $value 2>&1 | sed -E "s/@.*\/bcda/\@$HOST\/bcda/" 2>&1)
              ./scripts/refresh_test_attribution.sh -c "${CONNECTION_URL}" -f > /dev/null 2>&1

              if [ $? -ne 0 ]; then
                  echo "Error: Refresh failed; run script locally for more details."
                  exit 1
              else
                  echo "Success: refresh complete."
              fi
              done
=======
          if [ $? -ne 0 ]; then
              echo "Error: Refresh failed; run script locally for more details."
              exit 1
          else 
              echo "Success: refresh complete."
          fi
>>>>>>> 0da6389d
      - name: Failure Alert
        if: ${{ failure() }}
        uses: slackapi/slack-github-action@v2.0.0
        with:
          method: chat.postMessage
          token: ${{ secrets.SLACK_BOT_TOKEN }}
          # Sends to bcda-alerts
          payload: |
            channel: "C034CFU945C"
            attachments:
              - color: danger
                text: "FAILURE: Refresh Test Attribution (run: <${{ github.server_url }}/${{ github.repository }}/actions/runs/${{ github.run_id }}|${{ github.run_id }}>)."
                mrkdown_in:
                  - text<|MERGE_RESOLUTION|>--- conflicted
+++ resolved
@@ -4,7 +4,7 @@
 on:
   workflow_call:
   schedule:
-    - cron: "0 12 * * 1"
+    - cron: "0 12 * * 1" 
 
 permissions:
   id-token: write
@@ -36,14 +36,7 @@
         with:
           params: |
             GITHUB_TOKEN=/ci/github/token
-<<<<<<< HEAD
-            DEV_DB=/bcda/dev/api/DATABASE_URL
-            TEST_DB=/bcda/test/api/DATABASE_URL
-            SANDBOX_DB=/bcda/sandbox/api/DATABASE_URL
-            PROD_DB=/bcda/prod/api/DATABASE_URL
-=======
             DB_URL=/bcda/${{ matrix.vars.env }}/api/DATABASE_URL
->>>>>>> 0da6389d
       - name: Install psql
         run: |
           sudo dnf install postgresql16 -y
@@ -57,46 +50,21 @@
         run: |
           set -euo pipefail
 
-<<<<<<< HEAD
-          environments["dev"]=$DEV_DB
-          environments["test"]=$TEST_DB
-          environments["sandbox"]=$SANDBOX_DB
-          environments["prod"]=$PROD_DB
-=======
           HOST=$(aws rds describe-db-instances --query 'DBInstances[*].[Endpoint.Address]' --output text | grep bcda-${{ matrix.vars.env }} 2>&1)
           if [ $? -ne 0 ]; then
               echo "Error: failed to retrieve database host."
               exit 1
           fi
->>>>>>> 0da6389d
 
           CONNECTION_URL=$(echo ${{ env.DB_URL }} 2>&1 | sed -E "s/@.*\/bcda/\@$HOST\/bcda/" 2>&1)
           ./scripts_gf/refresh_test_attribution.sh -c "${CONNECTION_URL}" -f > /dev/null 2>&1
 
-<<<<<<< HEAD
-              HOST=$(aws rds describe-db-instances --query 'DBInstances[*].[Endpoint.Address]' --output text | grep bcda-$key 2>&1)
-              if [ $? -ne 0 ]; then
-                  echo "Error: failed to retrieve database host."
-                  exit 1
-              fi
-              CONNECTION_URL=$(echo $value 2>&1 | sed -E "s/@.*\/bcda/\@$HOST\/bcda/" 2>&1)
-              ./scripts/refresh_test_attribution.sh -c "${CONNECTION_URL}" -f > /dev/null 2>&1
-
-              if [ $? -ne 0 ]; then
-                  echo "Error: Refresh failed; run script locally for more details."
-                  exit 1
-              else
-                  echo "Success: refresh complete."
-              fi
-              done
-=======
           if [ $? -ne 0 ]; then
               echo "Error: Refresh failed; run script locally for more details."
               exit 1
           else 
               echo "Success: refresh complete."
           fi
->>>>>>> 0da6389d
       - name: Failure Alert
         if: ${{ failure() }}
         uses: slackapi/slack-github-action@v2.0.0
