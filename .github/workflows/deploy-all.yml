--- conflicted
+++ resolved
@@ -83,6 +83,7 @@
   contents: read
 
 env:
+  TENV_GITHUB_TOKEN: ${{ secrets.GITHUB_TOKEN }}
   RELEASE_VERSION: ${{ inputs.release_version || 'main' }}
   OPS_RELEASE_VERSION: ${{ inputs.ops_release_version || 'main' }}
   SSAS_RELEASE_VERSION: ${{ inputs.ssas_release_version || 'main' }}
@@ -152,29 +153,17 @@
                 mrkdown_in:
                   - text
       - name: Get AMIs
-        env:
-          TENV_GITHUB_TOKEN: ${{ secrets.GITHUB_TOKEN }}
         run: |
           export BCDA_AMI=`aws ec2 describe-images --region ${{ vars.AWS_REGION }} --filters 'Name=tag:app,Values=bcda-app' 'Name=tag:version,Values=${{ env.RELEASE_VERSION }}' --query 'Images[*][CreationDate,ImageId] | reverse(sort_by(@,&[0])) | [0][1]' --output text`
           echo "BCDA_AMI=$BCDA_AMI" >> $GITHUB_ENV
           export WORKER_AMI=`aws ec2 describe-images --region ${{ vars.AWS_REGION }} --filters 'Name=tag:app,Values=bcda-worker' 'Name=tag:version,Values=${{ env.RELEASE_VERSION }}' --query 'Images[*][CreationDate,ImageId] | reverse(sort_by(@,&[0])) | [0][1]' --output text`
           echo "WORKER_AMI=$WORKER_AMI" >> $GITHUB_ENV
-<<<<<<< HEAD
       - name: Install Cosign to verify OpenTofu install
         uses: sigstore/cosign-installer@d58896d6a1865668819e1d91763c7751a165e159 # v3.9.2
       - name: Install OpenTofu
         uses: cmsgov/cdap/actions/setup-tenv@8343fb96563ce4b74c4dececee9b268f42bd4a40
       - name: Init, Plan OpenTofu
         working-directory: terraform/${{ env.RELEASE_ENV }}
-=======
-      - name: Install Cosign to verify tenv and tofu installs
-        uses: sigstore/cosign-installer@d58896d6a1865668819e1d91763c7751a165e159 # v3.9.2
-      - name: Install tenv
-        uses: cmsgov/cdap/actions/setup-tenv@8343fb96563ce4b74c4dececee9b268f42bd4a40
-      - name: Init, Plan OpenTofu
-        working-directory: terraform/${{ env.RELEASE_ENV }}
-        working-directory: terraform/${{ env.RELEASE_ENV }}
->>>>>>> 81653806
         run: |
           IFS=":@" read -r -a STRS <<< ${{ env.DATABASE_URL }}
           export APP_DB_PW=${STRS[2]}
@@ -189,8 +178,8 @@
             -var-file=bcda-release-api-worker-vars.tfvars \
             -out 'bcda-release-api-worker.tfplan'
       - name: OpenTofu Apply
-        run: |
-          cd terraform/${{ env.RELEASE_ENV }}
+        working-directory: terraform/${{ env.RELEASE_ENV }}
+        run: |
           tofu apply bcda-release-api-worker.tfplan
       - name: Refresh AutoScaling Groups
         run: |
