# Deploy BCDA/SSAS and Worker ec2 instances
name: Deploy All

on:
  schedule:
    - cron: 0 12 * * 1-5 # every workday at 8am EST (autodeploy to dev)
  workflow_dispatch:
    inputs:
      release_version:
        description: 'Release version/tag (or branch name)'
        required: true
        type: string
      ops_release_version:
        description: 'Release version/tag for bcda-ops (or branch name)'
        required: true
        type: string
      ssas_release_version:
        description: 'Release version/tag for bcda-ssas (or branch name)'
        required: true
        type: string
      env:
        description: 'Environment you want to deploy to (dev, test, sandbox, prod)'
        required: true
        default: dev
        type: choice
        options:
          - dev
          - test
          - sandbox
          - prod
      confirm_env:
        description: 'Confirm the environment you want to deploy to'
        required: true
        default: dev
        type: choice
        options:
          - dev
          - test
          - sandbox
          - prod
      test_aco:
        description: Run the smoke tests using the selected ACO
        required: true
        type: choice
        options:
          - 'dev'
          - 'small'
          - 'medium'
          - 'large'
          - 'extra-large'
          - 'paca'
        default: 'dev'

permissions:
  id-token: write
  contents: read

env:
  RELEASE_VERSION: ${{ inputs.release_version || 'main' }}
  OPS_RELEASE_VERSION: ${{ inputs.ops_release_version || 'main' }}
  SSAS_RELEASE_VERSION: ${{ inputs.ssas_release_version || 'main' }}
  RELEASE_ENV: ${{ inputs.env || 'dev' }}
  CONFIRM_RELEASE_ENV: ${{ inputs.confirm_env || 'dev' }}
  ENV_MODIFIER: ${{ inputs.env || 'dev' }}
  TEST_ACO: ${{ inputs.test_aco || 'dev' }}
  VERIFICATION_RETRIES: 90 # 90 retries with 10s sleep = max 900s or 15m.  Verification jobs run in parallel.
  VERIFICATION_SLEEP: 10

jobs:
  migrate_db:
    uses: ./.github/workflows/migrate-db.yml
    with:
      release_version: ${{ inputs.release_version || 'main' }}
      env: ${{ inputs.env || 'dev' }}
    secrets: inherit

  deploy:
    environment: ${{ inputs.env || 'dev' }}
<<<<<<< HEAD
    runs-on: self-hosted
=======
    runs-on: codebuild-bcda-app-${{github.run_id}}-${{github.run_attempt}}
>>>>>>> 2296e4a3
    steps:
      - uses: hashicorp/setup-packer@v3.1.0
      - uses: aws-actions/configure-aws-credentials@v4
        with:
          aws-region: ${{ vars.AWS_REGION }}
          role-to-assume: arn:aws:iam::${{ secrets.AWS_ACCOUNT_ID }}:role/delegatedadmin/developer/${{ vars.AWS_ROLE_TO_ASSUME }}
      - name: Get AWS params
        uses: cmsgov/ab2d-bcda-dpc-platform/actions/aws-params-env-action@main
        env:
          AWS_REGION: ${{ vars.AWS_REGION }}
        with:
          params: |
            GITHUB_TOKEN=/ci/github/token
            SUBNET_ID=/bcda/workflows/packer_subnet_id
            S3_BUCKET=/bcda/rpms_bucket
      - name: Checkout bcda-ops
        uses: actions/checkout@v4
        with:
          repository: CMSgov/bcda-ops
          ref: ${{ inputs.ops_release_version || 'main' }}
          token: ${{ env.GITHUB_TOKEN }}
      - name: Confirm Env
        if: ${{ env.RELEASE_ENV != env.CONFIRM_RELEASE_ENV }}
        run: |
          echo "Target deployment env ${{ env.RELEASE_ENV }} must match confirmed deployment env ${{ env.CONFIRM_RELEASE_ENV }}."
          exit 1
      - name: Started Deploy Alert
        uses: slackapi/slack-github-action@v2.0.0
        with:
          method: chat.postMessage
          token: ${{ secrets.SLACK_BOT_TOKEN }}
          # Sends to bcda-deploy
          payload: |
            channel: "C03S23MJFJS"
            attachments:
              - color: good
                text: "Started deploy to ${{ env.RELEASE_ENV }} (run: <${{ github.server_url }}/${{ github.repository }}/actions/runs/${{ github.run_id }}|${{ github.run_id }}>)."
                mrkdown_in:
                  - text
      - name: Get AMIs
        run: |
          export BCDA_AMI=`aws ec2 describe-images --region ${{ vars.AWS_REGION }} --filters 'Name=tag:app,Values=bcda-app' 'Name=tag:version,Values=${{ env.RELEASE_VERSION }}' --query 'Images[*][CreationDate,ImageId] | reverse(sort_by(@,&[0])) | [0][1]' --output text`
          echo "BCDA_AMI=$BCDA_AMI" >> $GITHUB_ENV
          export WORKER_AMI=`aws ec2 describe-images --region ${{ vars.AWS_REGION }} --filters 'Name=tag:app,Values=bcda-worker' 'Name=tag:version,Values=${{ env.RELEASE_VERSION }}' --query 'Images[*][CreationDate,ImageId] | reverse(sort_by(@,&[0])) | [0][1]' --output text`
          echo "WORKER_AMI=$WORKER_AMI" >> $GITHUB_ENV
      - name: Get AWS params
        uses: cmsgov/ab2d-bcda-dpc-platform/actions/aws-params-env-action@main
        env:
          AWS_REGION: ${{ vars.AWS_REGION }}
        with:
          params: |
            DATABASE_URL=/bcda/${{ env.RELEASE_ENV }}/api/DATABASE_URL
            OPS_GITHUB_TOKEN=/ci/github/token
      - name: Checkout BCDA OPS
        uses: actions/checkout@v4
        with:
          repository: CMSgov/bcda-ops
          ref: ${{ env.OPS_RELEASE_VERSION }}
          token: ${{ env.OPS_GITHUB_TOKEN }}
      - name: Install terraform
        uses: cmsgov/ab2d-bcda-dpc-platform/actions/setup-tfenv-terraform@main
      - name: Init, Plan Terraform
        run: |
          IFS=":@" read -r -a STRS <<< ${{ env.DATABASE_URL }}
          export APP_DB_PW=${STRS[2]}
          cd terraform_gf/${{ env.RELEASE_ENV }}
          touch bcda-release-api-worker-vars.tfvars
          export TF_CLI_ARGS="-no-color"
          terraform init
          terraform plan \
            -var 'env=${{ env.RELEASE_ENV }}' \
            -var 'key_name=${{ vars.KEY_ID }}' \
            -var 'ami_id=${{ env.BCDA_AMI }}' \
            -var 'worker_ami_id=${{ env.WORKER_AMI }}' \
            -var 'instance_type=${{ vars.INSTANCE_CLASS }}' \
            -var-file=bcda-release-api-worker-vars.tfvars \
            -out 'bcda-release-api-worker.tfplan'
      - name: Terraform Apply
        run: |
          cd terraform_gf/${{ env.RELEASE_ENV }}
          export TF_CLI_ARGS="-no-color"
          terraform init
          terraform apply bcda-release-api-worker.tfplan
      - name: Refresh AutoScaling Groups
        run: |
          export ASG=`aws autoscaling describe-auto-scaling-groups --region ${{ vars.AWS_REGION }} --filters "Name=tag:Name,Values=bcda-${{ env.RELEASE_ENV }}-api" --query 'AutoScalingGroups[0].AutoScalingGroupName' --output text`
          aws autoscaling start-instance-refresh --region ${{ vars.AWS_REGION }} --auto-scaling-group-name ${ASG}
          export WORKER_ASG=`aws autoscaling describe-auto-scaling-groups --region ${{ vars.AWS_REGION }} --filters "Name=tag:Name,Values=bcda-${{ env.RELEASE_ENV }}-worker" --query 'AutoScalingGroups[0].AutoScalingGroupName' --output text`
          aws autoscaling start-instance-refresh --region ${{ vars.AWS_REGION }} --auto-scaling-group-name ${WORKER_ASG}
      - name: Upload notify script
        uses: actions/upload-artifact@v4
        with:
          name: notify-script
          path: ./scripts/mark_deployment.py
  
  verify_api_version:
    needs: [deploy]
    runs-on: codebuild-bcda-app-${{github.run_id}}-${{github.run_attempt}}
    environment: ${{ inputs.env != '0' && inputs.env || 'dev' }}
    steps:
      - run: |
          TRY=1

          until [ $TRY -gt $VERIFICATION_RETRIES ]; do
            BCDA_API_VERSION=`curl https://${{ vars.API_BASE_URL }}/_version | jq -R '. as $line | try (fromjson | .version) catch $line' | tr -d "\"'"`

            if [[ $BCDA_API_VERSION != ${{ env.RELEASE_VERSION }} ]]; then
              echo "BCDA API expected release version: ${{ env.RELEASE_VERSION }} did not match curled version: ${BCDA_API_VERSION}."
              TRY=$(($TRY + 1))
              if [ $TRY -gt $VERIFICATION_RETRIES ]; then
                exit 1
              else
                sleep $VERIFICATION_SLEEP
              fi
            else
              break
            fi
          done

  verify_ssas_version:
    needs: [deploy]
    runs-on: codebuild-bcda-app-${{github.run_id}}-${{github.run_attempt}}
    environment: ${{inputs.env != '0' && inputs.env || 'dev' }}
    steps:
      - run: |
          TRY=1

          until [ $TRY -gt $VERIFICATION_RETRIES ]; do
            BCDA_SSAS_VERSION=`curl https://${{ vars.API_BASE_URL }}/_auth | jq -R '. as $line | try (fromjson | .version) catch $line' | tr -d "\"'"`

            if [[ $BCDA_SSAS_VERSION != ${{ env.SSAS_RELEASE_VERSION }} ]]; then
              echo "BCDA SSAS expected release version: ${{ env.SSAS_RELEASE_VERSION }} did not match curled version: ${BCDA_SSAS_VERSION}."
              TRY=$(($TRY + 1))
              if [ $TRY -gt $VERIFICATION_RETRIES ]; then
                exit 1
              else
                sleep $VERIFICATION_SLEEP
              fi
            else
              break
            fi
          done

  verify_worker_version:
    needs: [deploy]
    runs-on: codebuild-bcda-app-${{github.run_id}}-${{github.run_attempt}}
    environment: ${{ inputs.env != '0' && inputs.env || 'dev' }}
    steps:
      - uses: aws-actions/configure-aws-credentials@v4
        with:
          aws-region: ${{ vars.AWS_REGION }}
          role-to-assume: arn:aws:iam::${{ secrets.AWS_ACCOUNT_ID }}:role/delegatedadmin/developer/${{ vars.AWS_ROLE_TO_ASSUME }}
      - run: |
          TRY=1

          until [ $TRY -gt $VERIFICATION_RETRIES ]; do
            export IMAGE_ID=`aws ec2 describe-instances --region ${{ vars.AWS_REGION }} --filters 'Name=tag:Name,Values=bcda-${{ env.RELEASE_ENV }}-worker' 'Name=instance-state-name,Values=running' --query 'Reservations[0].Instances[*][LaunchTime,ImageId] | reverse(sort_by(@,&[0])) | [0][1]' --output text`
            # Was unable to escape the backticks (`), creating this function seems to get around that
            get_image_version () {
                aws ec2 describe-images --region us-east-1 --image-ids ${IMAGE_ID} --query 'Images[0].Tags[?Key==`version`].Value' --output text
            }
            export BCDA_WORKER_VERSION=`get_image_version`

            if [[ $BCDA_WORKER_VERSION != ${{ env.RELEASE_VERSION }} ]]; then
              echo "BCDA Worker expected release version: ${{ env.RELEASE_VERSION }} did not match aws version found: ${BCDA_WORKER_VERSION}."
              TRY=$(($TRY + 1))
              if [ $TRY -gt $VERIFICATION_RETRIES ]; then
                exit 1
              else
                sleep $VERIFICATION_SLEEP
              fi
            else
              break
            fi
          done

  smoketests:
    needs: [migrate_db, deploy, verify_api_version, verify_ssas_version, verify_worker_version]
    uses: ./.github/workflows/smoke-tests.yml
    with:
      release_version: ${{ inputs.release_version || 'main' }}
      ssas_release_version: ${{ inputs.ssas_release_version || 'main' }}
      env: ${{ inputs.env || 'dev' }}
      test_aco: ${{ inputs.test_aco || 'dev' }}
      smoke_tests: true
      postman_tests: true
    secrets: inherit

  notify_newrelic:
    needs: [migrate_db, deploy, verify_api_version, verify_ssas_version, verify_worker_version]
    environment: ${{ inputs.env || 'dev' }}
    runs-on: codebuild-bcda-app-${{github.run_id}}-${{github.run_attempt}}
    steps:
      - uses: aws-actions/configure-aws-credentials@v4
        with:
          aws-region: ${{ vars.AWS_REGION }}
          role-to-assume: arn:aws:iam::${{ secrets.AWS_ACCOUNT_ID }}:role/delegatedadmin/developer/${{ vars.AWS_ROLE_TO_ASSUME }}
      - name: Set env vars from AWS params
        uses: cmsgov/ab2d-bcda-dpc-platform/actions/aws-params-env-action@main
        env:
          AWS_REGION: ${{ vars.AWS_REGION }}
        with:
          params: |
            NEWRELIC_API_KEY=/bcda/all/new-relic/api-key
            NEWRELIC_APP_ID=/bcda/${{ env.ENV_MODIFIER }}/new-relic/app-id
      - name: Download notify scripts
        uses: actions/download-artifact@v4
        with:
          name: notify-script
          path: scripts
      - name: Notify NewRelic
        if: ${{ env.RELEASE_ENV == 'prod' || env.RELEASE_ENV == 'sandbox' || env.RELEASE_ENV == 'test' }}
        run: |
          python3 scripts/mark_deployment.py \
            --app_id ${{ env.NEWRELIC_APP_ID }} \
            --api_key ${{ env.NEWRELIC_API_KEY }} \
            --version ${{ env.RELEASE_VERSION }}
      - name: Notify NewRelic (Dev)
        if: ${{ env.RELEASE_ENV == 'dev' }}
        run: |
          export BCDA_AMI=`aws ec2 describe-images --region ${{ vars.AWS_REGION }} --filters 'Name=tag:app,Values=bcda-app' 'Name=tag:version,Values=${{ env.RELEASE_VERSION }}' --query 'Images[*][CreationDate,ImageId] | reverse(sort_by(@,&[0])) | [0][1]' --output text`
          python3 scripts/mark_deployment.py \
            --app_id ${{ env.NEWRELIC_APP_ID }} \
            --api_key ${{ env.NEWRELIC_API_KEY }} \
            --version ${BCDA_AMI}

  slack_alerts:
    if: ${{ always() }}
    runs-on: codebuild-bcda-app-${{github.run_id}}-${{github.run_attempt}}
    needs: [migrate_db, deploy, notify_newrelic]
    steps:
      - name: Publish Build Info
        if: ${{ success() && needs.migrate_db.result == 'success' && needs.deploy.result == 'success' && needs.notify_newrelic.result == 'success' }}
        uses: slackapi/slack-github-action@v2.0.0
        with:
          method: chat.postMessage
          token: ${{ secrets.SLACK_BOT_TOKEN }}
          # Sends to bcda-deploy
          payload: |
            channel: "C03S23MJFJS"
            attachments:
              - color: good
                pretext: "Deployment information for BCDA environment *${{ env.RELEASE_ENV }}*"
                footer: "<${{ github.server_url }}/${{ github.repository }}/actions/runs/${{ github.run_id }}|BCDA - Publish Release Information - Build ${{ github.run_id }}>)."
                fields:
                  - title: 'API'
                    short: true
                    value: ${{ env.RELEASE_VERSION }}
                  - title: 'SSAS'
                    short: true
                    value: ${{ env.SSAS_RELEASE_VERSION }}
                  - title: 'Worker'
                    short: true
                    value: ${{ env.RELEASE_VERSION }}
                mrkdown_in:
                  - pretext
                  - footer
      - name: Failure Alert
        if: ${{ failure() || needs.migrate_db.result != 'success' || needs.deploy.result != 'success' || needs.notify_newrelic.result != 'success' }}
        uses: slackapi/slack-github-action@v2.0.0
        with:
          method: chat.postMessage
          token: ${{ secrets.SLACK_BOT_TOKEN }}
          # Sends to bcda-alerts
          payload: |
            channel: "C034CFU945C"
            attachments:
              - color: danger
                text: "FAILURE: Deploy to ${{ env.RELEASE_ENV }} (run: <${{ github.server_url }}/${{ github.repository }}/actions/runs/${{ github.run_id }}|${{ github.run_id }}>)."
                mrkdown_in:
                  - text<|MERGE_RESOLUTION|>--- conflicted
+++ resolved
@@ -76,11 +76,7 @@
 
   deploy:
     environment: ${{ inputs.env || 'dev' }}
-<<<<<<< HEAD
-    runs-on: self-hosted
-=======
-    runs-on: codebuild-bcda-app-${{github.run_id}}-${{github.run_attempt}}
->>>>>>> 2296e4a3
+    runs-on: codebuild-bcda-app-${{github.run_id}}-${{github.run_attempt}}
     steps:
       - uses: hashicorp/setup-packer@v3.1.0
       - uses: aws-actions/configure-aws-credentials@v4
@@ -306,7 +302,7 @@
             --app_id ${{ env.NEWRELIC_APP_ID }} \
             --api_key ${{ env.NEWRELIC_API_KEY }} \
             --version ${BCDA_AMI}
-
+  
   slack_alerts:
     if: ${{ always() }}
     runs-on: codebuild-bcda-app-${{github.run_id}}-${{github.run_attempt}}
