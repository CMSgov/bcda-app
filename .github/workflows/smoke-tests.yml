--- conflicted
+++ resolved
@@ -177,26 +177,6 @@
           --global-var maintenanceMode=""
       - name: Run PACA Tests
         run: |
-<<<<<<< HEAD
-          CLIENT_ID=$(echo $CLIENT_CREDENTIALS_PARAMS | jq -r .client_id)
-          CLIENT_SECRET=$(echo $CLIENT_CREDENTIALS_PARAMS | jq -r .client_secret)
-          docker compose -f docker-compose.test.yml run --rm  postman_test test/postman_test/BCDA_PAC_Postman_Smoke_Tests.postman_collection.json \
-          -e test/postman_test/${{ env.RELEASE_ENV }}.postman_environment.json \
-          --global-var clientId=$CLIENT_ID \
-          --global-var clientSecret=$CLIENT_SECRET \
-          --global-var maintenanceMode=""
-      # - name: Run v3 Tests
-      #   if: ${{inputs.v3_tests}} == 'true'
-      #   run: |
-      #     CLIENT_ID=$(echo $V3_CLIENT_CREDENTIALS_PARAMS | jq -r .client_id)
-      #     CLIENT_SECRET=$(echo $V3_CLIENT_CREDENTIALS_PARAMS | jq -r .client_secret)
-      #     docker compose -f docker-compose.test.yml run --rm postman_test test/postman_test/BCDA_V3_Tests.postman_collection.json \
-      #      -e test/postman_test/${{ env.RELEASE_ENV }}.postman_environment.json \
-      #      --global-var clientId=${CLIENT_ID} \
-      #      --global-var clientSecret=${CLIENT_SECRET} \
-      #      --global-var v3Disabled=false \
-      #      --global-var maintenanceMode=""
-=======
           CLIENT_ID=$(echo $PACA_CLIENT_CREDENTIALS_PARAMS | jq -r .client_id)
           CLIENT_SECRET=$(echo $PACA_CLIENT_CREDENTIALS_PARAMS | jq -r .client_secret)
           docker compose -f docker-compose.test.yml run --rm postman_test test/postman_test/BCDA_PAC_Postman_Smoke_Tests.postman_collection.json \
@@ -215,7 +195,6 @@
            --global-var clientSecret=${CLIENT_SECRET} \
            --global-var v3Disabled=false \
            --global-var maintenanceMode=""
->>>>>>> 60682aa9
       - name: Success Alert
         if: ${{ success() }}
         uses: slackapi/slack-github-action@v2.0.0
