--- conflicted
+++ resolved
@@ -122,11 +122,7 @@
             CLIENT_CREDENTIALS_PARAMS=/bcda/${{ env.RELEASE_ENV }}/${{ env.creds }}_client_credentials
             DENYLIST_CLIENT_CREDENTIALS_PARAMS=/bcda/${{ env.RELEASE_ENV }}/denylisted_client_credentials
             PACA_CLIENT_CREDENTIALS_PARAMS=/bcda/${{ env.RELEASE_ENV }}/paca_client_credentials
-<<<<<<< HEAD
-
-=======
             V3_CLIENT_CREDENTIALS_PARAMS=/bcda/${{ env.RELEASE_ENV }}/${{ env.creds }}_v3_client_credentials
->>>>>>> 98333e3e
       - name: checkout bcda-ssas
         if: ${{ env.RELEASE_ENV == 'dev' || env.RELEASE_ENV == 'test' }}
         uses: actions/checkout@v4
@@ -173,13 +169,6 @@
         run: |
           CLIENT_ID=$(echo $PACA_CLIENT_CREDENTIALS_PARAMS | jq -r .client_id)
           CLIENT_SECRET=$(echo $PACA_CLIENT_CREDENTIALS_PARAMS | jq -r .client_secret)
-<<<<<<< HEAD
-          docker run postman_test test/postman_test/BCDA_PAC_Postman_Smoke_Tests.postman_collection.json \
-          -e test/postman_test/${{ env.RELEASE_ENV }}.postman_environment.json \
-          --global-var clientId=$CLIENT_ID \
-          --global-var clientSecret=$CLIENT_SECRET \
-          --global-var maintenanceMode=""
-=======
           docker compose -f docker-compose.test.yml run --rm postman_test test/postman_test/BCDA_PAC_Postman_Smoke_Tests.postman_collection.json \
             -e test/postman_test/${{ env.RELEASE_ENV }}.postman_environment.json \
             --global-var clientId=$CLIENT_ID \
@@ -196,7 +185,6 @@
            --global-var clientSecret=${CLIENT_SECRET} \
            --global-var v3Disabled=false \
            --global-var maintenanceMode=""
->>>>>>> 98333e3e
       - name: Success Alert
         if: ${{ success() }}
         uses: slackapi/slack-github-action@v2.0.0
