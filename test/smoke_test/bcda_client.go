package main

import (
	"bufio"
	"encoding/json"
	"flag"
	"fmt"
	"io"
	"io/ioutil"
	"net/http"
	"os"
	"os/exec"
	"path"
	"strings"
	"time"
)

var (
	accessToken, apiHost, proto, endpoint string
	timeout                               int
	encrypt                               bool
)

type OutputCollection []Output

type Output struct {
	Url          string `json:"url"`
	Type         string `json:"type"`
	EncryptedKey string `json:"encryptedKey"`
}

func init() {
	flag.StringVar(&accessToken, "token", "", "access token used to make request to bcda")
	flag.StringVar(&apiHost, "host", "localhost:3000", "host to send requests to")
	flag.StringVar(&proto, "proto", "http", "protocol to use")
	flag.StringVar(&endpoint, "endpoint", "ExplanationOfBenefit", "endpoint to test")
	flag.IntVar(&timeout, "timeout", 300, "amount of time to wait for file to be ready and downloaded.")
	flag.BoolVar(&encrypt, "encrypt", true, "whether to disable encryption")
	flag.Parse()

	if accessToken == "" {
		fmt.Println("Access Token not supplied.  Retrieving one to use.")
		accessToken = getAccessToken()
	}
}

func getAccessToken() string {
	client := &http.Client{}
	req, err := http.NewRequest(
		"GET", fmt.Sprintf("%s://%s/api/v1/token", proto, apiHost), nil)
	if err != nil {
		panic(err)
	}
	resp, err := client.Do(req)
	if err != nil {
		panic(err)
	}

	defer resp.Body.Close()

	respData, err := ioutil.ReadAll(resp.Body)
	if err != nil {
		panic(err)
	}

	return string(respData)
}

func startJob(resourceType string) *http.Response {
	client := &http.Client{}

	var url string = fmt.Sprintf("%s://%s/api/v1/%s/$export", proto, apiHost, resourceType)
	if !encrypt {
		url = fmt.Sprintf("%s?encrypt=false", url)
	}

	req, err := http.NewRequest("GET", url, nil)
	if err != nil {
		panic(err)
	}

	req.Header.Add("Prefer", "respond-async")
	req.Header.Add("Accept", "application/fhir+json")
	req.Header.Add("Authorization", fmt.Sprintf("Bearer %s", accessToken))

	resp, err := client.Do(req)
	if err != nil {
		panic(err)
	}

	return resp
}

func get(location string) *http.Response {
	client := &http.Client{}
	req, err := http.NewRequest(
		"GET", location, nil)
	if err != nil {
		panic(err)
	}

	req.Header.Add("Authorization", fmt.Sprintf("Bearer %s", accessToken))

	resp, err := client.Do(req)
	if err != nil {
		panic(err)
	}

	return resp
}

func writeFile(resp *http.Response, filename string) {
	defer resp.Body.Close()
	/* #nosec */
	out, err := os.Create(filename)
	if err != nil {
		panic(err)
	}
	defer out.Close()
	num, err := io.Copy(out, resp.Body)
	if err != nil && num <= 0 {
		panic(err)
	}
}

func isValidNDJSONFile(filename string) bool {
	isValid := true
	/* #nosec */
	file, err := os.Open(filename)
	if err != nil {
		panic(err)
	}
	defer file.Close()

	r := bufio.NewReader(file)
	for {
		line, err := r.ReadString('\n')
		if err == io.EOF {
			break
		}
		if !json.Valid([]byte(line)) {
			isValid = false
			break
		}
	}

	return isValid
}

func isValidNDJSONText(data string) bool {
	isValid := true

	// blank file is not valid
	if len(data) == 0 {
		return false
	}

	for _, line := range strings.Split(data, "\n") {
		if len(line) == 0 {
			continue
		}
		if !json.Valid([]byte(line)) {
			isValid = false
			fmt.Println(line)
			break
		}
	}

	return isValid
}

func main() {
	fmt.Printf("making request to start %s data aggregation job\n", endpoint)
	end := time.Now().Add(time.Duration(timeout) * time.Second)
	if result := startJob(endpoint); result.StatusCode == 202 {
		for {
			<-time.After(5 * time.Second)

			if time.Now().After(end) {
				fmt.Println("timeout exceeded...")
				os.Exit(1)
			}

			fmt.Println("checking job status...")
			status := get(result.Header["Content-Location"][0])

			if status.StatusCode == 200 {
				fmt.Println("file is ready for download...")

				defer status.Body.Close()

				var objmap map[string]*json.RawMessage
				err := json.NewDecoder(status.Body).Decode(&objmap)
				if err != nil {
					panic(err)
				}
				output := (*json.RawMessage)(objmap["output"])
				var data OutputCollection
				if err := json.Unmarshal(*output, &data); err != nil {
					panic(err)
				}

				encryptData := map[string]string{}
				if encrypt {
					encOutput := (*json.RawMessage)(objmap["KeyMap"])
					if err := json.Unmarshal(*encOutput, &encryptData); err != nil {
						panic(err)
					}
				}

				for _, fileItem := range data {
					fmt.Printf("fetching: %s\n", fileItem.Url)
					download := get(fileItem.Url)
					if download.StatusCode == 200 {
						filename := "/tmp/" + path.Base(fileItem.Url)
						fmt.Printf("writing download to disk: %s\n", filename)
						writeFile(download, filename)

<<<<<<< HEAD
						fmt.Println("validating file...")
						fi, err := os.Stat(filename)
						if err != nil {
							panic(err)
						}
						if fi.Size() <= 0 {
							fmt.Println("Error: file is empty!.")
							os.Exit(1)
						}

						if encrypt {
							fmt.Println("decrypting the file...")
							encryptedKey, err := hex.DecodeString(encryptData[path.Base(fileItem.Url)])
							if err != nil {
								panic(err)
							}
							otherEncryptedKey, err := hex.DecodeString(fileItem.EncryptedKey)
							if err != nil {
								panic(err)
							}
							if string(otherEncryptedKey) != string(encryptedKey) {
								fmt.Println("Encryption Keys don't match")
								os.Exit(1)
							}
							privateKeyFile := os.Getenv("ATO_PRIVATE_KEY_FILE")
							privateKey := getPrivateKey(privateKeyFile)
							filename = decryptFile(privateKey, encryptedKey, filename)
							fmt.Printf("writing decrypted file to disk: %s\n", filename)
						}

						fmt.Println("validating file content...")
						if !isValidNDJSONFile(filename) {
=======
					fmt.Println("validating file...")
					fi, err := os.Stat(filename)
					if err != nil {
						panic(err)
					}
					if fi.Size() <= 0 {
						fmt.Println("Error: file is empty!.")
						os.Exit(1)
					}

					if encrypt {
						fmt.Println("decrypting the file...")
						encryptedKey := string(encryptData[path.Base(data[0].Url)])

						privateKeyFile := os.Getenv("ATO_PRIVATE_KEY_FILE")

						// execute the golang decryptor
						var cmdOut []byte
						cmdName := "go"
						cmdArgs := []string{
							"run", "../../decryption_utils/Go/decrypt.go",
							"--file", filename,
							"--pk", privateKeyFile,
							"--key", encryptedKey,
						}
						fmt.Println("Running the go decryptor externally...")
						// #nosec
						if cmdOut, err = exec.Command(cmdName, cmdArgs...).Output(); err != nil {
							fmt.Fprintln(os.Stderr, "There was an error running the go decryption util: ", err)
							os.Exit(1)
						}
						output := string(cmdOut)

						fmt.Println("validating Go decryptor content...")
						if !isValidNDJSONText(output) {
							fmt.Println("Error: file is not in valid NDJSON format!")
							os.Exit(1)
						}

						// execute the Python decryptor
						cmdName = "python"
						cmdArgs = []string{
							"../../decryption_utils/Python/decrypt.py",
							"--file", filename,
							"--pk", privateKeyFile,
							"--key", string(encryptedKey),
						}
						fmt.Println("Running the Python decryptor externally...")

						// #nosec
						if cmdOut, err = exec.Command(cmdName, cmdArgs...).Output(); err != nil {
							fmt.Fprintln(os.Stderr, "There was an error running the Python decryption util: ", err)
							os.Exit(1)
						}

						output = string(cmdOut)

						fmt.Println("validating Python decryptor content...")
						if !isValidNDJSONText(output) {
							fmt.Println("Error: file is not in valid NDJSON format!")
							os.Exit(1)
						}

						// execute the C# decryptor
						cmdName = "dotnet"
						cmdArgs = []string{"run",
							"--project", "../../decryption_utils/C#",
							"decrypt.cs",
							"--file", filename,
							"--pk", privateKeyFile,
							"--key", encryptedKey,
						}

						fmt.Println("Running the C# decryptor externally...")

						// C# puts a bunch of nonsense in the file the first time it runs so this run is just ignored.
						// #nosec
						if _, err = exec.Command(cmdName, cmdArgs...).Output(); err != nil {
							fmt.Fprintln(os.Stderr, "There was an error running the C# decryption util: ", err)
							os.Exit(1)
						}
						// #nosec
						if cmdOut, err = exec.Command(cmdName, cmdArgs...).Output(); err != nil {
							fmt.Fprintln(os.Stderr, "There was an error running the C# decryption util: ", err)
							os.Exit(1)
						}
						output = string(cmdOut)

						fmt.Println("validating C# decryptor content...")
						if !isValidNDJSONText(output) {
>>>>>>> 58244123
							fmt.Println("Error: file is not in valid NDJSON format!")
							os.Exit(1)
						}

<<<<<<< HEAD
						fmt.Println("done.")
					} else {
						fmt.Printf("error: unable to request file download... status is: %s\n", download.Status)
						os.Exit(1)
					}
=======
					} else {

						fmt.Println("validating file content...")
						if !isValidNDJSONFile(filename) {
							fmt.Println("Error: file is not in valid NDJSON format!")
							os.Exit(1)
						}
					}
					fmt.Println("done.")
				} else {
					fmt.Printf("error: unable to request file download... status is: %s\n", download.Status)
					os.Exit(1)
>>>>>>> 58244123
				}

				break

			}
			fmt.Println("  => job is still pending. waiting...")
		}
	} else {
		fmt.Printf("error: failed to start %s data aggregation job\n", endpoint)
		os.Exit(1)
	}
}<|MERGE_RESOLUTION|>--- conflicted
+++ resolved
@@ -216,7 +216,6 @@
 						fmt.Printf("writing download to disk: %s\n", filename)
 						writeFile(download, filename)
 
-<<<<<<< HEAD
 						fmt.Println("validating file...")
 						fi, err := os.Stat(filename)
 						if err != nil {
@@ -229,148 +228,107 @@
 
 						if encrypt {
 							fmt.Println("decrypting the file...")
-							encryptedKey, err := hex.DecodeString(encryptData[path.Base(fileItem.Url)])
-							if err != nil {
-								panic(err)
-							}
-							otherEncryptedKey, err := hex.DecodeString(fileItem.EncryptedKey)
-							if err != nil {
-								panic(err)
-							}
-							if string(otherEncryptedKey) != string(encryptedKey) {
-								fmt.Println("Encryption Keys don't match")
-								os.Exit(1)
-							}
+							encryptedKey := string(encryptData[path.Base(data[0].Url)])
+
 							privateKeyFile := os.Getenv("ATO_PRIVATE_KEY_FILE")
-							privateKey := getPrivateKey(privateKeyFile)
-							filename = decryptFile(privateKey, encryptedKey, filename)
-							fmt.Printf("writing decrypted file to disk: %s\n", filename)
+
+							// execute the golang decryptor
+							var cmdOut []byte
+							cmdName := "go"
+							cmdArgs := []string{
+								"run", "../../decryption_utils/Go/decrypt.go",
+								"--file", filename,
+								"--pk", privateKeyFile,
+								"--key", encryptedKey,
+							}
+							fmt.Println("Running the go decryptor externally...")
+							// #nosec
+							if cmdOut, err = exec.Command(cmdName, cmdArgs...).Output(); err != nil {
+								fmt.Fprintln(os.Stderr, "There was an error running the go decryption util: ", err)
+								os.Exit(1)
+							}
+							output := string(cmdOut)
+
+							fmt.Println("validating Go decryptor content...")
+							if !isValidNDJSONText(output) {
+								fmt.Println("Error: file is not in valid NDJSON format!")
+								os.Exit(1)
+							}
+
+							// execute the Python decryptor
+							cmdName = "python"
+							cmdArgs = []string{
+								"../../decryption_utils/Python/decrypt.py",
+								"--file", filename,
+								"--pk", privateKeyFile,
+								"--key", string(encryptedKey),
+							}
+							fmt.Println("Running the Python decryptor externally...")
+
+							// #nosec
+							if cmdOut, err = exec.Command(cmdName, cmdArgs...).Output(); err != nil {
+								fmt.Fprintln(os.Stderr, "There was an error running the Python decryption util: ", err)
+								os.Exit(1)
+							}
+
+							output = string(cmdOut)
+
+							fmt.Println("validating Python decryptor content...")
+							if !isValidNDJSONText(output) {
+								fmt.Println("Error: file is not in valid NDJSON format!")
+								os.Exit(1)
+							}
+
+							// execute the C# decryptor
+							cmdName = "dotnet"
+							cmdArgs = []string{"run",
+								"--project", "../../decryption_utils/C#",
+								"decrypt.cs",
+								"--file", filename,
+								"--pk", privateKeyFile,
+								"--key", encryptedKey,
+							}
+
+							fmt.Println("Running the C# decryptor externally...")
+
+							// C# puts a bunch of nonsense in the file the first time it runs so this run is just ignored.
+							// #nosec
+							if _, err = exec.Command(cmdName, cmdArgs...).Output(); err != nil {
+								fmt.Fprintln(os.Stderr, "There was an error running the C# decryption util: ", err)
+								os.Exit(1)
+							}
+							// #nosec
+							if cmdOut, err = exec.Command(cmdName, cmdArgs...).Output(); err != nil {
+								fmt.Fprintln(os.Stderr, "There was an error running the C# decryption util: ", err)
+								os.Exit(1)
+							}
+							output = string(cmdOut)
+
+							fmt.Println("validating C# decryptor content...")
+							if !isValidNDJSONText(output) {
+								fmt.Println("Error: file is not in valid NDJSON format!")
+								os.Exit(1)
+							}
+
+						} else {
+
+							fmt.Println("validating file content...")
+							if !isValidNDJSONFile(filename) {
+								fmt.Println("Error: file is not in valid NDJSON format!")
+								os.Exit(1)
+							}
 						}
-
-						fmt.Println("validating file content...")
-						if !isValidNDJSONFile(filename) {
-=======
-					fmt.Println("validating file...")
-					fi, err := os.Stat(filename)
-					if err != nil {
-						panic(err)
-					}
-					if fi.Size() <= 0 {
-						fmt.Println("Error: file is empty!.")
-						os.Exit(1)
-					}
-
-					if encrypt {
-						fmt.Println("decrypting the file...")
-						encryptedKey := string(encryptData[path.Base(data[0].Url)])
-
-						privateKeyFile := os.Getenv("ATO_PRIVATE_KEY_FILE")
-
-						// execute the golang decryptor
-						var cmdOut []byte
-						cmdName := "go"
-						cmdArgs := []string{
-							"run", "../../decryption_utils/Go/decrypt.go",
-							"--file", filename,
-							"--pk", privateKeyFile,
-							"--key", encryptedKey,
-						}
-						fmt.Println("Running the go decryptor externally...")
-						// #nosec
-						if cmdOut, err = exec.Command(cmdName, cmdArgs...).Output(); err != nil {
-							fmt.Fprintln(os.Stderr, "There was an error running the go decryption util: ", err)
-							os.Exit(1)
-						}
-						output := string(cmdOut)
-
-						fmt.Println("validating Go decryptor content...")
-						if !isValidNDJSONText(output) {
-							fmt.Println("Error: file is not in valid NDJSON format!")
-							os.Exit(1)
-						}
-
-						// execute the Python decryptor
-						cmdName = "python"
-						cmdArgs = []string{
-							"../../decryption_utils/Python/decrypt.py",
-							"--file", filename,
-							"--pk", privateKeyFile,
-							"--key", string(encryptedKey),
-						}
-						fmt.Println("Running the Python decryptor externally...")
-
-						// #nosec
-						if cmdOut, err = exec.Command(cmdName, cmdArgs...).Output(); err != nil {
-							fmt.Fprintln(os.Stderr, "There was an error running the Python decryption util: ", err)
-							os.Exit(1)
-						}
-
-						output = string(cmdOut)
-
-						fmt.Println("validating Python decryptor content...")
-						if !isValidNDJSONText(output) {
-							fmt.Println("Error: file is not in valid NDJSON format!")
-							os.Exit(1)
-						}
-
-						// execute the C# decryptor
-						cmdName = "dotnet"
-						cmdArgs = []string{"run",
-							"--project", "../../decryption_utils/C#",
-							"decrypt.cs",
-							"--file", filename,
-							"--pk", privateKeyFile,
-							"--key", encryptedKey,
-						}
-
-						fmt.Println("Running the C# decryptor externally...")
-
-						// C# puts a bunch of nonsense in the file the first time it runs so this run is just ignored.
-						// #nosec
-						if _, err = exec.Command(cmdName, cmdArgs...).Output(); err != nil {
-							fmt.Fprintln(os.Stderr, "There was an error running the C# decryption util: ", err)
-							os.Exit(1)
-						}
-						// #nosec
-						if cmdOut, err = exec.Command(cmdName, cmdArgs...).Output(); err != nil {
-							fmt.Fprintln(os.Stderr, "There was an error running the C# decryption util: ", err)
-							os.Exit(1)
-						}
-						output = string(cmdOut)
-
-						fmt.Println("validating C# decryptor content...")
-						if !isValidNDJSONText(output) {
->>>>>>> 58244123
-							fmt.Println("Error: file is not in valid NDJSON format!")
-							os.Exit(1)
-						}
-
-<<<<<<< HEAD
 						fmt.Println("done.")
 					} else {
 						fmt.Printf("error: unable to request file download... status is: %s\n", download.Status)
 						os.Exit(1)
 					}
-=======
-					} else {
-
-						fmt.Println("validating file content...")
-						if !isValidNDJSONFile(filename) {
-							fmt.Println("Error: file is not in valid NDJSON format!")
-							os.Exit(1)
-						}
-					}
-					fmt.Println("done.")
-				} else {
-					fmt.Printf("error: unable to request file download... status is: %s\n", download.Status)
-					os.Exit(1)
->>>>>>> 58244123
+
+					break
+
 				}
-
-				break
-
+				fmt.Println("  => job is still pending. waiting...")
 			}
-			fmt.Println("  => job is still pending. waiting...")
 		}
 	} else {
 		fmt.Printf("error: failed to start %s data aggregation job\n", endpoint)
