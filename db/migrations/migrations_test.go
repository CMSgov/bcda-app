package migrations

import (
	"database/sql"
	"fmt"
<<<<<<< HEAD
	"math/rand"
	"os"
=======
>>>>>>> 19baac49
	"os/exec"
	"regexp"
	"strings"
	"testing"
	"time"

	"github.com/huandu/go-sqlbuilder"
	"github.com/pborman/uuid"

	"github.com/CMSgov/bcda-app/bcda/models"
	"github.com/CMSgov/bcda-app/bcda/models/postgres/postgrestest"
	"github.com/CMSgov/bcda-app/conf"

	"github.com/stretchr/testify/assert"

	"github.com/CMSgov/bcda-app/bcda/database"
	"github.com/stretchr/testify/suite"

	_ "github.com/jackc/pgx/stdlib"
)

const sqlFlavor = sqlbuilder.PostgreSQL

// These tests relies on migrate tool being installed
// See: https://github.com/golang-migrate/migrate/tree/v4.13.0/cmd/migrate
type MigrationTestSuite struct {
	suite.Suite

	db *sql.DB

	bcdaDB    string
	bcdaDBURL string

	bcdaQueueDB    string
	bcdaQueueDBURL string
}

func (s *MigrationTestSuite) SetupSuite() {
	// We expect that the DB URL follows
	// postgres://<USER_NAME>:<PASSWORD>@<HOST>:<PORT>/<DB_NAME>
	re := regexp.MustCompile(`(postgresql\:\/\/\S+\:\S+\@\S+\:\d+\/)(.*)(\?.*)`)

	s.db = database.GetDbConnection()

	databaseURL := conf.GetEnv("DATABASE_URL")
	s.bcdaDB = fmt.Sprintf("migrate_test_bcda_%d", time.Now().Nanosecond())
	s.bcdaQueueDB = fmt.Sprintf("migrate_test_bcda_queue_%d", time.Now().Nanosecond())
	s.bcdaDBURL = re.ReplaceAllString(databaseURL, fmt.Sprintf("${1}%s${3}", s.bcdaDB))
	s.bcdaQueueDBURL = re.ReplaceAllString(databaseURL, fmt.Sprintf("${1}%s${3}", s.bcdaQueueDB))

	if _, err := s.db.Exec("CREATE DATABASE " + s.bcdaDB); err != nil {
		assert.FailNowf(s.T(), "Could not create bcda db", err.Error())
	}

	if _, err := s.db.Exec("CREATE DATABASE " + s.bcdaQueueDB); err != nil {
		assert.FailNowf(s.T(), "Could not create bcda_queue db", err.Error())
	}
}

func (s *MigrationTestSuite) TearDownSuite() {
	if _, err := s.db.Exec("DROP DATABASE " + s.bcdaDB); err != nil {
		assert.FailNowf(s.T(), "Could not drop bcda db", err.Error())
	}

	if _, err := s.db.Exec("DROP DATABASE " + s.bcdaQueueDB); err != nil {
		assert.FailNowf(s.T(), "Could not drop bcda_queue db", err.Error())
	}
}

func TestMigrationTestSuite(t *testing.T) {
	suite.Run(t, new(MigrationTestSuite))
}

var migration5Tables = []interface{}{
	"acos",
	"cclf_beneficiaries",
	"cclf_files",
	"job_keys",
	"suppressions",
	"suppression_files",
}

func (s *MigrationTestSuite) TestBCDAMigration() {
	migrator := migrator{
		migrationPath: "./bcda/",
		dbURL:         s.bcdaDBURL,
	}
	db, err := sql.Open("pgx", s.bcdaDBURL)
	if err != nil {
		assert.FailNowf(s.T(), "Failed to open postgres connection", err.Error())
	}
	defer db.Close()

	migration1Tables := []string{"acos", "cclf_beneficiaries", "cclf_beneficiary_xrefs",
		"cclf_files", "job_keys", "jobs", "suppression_files", "suppressions"}

	// Tests should begin with "up" migrations, in order, followed by "down" migrations in reverse order
	tests := []struct {
		name  string
		tFunc func(t *testing.T)
	}{
		{
			"Apply initial schema",
			func(t *testing.T) {
				migrator.runMigration(t, "1")
				for _, table := range migration1Tables {
					assertTableExists(t, true, db, table)
				}
			},
		},
		{
			"Add type column to cclf_files",
			func(t *testing.T) {
				migrator.runMigration(t, "2")
				noType := &models.CCLFFile{
					CCLFNum:         8,
					Name:            "CCLFFile_no_type",
					ACOCMSID:        "T9999",
					Timestamp:       time.Now(),
					PerformanceYear: 20,
				}
				withType := &models.CCLFFile{
					CCLFNum:         8,
					Name:            "CCLFFile_with_type",
					ACOCMSID:        "T9999",
					Timestamp:       time.Now(),
					PerformanceYear: 20,
					Type:            models.FileTypeRunout,
				}
				postgrestest.CreateCCLFFile(t, db, noType)
				postgrestest.CreateCCLFFile(t, db, withType)

				assert.Equal(t, noType.Type, postgrestest.GetCCLFFilesByName(t, db, noType.Name)[0].Type)
				assert.Equal(t, withType.Type, postgrestest.GetCCLFFilesByName(t, db, withType.Name)[0].Type)
			},
		},
		{
			"Add blacklisted column to acos",
			func(t *testing.T) {
				// Verify that existing ACOs have blacklisted equal to false
				beforeMigration := models.ACO{
					UUID:        uuid.NewUUID(),
					Name:        uuid.New(),
					Blacklisted: true,
				}
				// Need to manually build the insert query since the column does not exist yet.
				ib := sqlFlavor.NewInsertBuilder().InsertInto("acos").
					Cols("uuid", "name").Values(beforeMigration.UUID, beforeMigration.Name)
				query, args := ib.Build()
				_, err := db.Exec(query, args...)
				assert.NoError(t, err)

				migrator.runMigration(t, "3")
				blacklisted := models.ACO{
					UUID:        uuid.NewUUID(),
					Name:        uuid.New(),
					Blacklisted: true,
				}
				notBlacklisted := models.ACO{
					UUID:        uuid.NewUUID(),
					Name:        uuid.New(),
					Blacklisted: false,
				}
				notSet := models.ACO{
					UUID: uuid.NewUUID(),
					Name: uuid.New(),
				}
				postgrestest.CreateACO(t, db, blacklisted)
				postgrestest.CreateACO(t, db, notBlacklisted)
				postgrestest.CreateACO(t, db, notSet)

				assert.True(t, postgrestest.GetACOByUUID(t, db, blacklisted.UUID).Blacklisted)
				assert.False(t, postgrestest.GetACOByUUID(t, db, notBlacklisted.UUID).Blacklisted)
				assert.False(t, postgrestest.GetACOByUUID(t, db, notSet.UUID).Blacklisted)
				assert.False(t, postgrestest.GetACOByUUID(t, db, beforeMigration.UUID).Blacklisted)
			},
		},
		{
			"Remove HICN column from cclf_beneficiaries and suppressions",
			func(t *testing.T) {
				assertColumnExists(t, true, db, "cclf_beneficiaries", "hicn")
				migrator.runMigration(t, "4")
				assertColumnExists(t, false, db, "cclf_beneficiaries", "hicn")
			},
		},
		{
			"Add default now() timestamp to created_at columns",
			func(t *testing.T) {
				migrator.runMigration(t, "5")
				assertColumnDefaultValue(t, db, "created_at", "now()", migration5Tables)
			},
		},
		{
			"Add default now() timestamp to updated_at columns",
			func(t *testing.T) {
				migrator.runMigration(t, "6")
				assertColumnDefaultValue(t, db, "updated_at", "now()", migration5Tables)

				type tables struct {
					tableName string
					fields    map[string]interface{}
				}

				// Setup tables to test with fields that cant be Null
				testTables := []tables{
					{
						"acos",
						map[string]interface{}{
							"uuid": uuid.NewUUID(),
							"name": uuid.New(),
						},
					},
					{
						"cclf_beneficiaries",
						map[string]interface{}{
							"file_id": rand.Intn(10),
							"mbi":     "test1234",
						},
					},
					{
						"cclf_files",
						map[string]interface{}{
							"cclf_num":         rand.Intn(10),
							"name":             uuid.New(),
							"timestamp":        time.Now(),
							"performance_year": rand.Intn(4),
						},
					},
					{
						"job_keys",
						map[string]interface{}{
							"file_name": uuid.New(), // This is not required but we need a unique identifier to identify the row
						},
					},
					{
						"suppressions",
						map[string]interface{}{
							"file_id": rand.Intn(25),
						},
					},
					{
						"suppression_files",
						map[string]interface{}{
							"name":      uuid.New(),
							"timestamp": time.Now(),
						},
					},
				}

				var createdAt, updatedAt time.Time
				for _, v := range testTables {
					createdAt, updatedAt = createTestRow(t, db, v.tableName, v.fields)
					assert.Equal(t, createdAt, updatedAt) // Created and Updated at will be same value on create
					createdAt, updatedAt = updateTestRow(t, db, v.tableName, v.fields)
					assert.True(t, updatedAt.After(createdAt))  // Updated at will be more recent than Created at after update
					deleteTestRow(t, db, v.tableName, v.fields) // Due to migrations further down, some test rows NEED to be deleted
				}
			},
		},
		{
			"Remove default now() timestamp to updated_at columns",
			func(t *testing.T) {
				migrator.runMigration(t, "5")
				assertColumnDefaultValue(t, db, "updated_at", "", migration5Tables)
			},
		},
		{
			"Remove default now() timestamp to created_at columns",
			func(t *testing.T) {
				assertColumnDefaultValue(t, db, "created_at", "now()", migration5Tables)
				migrator.runMigration(t, "4")
				assertColumnDefaultValue(t, db, "created_at", "", migration5Tables)
			},
		},
		{
			"Add HICN column to cclf_beneficiaries and suppressions",
			func(t *testing.T) {
				assertColumnExists(t, false, db, "cclf_beneficiaries", "hicn")
				migrator.runMigration(t, "3")
				assertColumnExists(t, true, db, "cclf_beneficiaries", "hicn")
			},
		},
		{
			"Remove blacklisted column from acos",
			func(t *testing.T) {
				migrator.runMigration(t, "2")
				assertColumnExists(t, false, db, "acos", "blacklisted")
			},
		},
		{
			"Remove type column from cclf_files",
			func(t *testing.T) {
				migrator.runMigration(t, "1")
				assertColumnExists(t, false, db, "cclf_files", "type")
			},
		},
		{
			"Revert initial schema",
			func(t *testing.T) {
				migrator.runMigration(t, "0")
				for _, table := range migration1Tables {
					assertTableExists(t, false, db, table)
				}
			},
		},
	}

	for _, tt := range tests {
		s.T().Run(tt.name, tt.tFunc)
	}
}

func (s *MigrationTestSuite) TestBCDAQueueMigration() {
	migrator := migrator{
		migrationPath: "./bcda_queue/",
		dbURL:         s.bcdaQueueDBURL,
	}
	db, err := sql.Open("pgx", s.bcdaQueueDBURL)
	if err != nil {
		assert.FailNowf(s.T(), "Failed to open postgres connection", err.Error())
	}
	defer db.Close()

	migration1Tables := []string{"que_jobs"}

	// Tests should begin with "up" migrations, in order, followed by "down" migrations in reverse order
	tests := []struct {
		name  string
		tFunc func(t *testing.T)
	}{
		{
			"Apply initial schema",
			func(t *testing.T) {
				migrator.runMigration(t, "1")
				for _, table := range migration1Tables {
					assertTableExists(t, true, db, table)
				}
			},
		},
		{
			"Revert initial schema",
			func(t *testing.T) {
				migrator.runMigration(t, "0")
				for _, table := range migration1Tables {
					assertTableExists(t, false, db, table)
				}
			},
		},
	}

	for _, tt := range tests {
		s.T().Run(tt.name, tt.tFunc)
	}
}

type migrator struct {
	migrationPath string
	dbURL         string
}

func (m migrator) runMigration(t *testing.T, idx string) {
	args := []string{"goto", idx}
	expVersion := idx
	// Since we do not have a 0 index, this is interpreted
	// as revert the last migration (1)
	if idx == "0" {
		args = []string{"down", "1"}
	}

	args = append([]string{"-database", m.dbURL, "-path",
		m.migrationPath}, args...)

	_, err := exec.Command("migrate", args...).CombinedOutput()
	if err != nil {
		t.Errorf("Failed to run migration %s", err.Error())
	}

	// If we're going down past the first schema, we won't be able
	// to check the version since there's no active schema version
	if idx == "0" {
		return
	}

	// Expected output:
	// <VERSION>
	// If there's a failure (i.e. dirty migration)
	// <VERSION> (dirty)
	out, err := exec.Command("migrate", "-database", m.dbURL, "-path",
		m.migrationPath, "version").CombinedOutput()
	if err != nil {
		t.Errorf("Failed to retrieve version information %s", err.Error())
	}
	str := strings.TrimSpace(string(out))

	assert.Contains(t, expVersion, str)
	assert.NotContains(t, str, "dirty")
}

func assertColumnExists(t *testing.T, shouldExist bool, db *sql.DB, tableName, columnName string) {
	sb := sqlFlavor.NewSelectBuilder().Select("COUNT(1)").From("information_schema.columns ")
	sb.Where(sb.Equal("table_name", tableName), sb.Equal("column_name", columnName))
	query, args := sb.Build()
	var count int
	assert.NoError(t, db.QueryRow(query, args...).Scan(&count))

	var expected int
	if shouldExist {
		expected = 1
	}
	assert.Equal(t, expected, count)
}

func assertTableExists(t *testing.T, shouldExist bool, db *sql.DB, tableName string) {
	sb := sqlFlavor.NewSelectBuilder().Select("COUNT(1)").From("information_schema.tables ")
	sb.Where(sb.Equal("table_name", tableName))
	query, args := sb.Build()
	var count int
	assert.NoError(t, db.QueryRow(query, args...).Scan(&count))

	var expected int
	if shouldExist {
		expected = 1
	}
	assert.Equal(t, expected, count)
}

func assertColumnDefaultValue(t *testing.T, db *sql.DB, columnName, expectedDefault string, tables []interface{}) {
	sb := sqlFlavor.NewSelectBuilder()
	sb.Select("table_name", "column_default").
		From("information_schema.columns").
		Where(
			sb.NotIn("table_schema", "information_schema", "pg_catalog"), // Ignore postgres internal schemas
			sb.Equal("column_name", columnName),                          // Filter desired column
			sb.In("table_name", tables...),                               // Only check specific tables
		)

	query, args := sb.Build()
	rows, err := db.Query(query, args...)
	assert.NoError(t, err)
	defer rows.Close()

	for rows.Next() {
		var tableName string
		var actualDefault sql.NullString
		assert.NoError(t, rows.Scan(&tableName, &actualDefault))
		assert.Equal(t, expectedDefault, actualDefault.String, "%s default value is %s; actual value should be %s", tableName, actualDefault.String, expectedDefault)
	}
}

func createTestRow(t *testing.T, db *sql.DB, tableName string, fields map[string]interface{}) (createdAt, updatedAt time.Time) {
	ib := sqlFlavor.NewInsertBuilder()
	ib.InsertInto(tableName)

	columns := []string{}
	values := []interface{}{}
	for k, v := range fields {
		columns = append(columns, k)
		values = append(values, v)
	}

	ib.Cols(columns...)
	ib.Values(values...)

	query, args := ib.Build()
	query = fmt.Sprintf("%s RETURNING created_at, updated_at", query) // Force created_at and updated_at to be returned
	err := db.QueryRow(query, args...).Scan(&createdAt, &updatedAt)
	assert.NoError(t, err)

	return
}

func updateTestRow(t *testing.T, db *sql.DB, tableName string, fields map[string]interface{}) (createdAt, updatedAt time.Time) {
	ub := sqlFlavor.NewUpdateBuilder()
	ub.Update(tableName)

	for k, v := range fields {
		ub.SetMore(
			ub.Assign(k, v),
		)
		ub.Where(
			ub.Equal(k, v),
		)
	}

	query, args := ub.Build()
	query = fmt.Sprintf("%s RETURNING created_at, updated_at", query) // Force created_at and updated_at to be returned
	err := db.QueryRow(query, args...).Scan(&createdAt, &updatedAt)
	assert.NoError(t, err)

	return
}

func deleteTestRow(t *testing.T, db *sql.DB, tableName string, fields map[string]interface{}) {
	delb := sqlFlavor.NewDeleteBuilder()
	delb.DeleteFrom(tableName)

	for k, v := range fields {
		delb.Where(
			delb.Equal(k, v),
		)
	}

	query, args := delb.Build()
	_, err := db.Exec(query, args...)
	assert.NoError(t, err)
}<|MERGE_RESOLUTION|>--- conflicted
+++ resolved
@@ -3,11 +3,8 @@
 import (
 	"database/sql"
 	"fmt"
-<<<<<<< HEAD
 	"math/rand"
 	"os"
-=======
->>>>>>> 19baac49
 	"os/exec"
 	"regexp"
 	"strings"
