--- conflicted
+++ resolved
@@ -230,20 +230,6 @@
 			},
 		},
 		{
-<<<<<<< HEAD
-			"Add termination_details column to acos",
-			func(t *testing.T) {
-				migrator.runMigration(t, "8")
-				assertColumnExists(t, true, db, "acos", "termination_details")
-				assertColumnDefaultValue(t, db, "termination_details", nullValue, []interface{}{"acos"})
-			},
-		},
-		{
-			"Remove termination_details column to acos",
-			func(t *testing.T) {
-				migrator.runMigration(t, "7")
-				assertColumnExists(t, false, db, "acos", "termination_details")
-=======
 			"Drop cclf_beneficiary_xrefs table",
 			func(t *testing.T) {
 				assertTableExists(t, true, db, "cclf_beneficiary_xrefs")
@@ -252,12 +238,26 @@
 			},
 		},
 		{
+			"Add termination_details column to acos",
+			func(t *testing.T) {
+				migrator.runMigration(t, "9")
+				assertColumnExists(t, true, db, "acos", "termination_details")
+				assertColumnDefaultValue(t, db, "termination_details", nullValue, []interface{}{"acos"})
+			},
+		},
+		{
+			"Remove termination_details column to acos",
+			func(t *testing.T) {
+				migrator.runMigration(t, "8")
+				assertColumnExists(t, false, db, "acos", "termination_details")
+			},
+		},
+		{
 			"Create cclf_beneficiary_xrefs table",
 			func(t *testing.T) {
 				assertTableExists(t, false, db, "cclf_beneficiary_xrefs")
 				migrator.runMigration(t, "7")
 				assertTableExists(t, true, db, "cclf_beneficiary_xrefs")
->>>>>>> 8927c2ff
 			},
 		},
 		{
