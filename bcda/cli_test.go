--- conflicted
+++ resolved
@@ -136,9 +136,6 @@
 func (s *CLITestSuite) TestValidate() {
 	assert := assert.New(s.T())
 
-	cclf0filePath := "../shared_files/cclf/T.A0001.ACO.ZC0Y18.D181120.T1000011"
-	cclf0metadata := cclfFileMetadata{env: "test", acoID: "A0001", cclfNum: 0, timestamp: time.Now(), filePath: cclf0filePath, perfYear: 18}
-
 	cclf8filePath := "../shared_files/cclf/T.A0001.ACO.ZC8Y18.D181120.T1000009"
 	cclf8metadata := cclfFileMetadata{env: "test", acoID: "A0001", cclfNum: 8, timestamp: time.Now(), filePath: cclf8filePath, perfYear: 18}
 
@@ -146,19 +143,14 @@
 	cclf9metadata := cclfFileMetadata{env: "test", acoID: "A0001", cclfNum: 9, timestamp: time.Now(), filePath: cclf9filePath, perfYear: 18}
 
 	// positive
-	cclfvalidator, err := importCCLF0(cclf0metadata)
-	assert.Nil(err)
-	err = validate(cclf8metadata, cclfvalidator)
+	cclfvalidator := map[string]cclfFileValidator{"CCLF8": {totalRecordCount: 6, maxRecordLength: 549}, "CCLF9": {totalRecordCount: 6, maxRecordLength: 54}}
+	err := validate(cclf8metadata, cclfvalidator)
 	assert.Nil(err)
 	err = validate(cclf9metadata, cclfvalidator)
 	assert.Nil(err)
 
 	// negative
-	cclf0filePath = "../shared_files/cclf0/T.A0001.ACO.ZC0Y18.D181120.T1000011"
-	cclf0metadata = cclfFileMetadata{env: "test", acoID: "A0001", cclfNum: 0, timestamp: time.Now(), filePath: cclf0filePath, perfYear: 18}
-
-	cclfvalidator, err = importCCLF0(cclf0metadata)
-	assert.Nil(err)
+	cclfvalidator = map[string]cclfFileValidator{"CCLF8": {totalRecordCount: 2, maxRecordLength: 549}, "CCLF9": {totalRecordCount: 6, maxRecordLength: 3}}
 	err = validate(cclf8metadata, cclfvalidator)
 	assert.NotNil(err)
 	err = validate(cclf9metadata, cclfvalidator)
@@ -196,7 +188,6 @@
 	metadata.cclfNum = 8
 	err = importCCLF9(metadata)
 	assert.NotNil(err)
-<<<<<<< HEAD
 
 	metadata.cclfNum = 9
 	metadata.filePath = ""
@@ -211,8 +202,6 @@
 	assert.Equal("1A69B98CD34", savedCCLF9.PrevNum)
 	assert.Equal("1960-01-01", savedCCLF9.PrevsEfctDt)
 	assert.Equal("2010-05-11", savedCCLF9.PrevsObsltDt)
-=======
->>>>>>> 5bd3858d
 }
 
 func (s *CLITestSuite) TestGetCCLFFileMetadata() {
