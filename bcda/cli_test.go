--- conflicted
+++ resolved
@@ -144,10 +144,10 @@
 	err = importCCLF9(metadata)
 	assert.NotNil(err)
 
-<<<<<<< HEAD
-	args = []string{"bcda", "import-cclf9", "--file", "../shared_files/cclf/T.A0001.ACO.ZC9Y18.D181120.T1000010"}
-	err = s.testApp.Run(args)
-	assert.Nil(err)
+	metadata.cclfNum = 9
+	metadata.filePath = ""
+	err = importCCLF9(metadata)
+	assert.NotNil(err)
 
 	var savedCCLF9 models.CCLF9
 	db.Find(&savedCCLF9, "id = ?", "6")
@@ -157,12 +157,6 @@
 	assert.Equal("1A69B98CD34", savedCCLF9.PrevNum)
 	assert.Equal("1960-01-01", savedCCLF9.PrevsEfctDt)
 	assert.Equal("2010-05-11", savedCCLF9.PrevsObsltDt)
-=======
-	metadata.cclfNum = 9
-	metadata.filePath = ""
-	err = importCCLF9(metadata)
-	assert.NotNil(err)
->>>>>>> 49a012d3
 }
 
 func (s *CLITestSuite) TestGetCCLFFileMetadata() {
