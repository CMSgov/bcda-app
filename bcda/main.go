--- conflicted
+++ resolved
@@ -434,12 +434,8 @@
 
 	db := database.GetGORMDbConnection()
 	defer database.Close(db)
-<<<<<<< HEAD
-	// Only update ClientID; the AlphaSecret may already be in the database, and we'd overwrite it with an empty string
-=======
 	// Only update aco.ClientID.  Other attributes of this ACO (AlphaSecret) may have been altered in the database by the
 	// RegisterClient() call above, so we should not save these potentially stale values.
->>>>>>> 14b15fef
 	err = db.Model(&aco).Update("client_id", creds.ClientID).Error
 	if err != nil {
 		return "", fmt.Errorf("could not save ClientID %s to ACO %s (%s) because %s", aco.ClientID, aco.UUID.String(), aco.Name, err.Error())
