/*
 Package main Beneficiary Claims Data API

 The Beneficiary Claims Data API (BCDA) allows downloading of claims data in accordance with the FHIR Bulk Data Export specification.

 If you have a Client ID and Secret you can use this page to explore the API.  To do this:
  1. Click the green "Authorize" button below and enter your Client ID and secret in the Basic Authentication username and passsword boxes.
  2. Request a bearer token from /auth/token
  3. Click the green "Authorize" button below and put "Bearer {YOUR_TOKEN}" in the bearer_token box.

Until you click logout your token will be presented with every request made.  To make requests click on the
 "Try it out" button for the desired endpoint.


     Version: 1.0.0
     License: Public Domain https://github.com/CMSgov/bcda-app/blob/master/LICENSE.md
     Contact: bcapi@cms.hhs.gov

     Produces:
     - application/fhir+json
     - application/json

     SecurityDefinitions:
     bearer_token:
          type: apiKey
          name: The bulkData endpoints require a Bearer Token. 1) Put your credentials in Basic Authentication, 2) Request a bearer token from /auth/token, 3) Put "Bearer {TOKEN}" in this field (no quotes) using the bearer token retrieved in step 2
          in: header
     basic_auth:
          type: basic

 swagger:meta
*/
package main

import (
	"fmt"
	"os"

	"github.com/CMSgov/bcda-app/bcda/auth"
	"github.com/CMSgov/bcda-app/bcda/bcdacli"
	"github.com/CMSgov/bcda-app/bcda/monitoring"

	log "github.com/sirupsen/logrus"
)

func init() {
	isEtlMode := os.Getenv("BCDA_ETL_MODE")
	if isEtlMode != "true" {
		createAPIDirs()
	} else {
		createETLDirs()
	}

	log.SetFormatter(&log.JSONFormatter{})
	filePath := os.Getenv("BCDA_ERROR_LOG")

	/* #nosec -- 0640 permissions required for Splunk ingestion */
	file, err := os.OpenFile(filePath, os.O_APPEND|os.O_CREATE|os.O_WRONLY, 0640)

	if err == nil {
		log.SetOutput(file)
	} else {
		log.Info("Failed to open error log file; using default stderr")
	}

	if isEtlMode != "true" {
		log.Info("BCDA application is running in API mode.")
		monitoring.GetMonitor()
		log.Info(fmt.Sprintf(`Auth is made possible by %T`, auth.GetProvider()))
	} else {
		log.Info("BCDA application is running in ETL mode.")
	}

}

func createAPIDirs() {
	archive := os.Getenv("FHIR_ARCHIVE_DIR")
	err := os.MkdirAll(archive, 0744)
	if err != nil {
		log.Fatal(err)
	}
}

func createETLDirs() {
	pendingDeletionPath := os.Getenv("PENDING_DELETION_DIR")
	err := os.MkdirAll(pendingDeletionPath, 0744)
	if err != nil {
		log.Fatal("Could not create CCLF file pending deletion directory", err.Error())
	}
}

<<<<<<< HEAD
func setUpApp() *cli.App {
	app := cli.NewApp()
	app.Name = Name
	app.Usage = Usage
	app.Version = version
	var acoName, acoCMSID, acoID, userName, userEmail, tokenID, tokenSecret, accessToken, ttl, threshold, acoSize, filePath, dirToDelete string
	app.Commands = []cli.Command{
		{
			Name:  "start-api",
			Usage: "Start the API",
			Action: func(c *cli.Context) error {
				// Worker queue connection
				queueDatabaseURL := os.Getenv("QUEUE_DATABASE_URL")
				pgxcfg, err := pgx.ParseURI(queueDatabaseURL)
				if err != nil {
					return err
				}

				pgxpool, err := pgx.NewConnPool(pgx.ConnPoolConfig{
					ConnConfig:   pgxcfg,
					AfterConnect: que.PrepareStatements,
				})
				if err != nil {
					log.Fatal(err)
				}
				defer pgxpool.Close()

				qc = que.NewClient(pgxpool)

				fmt.Fprintf(app.Writer, "%s\n", "Starting bcda...")
				if os.Getenv("DEBUG") == "true" {
					autoMigrate()
				}

				// Accepts and redirects HTTP requests to HTTPS
				srv := &http.Server{
					Handler:      NewHTTPRouter(),
					Addr:         ":3001",
					ReadTimeout:  5 * time.Second,
					WriteTimeout: 5 * time.Second,
				}
				go func() { log.Fatal(srv.ListenAndServe()) }()

				auth := &http.Server{
					Handler:      NewAuthRouter(),
					ReadTimeout:  time.Duration(utils.GetEnvInt("API_READ_TIMEOUT", 10)) * time.Second,
					WriteTimeout: time.Duration(utils.GetEnvInt("API_WRITE_TIMEOUT", 20)) * time.Second,
					IdleTimeout:  time.Duration(utils.GetEnvInt("API_IDLE_TIMEOUT", 120)) * time.Second,
				}

				api := &http.Server{
					Handler:      NewAPIRouter(),
					ReadTimeout:  time.Duration(utils.GetEnvInt("API_READ_TIMEOUT", 10)) * time.Second,
					WriteTimeout: time.Duration(utils.GetEnvInt("API_WRITE_TIMEOUT", 20)) * time.Second,
					IdleTimeout:  time.Duration(utils.GetEnvInt("API_IDLE_TIMEOUT", 120)) * time.Second,
				}

				fileserver := &http.Server{
					Handler:      NewDataRouter(),
					ReadTimeout:  time.Duration(utils.GetEnvInt("FILESERVER_READ_TIMEOUT", 10)) * time.Second,
					WriteTimeout: time.Duration(utils.GetEnvInt("FILESERVER_WRITE_TIMEOUT", 360)) * time.Second,
					IdleTimeout:  time.Duration(utils.GetEnvInt("FILESERVER_IDLE_TIMEOUT", 120)) * time.Second,
				}

				smux := servicemux.New(":3000")
				smux.AddServer(fileserver, "/data")
				smux.AddServer(auth, "/auth")
				smux.AddServer(api, "")
				smux.Serve()

				return nil
			},
		},
		{
			Name:     "create-aco",
			Category: "Authentication tools",
			Usage:    "Create an ACO",
			Flags: []cli.Flag{
				cli.StringFlag{
					Name:        "name",
					Usage:       "Name of ACO",
					Destination: &acoName,
				},
				cli.StringFlag{
					Name:        "cms-id",
					Usage:       "CMS ID of ACO",
					Destination: &acoCMSID,
				},
			},
			Action: func(c *cli.Context) error {
				acoUUID, err := createACO(acoName, acoCMSID)
				if err != nil {
					return err
				}
				fmt.Fprintf(app.Writer, "%s\n", acoUUID)
				return nil
			},
		},
		{
			Name:     "create-user",
			Category: "Authentication tools",
			Usage:    "Create a user",
			Flags: []cli.Flag{
				cli.StringFlag{
					Name:        "aco-id",
					Usage:       "UUID of user's ACO",
					Destination: &acoID,
				},
				cli.StringFlag{
					Name:        "name",
					Usage:       "Name of user",
					Destination: &userName,
				},
				cli.StringFlag{
					Name:        "email",
					Usage:       "Email address of user",
					Destination: &userEmail,
				},
			},
			Action: func(c *cli.Context) error {
				userUUID, err := createUser(acoID, userName, userEmail)
				if err != nil {
					return err
				}
				fmt.Fprintf(app.Writer, "%s\n", userUUID)
				return nil
			},
		},
		{
			Name:     "create-token",
			Category: "Authentication tools",
			Usage:    "Create an access/session token",
			Flags: []cli.Flag{
				cli.StringFlag{
					Name:        "id",
					Usage:       "Client ID associated with token",
					Destination: &tokenID,
				}, cli.StringFlag{
					Name:        "secret",
					Usage:       "Credential secret for creating session tokens",
					Destination: &tokenSecret,
				}},
			Action: func(c *cli.Context) error {
				tokenValue, err := createAccessToken(tokenID, tokenSecret)
				if err != nil {
					return err
				}
				fmt.Fprintf(app.Writer, "%s\n", tokenValue)
				return nil
			},
		},
		{
			Name:     "revoke-token",
			Category: "Authentication tools",
			Usage:    "Revoke an access token",
			Flags: []cli.Flag{
				cli.StringFlag{
					Name:        "access-token",
					Usage:       "Access token",
					Destination: &accessToken,
				},
			},
			Action: func(c *cli.Context) error {
				err := revokeAccessToken(accessToken)
				if err != nil {
					return err
				}
				fmt.Fprintf(app.Writer, "%s\n", "Access token has been deactivated")
				return nil
			},
		},
		{
			Name:     "create-alpha-token",
			Category: "Alpha tools",
			Usage:    "Create a disposable alpha participant token",
			Flags: []cli.Flag{
				cli.StringFlag{
					Name:        "ttl",
					Usage:       "Set custom Time To Live in hours",
					Destination: &ttl,
				},
				cli.StringFlag{
					Name:        "size",
					Usage:       "Set the size of the ACO.  Must be one of 'Dev', 'Small', 'Medium', 'Large', or 'Extra_Large'",
					Destination: &acoSize,
				},
			},
			Action: func(c *cli.Context) error {
				if ttl == "" {
					ttl = os.Getenv("JWT_EXPIRATION_DELTA")
					if ttl == "" {
						ttl = "72"
					}
				}
				ttlInt, err := validateAlphaTokenInputs(ttl, acoSize)
				if err != nil {
					return err
				}
				accessToken, err := createAlphaToken(ttlInt, acoSize)
				if err != nil {
					return err
				}
				fmt.Fprintf(app.Writer, "%s\n", accessToken)
				return nil
			},
		},
		{
			Name:     "generate-client-credentials",
			Category: "Authentication tools",
			Usage:    "Generate new credentials for an ACO client specified by ACO CMS ID",
			Flags: []cli.Flag{
				cli.StringFlag{
					Name:        "cms-id",
					Usage:       "CMS ID of ACO",
					Destination: &acoCMSID,
				},
			},
			Action: func(c *cli.Context) error {

				// Get ACO by CMS ID (since GenerateClientCredentials interface expects a Client ID)
				aco, err := auth.GetACOByCMSID(acoCMSID)
				if err != nil {
					return err
				}

				// Generate new credentials
				// TODO: GenerateClientCredentials interface to be updated as part of BCDA-1304
				//       Passing in a ttl of 0 for now, since it is not used.
				creds, err := auth.GetProvider().GenerateClientCredentials(aco.ClientID, 0)
				if err != nil {
					return err
				}
				msg := fmt.Sprintf("%s\n%s\n%s", creds.ClientName, creds.ClientID, creds.ClientSecret)
				fmt.Fprintf(app.Writer, "%s\n", msg)
				return nil
			},
		},
		{
			Name:     "sql-migrate",
			Category: "Database tools",
			Usage:    "Migrate GORM schema changes to the DB",
			Action: func(c *cli.Context) error {
				autoMigrate()
				return nil
			},
		},
		{
			Name:     "archive-job-files",
			Category: "Cleanup",
			Usage:    "Updates job statuses and moves files to an inaccessible location",
			Action: func(c *cli.Context) error {
				threshold := utils.GetEnvInt("ARCHIVE_THRESHOLD_HR", 24)
				return archiveExpiring(threshold)
			},
		},
		{
			Name:     "cleanup-archive",
			Category: "Cleanup",
			Usage:    "Removes job directory and files from archive and updates job status to Expired",
			Flags: []cli.Flag{
				cli.StringFlag{
					Name:        "threshold",
					Usage:       "How long files should wait in archive before deletion",
					Destination: &threshold,
				},
			},
			Action: func(c *cli.Context) error {
				th, err := strconv.Atoi(threshold)
				if err != nil {
					return err
				}
				return cleanupArchive(th)
			},
		},
		{
			Name:     "import-cclf-directory",
			Category: "Data import",
			Usage:    "Import all CCLF files in the directory",
			Flags: []cli.Flag{
				cli.StringFlag{
					Name:        "directory",
					Usage:       "Directory where CCLF Files are located",
					Destination: &filePath,
				},
			},
			Action: func(c *cli.Context) error {
				success, failure, skipped, err := importCCLFDirectory(filePath)
				fmt.Fprintf(app.Writer, "Completed CCLF import.  Successfully imported %v files.  Failed to import %v files.  Skipped %v files.  See logs for more details.", success, failure, skipped)
				return err
			},
		},
		{
			Name:     "delete-dir-contents",
			Category: "Cleanup",
			Usage:    "Delete all of the files in a directory",
			Flags: []cli.Flag{
				cli.StringFlag{
					Name:        "dirToDelete",
					Usage:       "Name of the directory to delete the files from",
					Destination: &dirToDelete,
				},
			},
			Action: func(c *cli.Context) error {
				fi, err := os.Stat(dirToDelete)
				if err != nil {
					return err
				}
				if !fi.IsDir() {
					return fmt.Errorf("unable to delete Directory Contents because %v does not reference a directory", dirToDelete)
				}
				filesDeleted, err := deleteDirectoryContents(dirToDelete)
				if filesDeleted > 0 {
					fmt.Fprintf(app.Writer, "Successfully Deleted %v files from %v", filesDeleted, dirToDelete)
				}
				return err
			},
		},
	}
	return app
}

func autoMigrate() {
	fmt.Println("Initializing Database")
	models.InitializeGormModels()
	auth.InitializeGormModels()
	fmt.Println("Completed Database Initialization")
}

func createUser(acoID, name, email string) (string, error) {
	errMsgs := []string{}
	var acoUUID uuid.UUID
	var userUUID string

	if acoID == "" {
		errMsgs = append(errMsgs, "ACO ID (--aco-id) must be provided")
	} else {
		acoUUID = uuid.Parse(acoID)
		if acoUUID == nil {
			errMsgs = append(errMsgs, "ACO ID must be a UUID")
		}
	}
	if name == "" {
		errMsgs = append(errMsgs, "Name (--name) must be provided")
	}
	if email == "" {
		errMsgs = append(errMsgs, "Email address (--email) must be provided")
	}

	if len(errMsgs) > 0 {
		return userUUID, errors.New(strings.Join(errMsgs, "\n"))
	}

	user, err := models.CreateUser(name, email, acoUUID)
	if err != nil {
		return userUUID, err
	}

	return user.UUID.String(), nil
}

func createAccessToken(ID string, secret string) (string, error) {
	if ID == "" {
		return "", errors.New("ID (--id) must be provided")
	}

	token, err := auth.GetProvider().RequestAccessToken(auth.Credentials{ClientID: ID, ClientSecret: secret}, 72)
	if err != nil {
		return "", err
	}

	return token.TokenString, nil
}

func revokeAccessToken(accessToken string) error {
	if accessToken == "" {
		return errors.New("Access token (--access-token) must be provided")
	}

	return auth.GetProvider().RevokeAccessToken(accessToken)
}

func validateAlphaTokenInputs(ttl, acoSize string) (int, error) {
	i, err := strconv.Atoi(ttl)
	if err != nil || i <= 0 {
		return i, fmt.Errorf("invalid argument '%v' for --ttl; should be an integer > 0", ttl)
	}
	switch strings.ToLower(acoSize) {
	case
		"dev",
		"small",
		"medium",
		"large",
		"extra_large":
		return i, nil
	default:
		return i, errors.New("invalid argument for --size.  Please use 'Dev', 'Small', 'Medium', 'Large', or 'Extra_Large'")
	}
}

func createAlphaToken(ttl int, acoSize string) (string, error) {
	aco, err := createAlphaEntities(acoSize)
	if err != nil {
		return "", err
	}

	creds, err := auth.GetProvider().RegisterClient(aco.UUID.String())
	if err != nil {
		return "", fmt.Errorf("could not register client for %s (%s) because %s", aco.UUID.String(), aco.Name, err.Error())
	}

	db := database.GetGORMDbConnection()
	defer database.Close(db)
	// Only update aco.ClientID.  Other attributes of this ACO (AlphaSecret) may have been altered in the database by the
	// RegisterClient() call above, so we should not save these potentially stale values.
	err = db.Model(&aco).Update("client_id", creds.ClientID).Error
	if err != nil {
		return "", fmt.Errorf("could not save ClientID %s to ACO %s (%s) because %s", aco.ClientID, aco.UUID.String(), aco.Name, err.Error())
	}

	msg := fmt.Sprintf("%s\n%s\n%s", creds.ClientName, creds.ClientID, creds.ClientSecret)

	return msg, nil
}

func archiveExpiring(hrThreshold int) error {
	log.Info("Archiving expiring job files...")
	db := database.GetGORMDbConnection()
	defer database.Close(db)

	var jobs []models.Job
	err := db.Find(&jobs, "status = ?", "Completed").Error
	if err != nil {
		log.Error(err)
		return err
	}

	var lastJobError error
	for _, j := range jobs {
		t := j.CreatedAt
		elapsed := time.Since(t).Hours()
		if int(elapsed) >= hrThreshold {

			id := int(j.ID)
			jobDir := fmt.Sprintf("%s/%d", os.Getenv("FHIR_PAYLOAD_DIR"), id)
			expDir := fmt.Sprintf("%s/%d", os.Getenv("FHIR_ARCHIVE_DIR"), id)

			err = os.Rename(jobDir, expDir)
			if err != nil {
				log.Error(err)
				lastJobError = err
				continue
			}

			j.Status = "Archived"
			err = db.Save(j).Error
			if err != nil {
				log.Error(err)
				lastJobError = err
			}
		}
	}

	return lastJobError
}

func cleanupArchive(hrThreshold int) error {
	db := database.GetGORMDbConnection()
	defer database.Close(db)

	maxDate := time.Now().Add(-(time.Hour * time.Duration(hrThreshold)))

	var jobs []models.Job
	err := db.Find(&jobs, "status = ? AND updated_at <= ?", "Archived", maxDate).Error
	if err != nil {
		return err
	}

	if len(jobs) == 0 {
		log.Info("No archived job files to clean")
		return nil
	}

	for _, job := range jobs {
		t := job.UpdatedAt
		elapsed := time.Since(t).Hours()
		if int(elapsed) >= hrThreshold {

			id := int(job.ID)
			jobArchiveDir := fmt.Sprintf("%s/%d", os.Getenv("FHIR_ARCHIVE_DIR"), id)

			err = os.RemoveAll(jobArchiveDir)
			if err != nil {
				e := fmt.Sprintf("Unable to remove %s because %s", jobArchiveDir, err)
				log.Error(e)
				continue
			}

			job.Status = "Expired"
			err = db.Save(job).Error
			if err != nil {
				return err
			}

			log.WithFields(log.Fields{
				"job_began":     job.CreatedAt,
				"files_removed": time.Now(),
				"job_id":        job.ID,
			}).Info("Files cleaned from archive and job status set to Expired")
		}
	}

	return nil
}

func createAlphaEntities(acoSize string) (aco models.ACO, err error) {
	db := database.GetGORMDbConnection()
	defer database.Close(db)
	tx := db.Begin()
	defer func() {
		if r := recover(); r != nil {
			if tx.Error != nil {
				tx.Rollback()
			}
			err = fmt.Errorf("createAlphaEntities failed because %s", r)
		}
	}()

	if tx.Error != nil {
		return aco, tx.Error
	}

	aco, err = models.CreateAlphaACO(tx)
=======
func main() {
	app := bcdacli.GetApp()
	err := app.Run(os.Args)
>>>>>>> e75a8f4a
	if err != nil {
		log.Fatal(err)
	}
}<|MERGE_RESOLUTION|>--- conflicted
+++ resolved
@@ -89,544 +89,9 @@
 	}
 }
 
-<<<<<<< HEAD
-func setUpApp() *cli.App {
-	app := cli.NewApp()
-	app.Name = Name
-	app.Usage = Usage
-	app.Version = version
-	var acoName, acoCMSID, acoID, userName, userEmail, tokenID, tokenSecret, accessToken, ttl, threshold, acoSize, filePath, dirToDelete string
-	app.Commands = []cli.Command{
-		{
-			Name:  "start-api",
-			Usage: "Start the API",
-			Action: func(c *cli.Context) error {
-				// Worker queue connection
-				queueDatabaseURL := os.Getenv("QUEUE_DATABASE_URL")
-				pgxcfg, err := pgx.ParseURI(queueDatabaseURL)
-				if err != nil {
-					return err
-				}
-
-				pgxpool, err := pgx.NewConnPool(pgx.ConnPoolConfig{
-					ConnConfig:   pgxcfg,
-					AfterConnect: que.PrepareStatements,
-				})
-				if err != nil {
-					log.Fatal(err)
-				}
-				defer pgxpool.Close()
-
-				qc = que.NewClient(pgxpool)
-
-				fmt.Fprintf(app.Writer, "%s\n", "Starting bcda...")
-				if os.Getenv("DEBUG") == "true" {
-					autoMigrate()
-				}
-
-				// Accepts and redirects HTTP requests to HTTPS
-				srv := &http.Server{
-					Handler:      NewHTTPRouter(),
-					Addr:         ":3001",
-					ReadTimeout:  5 * time.Second,
-					WriteTimeout: 5 * time.Second,
-				}
-				go func() { log.Fatal(srv.ListenAndServe()) }()
-
-				auth := &http.Server{
-					Handler:      NewAuthRouter(),
-					ReadTimeout:  time.Duration(utils.GetEnvInt("API_READ_TIMEOUT", 10)) * time.Second,
-					WriteTimeout: time.Duration(utils.GetEnvInt("API_WRITE_TIMEOUT", 20)) * time.Second,
-					IdleTimeout:  time.Duration(utils.GetEnvInt("API_IDLE_TIMEOUT", 120)) * time.Second,
-				}
-
-				api := &http.Server{
-					Handler:      NewAPIRouter(),
-					ReadTimeout:  time.Duration(utils.GetEnvInt("API_READ_TIMEOUT", 10)) * time.Second,
-					WriteTimeout: time.Duration(utils.GetEnvInt("API_WRITE_TIMEOUT", 20)) * time.Second,
-					IdleTimeout:  time.Duration(utils.GetEnvInt("API_IDLE_TIMEOUT", 120)) * time.Second,
-				}
-
-				fileserver := &http.Server{
-					Handler:      NewDataRouter(),
-					ReadTimeout:  time.Duration(utils.GetEnvInt("FILESERVER_READ_TIMEOUT", 10)) * time.Second,
-					WriteTimeout: time.Duration(utils.GetEnvInt("FILESERVER_WRITE_TIMEOUT", 360)) * time.Second,
-					IdleTimeout:  time.Duration(utils.GetEnvInt("FILESERVER_IDLE_TIMEOUT", 120)) * time.Second,
-				}
-
-				smux := servicemux.New(":3000")
-				smux.AddServer(fileserver, "/data")
-				smux.AddServer(auth, "/auth")
-				smux.AddServer(api, "")
-				smux.Serve()
-
-				return nil
-			},
-		},
-		{
-			Name:     "create-aco",
-			Category: "Authentication tools",
-			Usage:    "Create an ACO",
-			Flags: []cli.Flag{
-				cli.StringFlag{
-					Name:        "name",
-					Usage:       "Name of ACO",
-					Destination: &acoName,
-				},
-				cli.StringFlag{
-					Name:        "cms-id",
-					Usage:       "CMS ID of ACO",
-					Destination: &acoCMSID,
-				},
-			},
-			Action: func(c *cli.Context) error {
-				acoUUID, err := createACO(acoName, acoCMSID)
-				if err != nil {
-					return err
-				}
-				fmt.Fprintf(app.Writer, "%s\n", acoUUID)
-				return nil
-			},
-		},
-		{
-			Name:     "create-user",
-			Category: "Authentication tools",
-			Usage:    "Create a user",
-			Flags: []cli.Flag{
-				cli.StringFlag{
-					Name:        "aco-id",
-					Usage:       "UUID of user's ACO",
-					Destination: &acoID,
-				},
-				cli.StringFlag{
-					Name:        "name",
-					Usage:       "Name of user",
-					Destination: &userName,
-				},
-				cli.StringFlag{
-					Name:        "email",
-					Usage:       "Email address of user",
-					Destination: &userEmail,
-				},
-			},
-			Action: func(c *cli.Context) error {
-				userUUID, err := createUser(acoID, userName, userEmail)
-				if err != nil {
-					return err
-				}
-				fmt.Fprintf(app.Writer, "%s\n", userUUID)
-				return nil
-			},
-		},
-		{
-			Name:     "create-token",
-			Category: "Authentication tools",
-			Usage:    "Create an access/session token",
-			Flags: []cli.Flag{
-				cli.StringFlag{
-					Name:        "id",
-					Usage:       "Client ID associated with token",
-					Destination: &tokenID,
-				}, cli.StringFlag{
-					Name:        "secret",
-					Usage:       "Credential secret for creating session tokens",
-					Destination: &tokenSecret,
-				}},
-			Action: func(c *cli.Context) error {
-				tokenValue, err := createAccessToken(tokenID, tokenSecret)
-				if err != nil {
-					return err
-				}
-				fmt.Fprintf(app.Writer, "%s\n", tokenValue)
-				return nil
-			},
-		},
-		{
-			Name:     "revoke-token",
-			Category: "Authentication tools",
-			Usage:    "Revoke an access token",
-			Flags: []cli.Flag{
-				cli.StringFlag{
-					Name:        "access-token",
-					Usage:       "Access token",
-					Destination: &accessToken,
-				},
-			},
-			Action: func(c *cli.Context) error {
-				err := revokeAccessToken(accessToken)
-				if err != nil {
-					return err
-				}
-				fmt.Fprintf(app.Writer, "%s\n", "Access token has been deactivated")
-				return nil
-			},
-		},
-		{
-			Name:     "create-alpha-token",
-			Category: "Alpha tools",
-			Usage:    "Create a disposable alpha participant token",
-			Flags: []cli.Flag{
-				cli.StringFlag{
-					Name:        "ttl",
-					Usage:       "Set custom Time To Live in hours",
-					Destination: &ttl,
-				},
-				cli.StringFlag{
-					Name:        "size",
-					Usage:       "Set the size of the ACO.  Must be one of 'Dev', 'Small', 'Medium', 'Large', or 'Extra_Large'",
-					Destination: &acoSize,
-				},
-			},
-			Action: func(c *cli.Context) error {
-				if ttl == "" {
-					ttl = os.Getenv("JWT_EXPIRATION_DELTA")
-					if ttl == "" {
-						ttl = "72"
-					}
-				}
-				ttlInt, err := validateAlphaTokenInputs(ttl, acoSize)
-				if err != nil {
-					return err
-				}
-				accessToken, err := createAlphaToken(ttlInt, acoSize)
-				if err != nil {
-					return err
-				}
-				fmt.Fprintf(app.Writer, "%s\n", accessToken)
-				return nil
-			},
-		},
-		{
-			Name:     "generate-client-credentials",
-			Category: "Authentication tools",
-			Usage:    "Generate new credentials for an ACO client specified by ACO CMS ID",
-			Flags: []cli.Flag{
-				cli.StringFlag{
-					Name:        "cms-id",
-					Usage:       "CMS ID of ACO",
-					Destination: &acoCMSID,
-				},
-			},
-			Action: func(c *cli.Context) error {
-
-				// Get ACO by CMS ID (since GenerateClientCredentials interface expects a Client ID)
-				aco, err := auth.GetACOByCMSID(acoCMSID)
-				if err != nil {
-					return err
-				}
-
-				// Generate new credentials
-				// TODO: GenerateClientCredentials interface to be updated as part of BCDA-1304
-				//       Passing in a ttl of 0 for now, since it is not used.
-				creds, err := auth.GetProvider().GenerateClientCredentials(aco.ClientID, 0)
-				if err != nil {
-					return err
-				}
-				msg := fmt.Sprintf("%s\n%s\n%s", creds.ClientName, creds.ClientID, creds.ClientSecret)
-				fmt.Fprintf(app.Writer, "%s\n", msg)
-				return nil
-			},
-		},
-		{
-			Name:     "sql-migrate",
-			Category: "Database tools",
-			Usage:    "Migrate GORM schema changes to the DB",
-			Action: func(c *cli.Context) error {
-				autoMigrate()
-				return nil
-			},
-		},
-		{
-			Name:     "archive-job-files",
-			Category: "Cleanup",
-			Usage:    "Updates job statuses and moves files to an inaccessible location",
-			Action: func(c *cli.Context) error {
-				threshold := utils.GetEnvInt("ARCHIVE_THRESHOLD_HR", 24)
-				return archiveExpiring(threshold)
-			},
-		},
-		{
-			Name:     "cleanup-archive",
-			Category: "Cleanup",
-			Usage:    "Removes job directory and files from archive and updates job status to Expired",
-			Flags: []cli.Flag{
-				cli.StringFlag{
-					Name:        "threshold",
-					Usage:       "How long files should wait in archive before deletion",
-					Destination: &threshold,
-				},
-			},
-			Action: func(c *cli.Context) error {
-				th, err := strconv.Atoi(threshold)
-				if err != nil {
-					return err
-				}
-				return cleanupArchive(th)
-			},
-		},
-		{
-			Name:     "import-cclf-directory",
-			Category: "Data import",
-			Usage:    "Import all CCLF files in the directory",
-			Flags: []cli.Flag{
-				cli.StringFlag{
-					Name:        "directory",
-					Usage:       "Directory where CCLF Files are located",
-					Destination: &filePath,
-				},
-			},
-			Action: func(c *cli.Context) error {
-				success, failure, skipped, err := importCCLFDirectory(filePath)
-				fmt.Fprintf(app.Writer, "Completed CCLF import.  Successfully imported %v files.  Failed to import %v files.  Skipped %v files.  See logs for more details.", success, failure, skipped)
-				return err
-			},
-		},
-		{
-			Name:     "delete-dir-contents",
-			Category: "Cleanup",
-			Usage:    "Delete all of the files in a directory",
-			Flags: []cli.Flag{
-				cli.StringFlag{
-					Name:        "dirToDelete",
-					Usage:       "Name of the directory to delete the files from",
-					Destination: &dirToDelete,
-				},
-			},
-			Action: func(c *cli.Context) error {
-				fi, err := os.Stat(dirToDelete)
-				if err != nil {
-					return err
-				}
-				if !fi.IsDir() {
-					return fmt.Errorf("unable to delete Directory Contents because %v does not reference a directory", dirToDelete)
-				}
-				filesDeleted, err := deleteDirectoryContents(dirToDelete)
-				if filesDeleted > 0 {
-					fmt.Fprintf(app.Writer, "Successfully Deleted %v files from %v", filesDeleted, dirToDelete)
-				}
-				return err
-			},
-		},
-	}
-	return app
-}
-
-func autoMigrate() {
-	fmt.Println("Initializing Database")
-	models.InitializeGormModels()
-	auth.InitializeGormModels()
-	fmt.Println("Completed Database Initialization")
-}
-
-func createUser(acoID, name, email string) (string, error) {
-	errMsgs := []string{}
-	var acoUUID uuid.UUID
-	var userUUID string
-
-	if acoID == "" {
-		errMsgs = append(errMsgs, "ACO ID (--aco-id) must be provided")
-	} else {
-		acoUUID = uuid.Parse(acoID)
-		if acoUUID == nil {
-			errMsgs = append(errMsgs, "ACO ID must be a UUID")
-		}
-	}
-	if name == "" {
-		errMsgs = append(errMsgs, "Name (--name) must be provided")
-	}
-	if email == "" {
-		errMsgs = append(errMsgs, "Email address (--email) must be provided")
-	}
-
-	if len(errMsgs) > 0 {
-		return userUUID, errors.New(strings.Join(errMsgs, "\n"))
-	}
-
-	user, err := models.CreateUser(name, email, acoUUID)
-	if err != nil {
-		return userUUID, err
-	}
-
-	return user.UUID.String(), nil
-}
-
-func createAccessToken(ID string, secret string) (string, error) {
-	if ID == "" {
-		return "", errors.New("ID (--id) must be provided")
-	}
-
-	token, err := auth.GetProvider().RequestAccessToken(auth.Credentials{ClientID: ID, ClientSecret: secret}, 72)
-	if err != nil {
-		return "", err
-	}
-
-	return token.TokenString, nil
-}
-
-func revokeAccessToken(accessToken string) error {
-	if accessToken == "" {
-		return errors.New("Access token (--access-token) must be provided")
-	}
-
-	return auth.GetProvider().RevokeAccessToken(accessToken)
-}
-
-func validateAlphaTokenInputs(ttl, acoSize string) (int, error) {
-	i, err := strconv.Atoi(ttl)
-	if err != nil || i <= 0 {
-		return i, fmt.Errorf("invalid argument '%v' for --ttl; should be an integer > 0", ttl)
-	}
-	switch strings.ToLower(acoSize) {
-	case
-		"dev",
-		"small",
-		"medium",
-		"large",
-		"extra_large":
-		return i, nil
-	default:
-		return i, errors.New("invalid argument for --size.  Please use 'Dev', 'Small', 'Medium', 'Large', or 'Extra_Large'")
-	}
-}
-
-func createAlphaToken(ttl int, acoSize string) (string, error) {
-	aco, err := createAlphaEntities(acoSize)
-	if err != nil {
-		return "", err
-	}
-
-	creds, err := auth.GetProvider().RegisterClient(aco.UUID.String())
-	if err != nil {
-		return "", fmt.Errorf("could not register client for %s (%s) because %s", aco.UUID.String(), aco.Name, err.Error())
-	}
-
-	db := database.GetGORMDbConnection()
-	defer database.Close(db)
-	// Only update aco.ClientID.  Other attributes of this ACO (AlphaSecret) may have been altered in the database by the
-	// RegisterClient() call above, so we should not save these potentially stale values.
-	err = db.Model(&aco).Update("client_id", creds.ClientID).Error
-	if err != nil {
-		return "", fmt.Errorf("could not save ClientID %s to ACO %s (%s) because %s", aco.ClientID, aco.UUID.String(), aco.Name, err.Error())
-	}
-
-	msg := fmt.Sprintf("%s\n%s\n%s", creds.ClientName, creds.ClientID, creds.ClientSecret)
-
-	return msg, nil
-}
-
-func archiveExpiring(hrThreshold int) error {
-	log.Info("Archiving expiring job files...")
-	db := database.GetGORMDbConnection()
-	defer database.Close(db)
-
-	var jobs []models.Job
-	err := db.Find(&jobs, "status = ?", "Completed").Error
-	if err != nil {
-		log.Error(err)
-		return err
-	}
-
-	var lastJobError error
-	for _, j := range jobs {
-		t := j.CreatedAt
-		elapsed := time.Since(t).Hours()
-		if int(elapsed) >= hrThreshold {
-
-			id := int(j.ID)
-			jobDir := fmt.Sprintf("%s/%d", os.Getenv("FHIR_PAYLOAD_DIR"), id)
-			expDir := fmt.Sprintf("%s/%d", os.Getenv("FHIR_ARCHIVE_DIR"), id)
-
-			err = os.Rename(jobDir, expDir)
-			if err != nil {
-				log.Error(err)
-				lastJobError = err
-				continue
-			}
-
-			j.Status = "Archived"
-			err = db.Save(j).Error
-			if err != nil {
-				log.Error(err)
-				lastJobError = err
-			}
-		}
-	}
-
-	return lastJobError
-}
-
-func cleanupArchive(hrThreshold int) error {
-	db := database.GetGORMDbConnection()
-	defer database.Close(db)
-
-	maxDate := time.Now().Add(-(time.Hour * time.Duration(hrThreshold)))
-
-	var jobs []models.Job
-	err := db.Find(&jobs, "status = ? AND updated_at <= ?", "Archived", maxDate).Error
-	if err != nil {
-		return err
-	}
-
-	if len(jobs) == 0 {
-		log.Info("No archived job files to clean")
-		return nil
-	}
-
-	for _, job := range jobs {
-		t := job.UpdatedAt
-		elapsed := time.Since(t).Hours()
-		if int(elapsed) >= hrThreshold {
-
-			id := int(job.ID)
-			jobArchiveDir := fmt.Sprintf("%s/%d", os.Getenv("FHIR_ARCHIVE_DIR"), id)
-
-			err = os.RemoveAll(jobArchiveDir)
-			if err != nil {
-				e := fmt.Sprintf("Unable to remove %s because %s", jobArchiveDir, err)
-				log.Error(e)
-				continue
-			}
-
-			job.Status = "Expired"
-			err = db.Save(job).Error
-			if err != nil {
-				return err
-			}
-
-			log.WithFields(log.Fields{
-				"job_began":     job.CreatedAt,
-				"files_removed": time.Now(),
-				"job_id":        job.ID,
-			}).Info("Files cleaned from archive and job status set to Expired")
-		}
-	}
-
-	return nil
-}
-
-func createAlphaEntities(acoSize string) (aco models.ACO, err error) {
-	db := database.GetGORMDbConnection()
-	defer database.Close(db)
-	tx := db.Begin()
-	defer func() {
-		if r := recover(); r != nil {
-			if tx.Error != nil {
-				tx.Rollback()
-			}
-			err = fmt.Errorf("createAlphaEntities failed because %s", r)
-		}
-	}()
-
-	if tx.Error != nil {
-		return aco, tx.Error
-	}
-
-	aco, err = models.CreateAlphaACO(tx)
-=======
 func main() {
 	app := bcdacli.GetApp()
 	err := app.Run(os.Args)
->>>>>>> e75a8f4a
 	if err != nil {
 		log.Fatal(err)
 	}
