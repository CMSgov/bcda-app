package main

import (
	"errors"
	"fmt"
	"net/http"
	"os"
	"strconv"
	"strings"
	"time"

	"github.com/CMSgov/bcda-app/bcda/utils"

	"github.com/CMSgov/bcda-app/bcda/auth"
	"github.com/CMSgov/bcda-app/bcda/database"
	"github.com/CMSgov/bcda-app/bcda/models"
	"github.com/CMSgov/bcda-app/bcda/monitoring"
	"github.com/CMSgov/bcda-app/bcda/servicemux"
	"github.com/bgentry/que-go"
	"github.com/jackc/pgx"
	"github.com/pborman/uuid"
	log "github.com/sirupsen/logrus"
	"github.com/urfave/cli"
)

// App Name and usage.  Edit them here to prevent breaking tests
const Name = "bcda"
const Usage = "Beneficiary Claims Data API CLI"

var (
	qc      *que.Client
	version = "latest"
)

func init() {
	isEtlMode := os.Getenv("BCDA_ETL_MODE")
	if isEtlMode != "true" {
		createAPIDirs()
	}

	log.SetFormatter(&log.JSONFormatter{})
	filePath := os.Getenv("BCDA_ERROR_LOG")

	/* #nosec -- 0640 permissions required for Splunk ingestion */
	file, err := os.OpenFile(filePath, os.O_APPEND|os.O_CREATE|os.O_WRONLY, 0640)

	if err == nil {
		log.SetOutput(file)
	} else {
		log.Info("Failed to open error log file; using default stderr")
	}
   
	if isEtlMode != "true" {	
                log.Info("BCDA application is running in API mode.")
		monitoring.GetMonitor()
		log.Info(fmt.Sprintf(`Auth is made possible by %T`, auth.GetProvider()))
	} else {
		log.Info("BCDA application is running in ETL mode.")
  	}

}

func createAPIDirs() {
	archive := os.Getenv("FHIR_ARCHIVE_DIR")
	err := os.MkdirAll(archive, 0744)
	if err != nil {
		log.Fatal(err)
	}
}

func main() {
	app := setUpApp()
	err := app.Run(os.Args)
	if err != nil {
		log.Fatal(err)
	}
}

func setUpApp() *cli.App {
	app := cli.NewApp()
	app.Name = Name
	app.Usage = Usage
	app.Version = version
	var acoName, acoCMSID, acoID, userName, userEmail, tokenID, tokenSecret, accessToken, ttl, threshold, acoSize, filePath, dirToDelete string
	app.Commands = []cli.Command{
		{
			Name:  "start-api",
			Usage: "Start the API",
			Action: func(c *cli.Context) error {
				// Worker queue connection
				queueDatabaseURL := os.Getenv("QUEUE_DATABASE_URL")
				pgxcfg, err := pgx.ParseURI(queueDatabaseURL)
				if err != nil {
					return err
				}

				pgxpool, err := pgx.NewConnPool(pgx.ConnPoolConfig{
					ConnConfig:   pgxcfg,
					AfterConnect: que.PrepareStatements,
				})
				if err != nil {
					log.Fatal(err)
				}
				defer pgxpool.Close()

				qc = que.NewClient(pgxpool)

				fmt.Fprintf(app.Writer, "%s\n", "Starting bcda...")
				if os.Getenv("DEBUG") == "true" {
					autoMigrate()
				}

				// Accepts and redirects HTTP requests to HTTPS
				srv := &http.Server{
					Handler:      NewHTTPRouter(),
					Addr:         ":3001",
					ReadTimeout:  5 * time.Second,
					WriteTimeout: 5 * time.Second,
				}
				go func() { log.Fatal(srv.ListenAndServe()) }()

				auth := &http.Server{
					Handler:      NewAuthRouter(),
					ReadTimeout:  time.Duration(utils.GetEnvInt("API_READ_TIMEOUT", 10)) * time.Second,
					WriteTimeout: time.Duration(utils.GetEnvInt("API_WRITE_TIMEOUT", 20)) * time.Second,
					IdleTimeout:  time.Duration(utils.GetEnvInt("API_IDLE_TIMEOUT", 120)) * time.Second,
				}

				api := &http.Server{
					Handler:      NewAPIRouter(),
					ReadTimeout:  time.Duration(utils.GetEnvInt("API_READ_TIMEOUT", 10)) * time.Second,
					WriteTimeout: time.Duration(utils.GetEnvInt("API_WRITE_TIMEOUT", 20)) * time.Second,
					IdleTimeout:  time.Duration(utils.GetEnvInt("API_IDLE_TIMEOUT", 120)) * time.Second,
				}

				fileserver := &http.Server{
					Handler:      NewDataRouter(),
					ReadTimeout:  time.Duration(utils.GetEnvInt("FILESERVER_READ_TIMEOUT", 10)) * time.Second,
					WriteTimeout: time.Duration(utils.GetEnvInt("FILESERVER_WRITE_TIMEOUT", 360)) * time.Second,
					IdleTimeout:  time.Duration(utils.GetEnvInt("FILESERVER_IDLE_TIMEOUT", 120)) * time.Second,
				}

				smux := servicemux.New(":3000")
				smux.AddServer(fileserver, "/data")
				smux.AddServer(auth, "/auth")
				smux.AddServer(api, "")
				smux.Serve()

				return nil
			},
		},
		{
			Name:     "create-aco",
			Category: "Authentication tools",
			Usage:    "Create an ACO",
			Flags: []cli.Flag{
				cli.StringFlag{
					Name:        "name",
					Usage:       "Name of ACO",
					Destination: &acoName,
				},
				cli.StringFlag{
					Name:        "cms-id",
					Usage:       "CMS ID of ACO",
					Destination: &acoCMSID,
				},
			},
			Action: func(c *cli.Context) error {
				acoUUID, err := createACO(acoName, acoCMSID)
				if err != nil {
					return err
				}
				fmt.Fprintf(app.Writer, "%s\n", acoUUID)
				return nil
			},
		},
		{
			Name:     "create-user",
			Category: "Authentication tools",
			Usage:    "Create a user",
			Flags: []cli.Flag{
				cli.StringFlag{
					Name:        "aco-id",
					Usage:       "UUID of user's ACO",
					Destination: &acoID,
				},
				cli.StringFlag{
					Name:        "name",
					Usage:       "Name of user",
					Destination: &userName,
				},
				cli.StringFlag{
					Name:        "email",
					Usage:       "Email address of user",
					Destination: &userEmail,
				},
			},
			Action: func(c *cli.Context) error {
				userUUID, err := createUser(acoID, userName, userEmail)
				if err != nil {
					return err
				}
				fmt.Fprintf(app.Writer, "%s\n", userUUID)
				return nil
			},
		},
		{
			Name:     "create-token",
			Category: "Authentication tools",
			Usage:    "Create an access/session token",
			Flags: []cli.Flag{
				cli.StringFlag{
					Name:        "id",
					Usage:       "Client ID associated with token",
					Destination: &tokenID,
				}, cli.StringFlag{
					Name:        "secret",
					Usage:       "Credential secret for creating session tokens",
					Destination: &tokenSecret,
				}},
			Action: func(c *cli.Context) error {
				tokenValue, err := createAccessToken(tokenID, tokenSecret)
				if err != nil {
					return err
				}
				fmt.Fprintf(app.Writer, "%s\n", tokenValue)
				return nil
			},
		},
		{
			Name:     "revoke-token",
			Category: "Authentication tools",
			Usage:    "Revoke an access token",
			Flags: []cli.Flag{
				cli.StringFlag{
					Name:        "access-token",
					Usage:       "Access token",
					Destination: &accessToken,
				},
			},
			Action: func(c *cli.Context) error {
				err := revokeAccessToken(accessToken)
				if err != nil {
					return err
				}
				fmt.Fprintf(app.Writer, "%s\n", "Access token has been deactivated")
				return nil
			},
		},
		{
			Name:     "create-alpha-token",
			Category: "Alpha tools",
			Usage:    "Create a disposable alpha participant token",
			Flags: []cli.Flag{
				cli.StringFlag{
					Name:        "ttl",
					Usage:       "Set custom Time To Live in hours",
					Destination: &ttl,
				},
				cli.StringFlag{
					Name:        "size",
					Usage:       "Set the size of the ACO.  Must be one of 'Dev', 'Small', 'Medium', 'Large', or 'Extra_Large'",
					Destination: &acoSize,
				},
			},
			Action: func(c *cli.Context) error {
				if ttl == "" {
					ttl = os.Getenv("JWT_EXPIRATION_DELTA")
					if ttl == "" {
						ttl = "72"
					}
				}
				ttlInt, err := validateAlphaTokenInputs(ttl, acoSize)
				if err != nil {
					return err
				}
				accessToken, err := createAlphaToken(ttlInt, acoSize)
				if err != nil {
					return err
				}
				fmt.Fprintf(app.Writer, "%s\n", accessToken)
				return nil
			},
		},
                {
                        Name:     "generate-client-credentials",
                        Category: "Authentication tools",
                        Usage:    "Generate new credentials for an ACO client specified by ACO CMS ID",
                        Flags: []cli.Flag{
                                cli.StringFlag{      
<<<<<<< HEAD
                                        Name:        "ttl",
                                        Usage:       "Set custom Time To Live in minutes",                                
                                        Destination: &ttl,
                                },
                                cli.StringFlag{      
=======
>>>>>>> bd0baf10
                                        Name:        "cms-id",
                                        Usage:       "CMS ID of ACO",
                                        Destination: &acoCMSID,
                                },
                        },
                        Action: func(c *cli.Context) error {

<<<<<<< HEAD
                                if ttl == "" {
                                        ttl = os.Getenv("JWT_EXPIRATION_DELTA")
                                        if ttl == "" {
                                                ttl = "72"
                                        }
                                }
        			ttlInt, err := strconv.Atoi(ttl)
			        if err != nil || ttlInt <= 0 {
					return fmt.Errorf("invalid argument '%v' for --ttl; should be an integer > 0", ttl)
        			}

=======
>>>>>>> bd0baf10
				// Get ACO by CMS ID (since GenerateClientCredentials interface expects a Client ID)
				aco, err := auth.GetACOByCMSID(acoCMSID)
                                if err != nil {
                                        return err
                                }                               

                                // Generate new credentials
<<<<<<< HEAD
				creds, err := auth.GetProvider().GenerateClientCredentials(aco.UUID.String(), ttlInt)
=======
				// TODO: GenerateClientCredentials interface to be updated as part of BCDA-1304
				//       Passing in a ttl of 0 for now, since it is not used. 
				creds, err := auth.GetProvider().GenerateClientCredentials(aco.ClientID, 0)
>>>>>>> bd0baf10
                                if err != nil {
                                        return err
                                }
				msg := fmt.Sprintf("%s\n%s\n%s", creds.ClientName, creds.ClientID, creds.ClientSecret)
                                fmt.Fprintf(app.Writer, "%s\n", msg)
                                return nil
                        },
                },
		{
			Name:     "sql-migrate",
			Category: "Database tools",
			Usage:    "Migrate GORM schema changes to the DB",
			Action: func(c *cli.Context) error {
				autoMigrate()
				return nil
			},
		},
		{
			Name:     "archive-job-files",
			Category: "Cleanup",
			Usage:    "Updates job statuses and moves files to an inaccessible location",
			Action: func(c *cli.Context) error {
				threshold := utils.GetEnvInt("ARCHIVE_THRESHOLD_HR", 24)
				return archiveExpiring(threshold)
			},
		},
		{
			Name:     "cleanup-archive",
			Category: "Cleanup",
			Usage:    "Removes job directory and files from archive and updates job status to Expired",
			Flags: []cli.Flag{
				cli.StringFlag{
					Name:        "threshold",
					Usage:       "How long files should wait in archive before deletion",
					Destination: &threshold,
				},
			},
			Action: func(c *cli.Context) error {
				th, err := strconv.Atoi(threshold)
				if err != nil {
					return err
				}
				return cleanupArchive(th)
			},
		},
		{
			Name:     "import-cclf-directory",
			Category: "Data import",
			Usage:    "Import all CCLF files in the directory",
			Flags: []cli.Flag{
				cli.StringFlag{
					Name:        "directory",
					Usage:       "Directory where CCLF Files are located",
					Destination: &filePath,
				},
			},
			Action: func(c *cli.Context) error {
				success, failure, skipped, err := importCCLFDirectory(filePath)
				fmt.Fprintf(app.Writer, "Completed CCLF import.  Successfully imported %v files.  Failed to import %v files.  Skipped %v files.  See logs for more details.", success, failure, skipped)
				return err
			},
		},
		{
			Name:     "delete-dir-contents",
			Category: "Cleanup",
			Usage:    "Delete all of the files in a directory",
			Flags: []cli.Flag{
				cli.StringFlag{
					Name:        "dirToDelete",
					Usage:       "Name of the directory to delete the files from",
					Destination: &dirToDelete,
				},
			},
			Action: func(c *cli.Context) error {
				fi, err := os.Stat(dirToDelete)
				if err != nil {
					return err
				}
				if !fi.IsDir() {
					return fmt.Errorf("unable to delete Directory Contents because %v does not reference a directory", dirToDelete)
				}
				filesDeleted, err := deleteDirectoryContents(dirToDelete)
				if filesDeleted > 0 {
					fmt.Fprintf(app.Writer, "Successfully Deleted %v files from %v", filesDeleted, dirToDelete)
				}
				return err
			},
		},
	}
	return app
}

func autoMigrate() {
	fmt.Println("Initializing Database")
	models.InitializeGormModels()
	auth.InitializeGormModels()
	fmt.Println("Completed Database Initialization")
}

func createUser(acoID, name, email string) (string, error) {
	errMsgs := []string{}
	var acoUUID uuid.UUID
	var userUUID string

	if acoID == "" {
		errMsgs = append(errMsgs, "ACO ID (--aco-id) must be provided")
	} else {
		acoUUID = uuid.Parse(acoID)
		if acoUUID == nil {
			errMsgs = append(errMsgs, "ACO ID must be a UUID")
		}
	}
	if name == "" {
		errMsgs = append(errMsgs, "Name (--name) must be provided")
	}
	if email == "" {
		errMsgs = append(errMsgs, "Email address (--email) must be provided")
	}

	if len(errMsgs) > 0 {
		return userUUID, errors.New(strings.Join(errMsgs, "\n"))
	}

	user, err := models.CreateUser(name, email, acoUUID)
	if err != nil {
		return userUUID, err
	}

	return user.UUID.String(), nil
}

func createAccessToken(ID string, secret string) (string, error) {
	if ID == "" {
		return "", errors.New("ID (--id) must be provided")
	}

	token, err := auth.GetProvider().RequestAccessToken(auth.Credentials{ClientID: ID, ClientSecret: secret}, 72)
	if err != nil {
		return "", err
	}

	return token.TokenString, nil
}

func revokeAccessToken(accessToken string) error {
	if accessToken == "" {
		return errors.New("Access token (--access-token) must be provided")
	}

	return auth.GetProvider().RevokeAccessToken(accessToken)
}

func validateAlphaTokenInputs(ttl, acoSize string) (int, error) {
	i, err := strconv.Atoi(ttl)
	if err != nil || i <= 0 {
		return i, fmt.Errorf("invalid argument '%v' for --ttl; should be an integer > 0", ttl)
	}
	switch strings.ToLower(acoSize) {
	case
		"dev",
		"small",
		"medium",
		"large",
		"extra_large":
		return i, nil
	default:
		return i, errors.New("invalid argument for --size.  Please use 'Dev', 'Small', 'Medium', 'Large', or 'Extra_Large'")
	}
}

func createAlphaToken(ttl int, acoSize string) (string, error) {
	aco, err := createAlphaEntities(acoSize)
	if err != nil {
		return "", err
	}

	creds, err := auth.GetProvider().RegisterClient(aco.UUID.String())
	if err != nil {
		return "", fmt.Errorf("could not register client for %s (%s) because %s", aco.UUID.String(), aco.Name, err.Error())
	}

	db := database.GetGORMDbConnection()
	defer database.Close(db)
	// Only update aco.ClientID.  Other attributes of this ACO (AlphaSecret) may have been altered in the database by the
	// RegisterClient() call above, so we should not save these potentially stale values.
	err = db.Model(&aco).Update("client_id", creds.ClientID).Error
	if err != nil {
		return "", fmt.Errorf("could not save ClientID %s to ACO %s (%s) because %s", aco.ClientID, aco.UUID.String(), aco.Name, err.Error())
	}

	msg := fmt.Sprintf("%s\n%s\n%s", creds.ClientName, creds.ClientID, creds.ClientSecret)

	return msg, nil
}

func archiveExpiring(hrThreshold int) error {
	log.Info("Archiving expiring job files...")
	db := database.GetGORMDbConnection()
	defer database.Close(db)

	var jobs []models.Job
	err := db.Find(&jobs, "status = ?", "Completed").Error
	if err != nil {
		log.Error(err)
		return err
	}

	var lastJobError error
	for _, j := range jobs {
		t := j.CreatedAt
		elapsed := time.Since(t).Hours()
		if int(elapsed) >= hrThreshold {

			id := int(j.ID)
			jobDir := fmt.Sprintf("%s/%d", os.Getenv("FHIR_PAYLOAD_DIR"), id)
			expDir := fmt.Sprintf("%s/%d", os.Getenv("FHIR_ARCHIVE_DIR"), id)

			err = os.Rename(jobDir, expDir)
			if err != nil {
				log.Error(err)
				lastJobError = err
				continue
			}

			j.Status = "Archived"
			err = db.Save(j).Error
			if err != nil {
				log.Error(err)
				lastJobError = err
			}
		}
	}

	return lastJobError
}

func cleanupArchive(hrThreshold int) error {
	db := database.GetGORMDbConnection()
	defer database.Close(db)

	maxDate := time.Now().Add(-(time.Hour * time.Duration(hrThreshold)))

	var jobs []models.Job
	err := db.Find(&jobs, "status = ? AND updated_at <= ?", "Archived", maxDate).Error
	if err != nil {
		return err
	}

	if len(jobs) == 0 {
		log.Info("No archived job files to clean")
		return nil
	}

	for _, job := range jobs {
		t := job.UpdatedAt
		elapsed := time.Since(t).Hours()
		if int(elapsed) >= hrThreshold {

			id := int(job.ID)
			jobArchiveDir := fmt.Sprintf("%s/%d", os.Getenv("FHIR_ARCHIVE_DIR"), id)

			err = os.RemoveAll(jobArchiveDir)
			if err != nil {
				e := fmt.Sprintf("Unable to remove %s because %s", jobArchiveDir, err)
				log.Error(e)
				continue
			}

			job.Status = "Expired"
			err = db.Save(job).Error
			if err != nil {
				return err
			}

			log.WithFields(log.Fields{
				"job_began":     job.CreatedAt,
				"files_removed": time.Now(),
				"job_id":        job.ID,
			}).Info("Files cleaned from archive and job status set to Expired")
		}
	}

	return nil
}

func createAlphaEntities(acoSize string) (aco models.ACO, err error) {
	db := database.GetGORMDbConnection()
	defer database.Close(db)
	tx := db.Begin()
	defer func() {
		if r := recover(); r != nil {
			if tx.Error != nil {
				tx.Rollback()
			}
			err = fmt.Errorf("createAlphaEntities failed because %s", r)
		}
	}()

	if tx.Error != nil {
		return aco, tx.Error
	}

	aco, err = models.CreateAlphaACO(tx)
	if err != nil {
		tx.Rollback()
		return aco, err
	}

	if err = models.AssignAlphaBeneficiaries(tx, aco, acoSize); err != nil {
		tx.Rollback()
		return aco, err
	}

	if tx.Commit().Error != nil {
		tx.Rollback()
		return aco, tx.Error
	}

	return aco, nil
}<|MERGE_RESOLUTION|>--- conflicted
+++ resolved
@@ -49,14 +49,14 @@
 	} else {
 		log.Info("Failed to open error log file; using default stderr")
 	}
-   
-	if isEtlMode != "true" {	
-                log.Info("BCDA application is running in API mode.")
+
+	if isEtlMode != "true" {
+		log.Info("BCDA application is running in API mode.")
 		monitoring.GetMonitor()
 		log.Info(fmt.Sprintf(`Auth is made possible by %T`, auth.GetProvider()))
 	} else {
 		log.Info("BCDA application is running in ETL mode.")
-  	}
+	}
 
 }
 
@@ -282,63 +282,37 @@
 				return nil
 			},
 		},
-                {
-                        Name:     "generate-client-credentials",
-                        Category: "Authentication tools",
-                        Usage:    "Generate new credentials for an ACO client specified by ACO CMS ID",
-                        Flags: []cli.Flag{
-                                cli.StringFlag{      
-<<<<<<< HEAD
-                                        Name:        "ttl",
-                                        Usage:       "Set custom Time To Live in minutes",                                
-                                        Destination: &ttl,
-                                },
-                                cli.StringFlag{      
-=======
->>>>>>> bd0baf10
-                                        Name:        "cms-id",
-                                        Usage:       "CMS ID of ACO",
-                                        Destination: &acoCMSID,
-                                },
-                        },
-                        Action: func(c *cli.Context) error {
-
-<<<<<<< HEAD
-                                if ttl == "" {
-                                        ttl = os.Getenv("JWT_EXPIRATION_DELTA")
-                                        if ttl == "" {
-                                                ttl = "72"
-                                        }
-                                }
-        			ttlInt, err := strconv.Atoi(ttl)
-			        if err != nil || ttlInt <= 0 {
-					return fmt.Errorf("invalid argument '%v' for --ttl; should be an integer > 0", ttl)
-        			}
-
-=======
->>>>>>> bd0baf10
+		{
+			Name:     "generate-client-credentials",
+			Category: "Authentication tools",
+			Usage:    "Generate new credentials for an ACO client specified by ACO CMS ID",
+			Flags: []cli.Flag{
+				cli.StringFlag{
+					Name:        "cms-id",
+					Usage:       "CMS ID of ACO",
+					Destination: &acoCMSID,
+				},
+			},
+			Action: func(c *cli.Context) error {
+
 				// Get ACO by CMS ID (since GenerateClientCredentials interface expects a Client ID)
 				aco, err := auth.GetACOByCMSID(acoCMSID)
-                                if err != nil {
-                                        return err
-                                }                               
-
-                                // Generate new credentials
-<<<<<<< HEAD
-				creds, err := auth.GetProvider().GenerateClientCredentials(aco.UUID.String(), ttlInt)
-=======
+				if err != nil {
+					return err
+				}
+
+				// Generate new credentials
 				// TODO: GenerateClientCredentials interface to be updated as part of BCDA-1304
-				//       Passing in a ttl of 0 for now, since it is not used. 
+				//       Passing in a ttl of 0 for now, since it is not used.
 				creds, err := auth.GetProvider().GenerateClientCredentials(aco.ClientID, 0)
->>>>>>> bd0baf10
-                                if err != nil {
-                                        return err
-                                }
+				if err != nil {
+					return err
+				}
 				msg := fmt.Sprintf("%s\n%s\n%s", creds.ClientName, creds.ClientID, creds.ClientSecret)
-                                fmt.Fprintf(app.Writer, "%s\n", msg)
-                                return nil
-                        },
-                },
+				fmt.Fprintf(app.Writer, "%s\n", msg)
+				return nil
+			},
+		},
 		{
 			Name:     "sql-migrate",
 			Category: "Database tools",
