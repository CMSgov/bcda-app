--- conflicted
+++ resolved
@@ -10,15 +10,11 @@
 	"strconv"
 	"time"
 
-<<<<<<< HEAD
-=======
 	"github.com/pkg/errors"
 	log "github.com/sirupsen/logrus"
 
->>>>>>> bd7da1cb
 	"github.com/CMSgov/bcda-app/bcda/database"
 	"github.com/CMSgov/bcda-app/bcda/models"
-	log "github.com/sirupsen/logrus"
 )
 
 func createACO(name, cmsID string) (string, error) {
