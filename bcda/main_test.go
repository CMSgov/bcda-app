package main

import (
	"fmt"
	"io/ioutil"
	"os"
	"strings"
	"testing"

	"github.com/CMSgov/bcda-app/bcda/auth"
	"github.com/CMSgov/bcda-app/bcda/database"
	"github.com/CMSgov/bcda-app/bcda/models"
	"github.com/CMSgov/bcda-app/bcda/testUtils"
	"github.com/pborman/uuid"
	"github.com/stretchr/testify/assert"
	"github.com/stretchr/testify/suite"
	"github.com/urfave/cli"
<<<<<<< HEAD
=======
	"strings"
	"testing"
	"time"
>>>>>>> 7d54da80
)

const BADUUID = "QWERTY-ASDFG-ZXCVBN-POIUYT"

type MainTestSuite struct {
	testUtils.AuthTestSuite
	testApp *cli.App
}

func (s *MainTestSuite) SetupTest() {
	s.testApp = setUpApp()
}

func (s *MainTestSuite) TearDownTest() {
	testUtils.PrintSeparator()
}

func TestMainTestSuite(t *testing.T) {
	suite.Run(t, new(MainTestSuite))
}
func (s *MainTestSuite) TestSetup() {
	assert.Equal(s.T(), 1, 1)
	app := setUpApp()
	assert.Equal(s.T(), app.Name, Name)
	assert.Equal(s.T(), app.Usage, Usage)
}

func (s *MainTestSuite) TestAutoMigrate() {
	// Plenty of other tests will rely on this happening
	// Other tests run these lines so as long as this doesn't error it sb fine
	autoMigrate()
}

func (s *MainTestSuite) TestCreateACO() {
	db := database.GetGORMDbConnection()
	//args := []string{CreateACO, "--name", "TEST_ACO"}
	//err := s.testApp.Run(args)
	//assert.Nil(s.T(), err)
	s.SetupAuthBackend()
	ACOName := "UNIT TEST ACO"
	acoUUID, err := createACO(ACOName)
	assert.NotNil(s.T(), acoUUID)
	assert.Nil(s.T(), err)
	var testACO auth.ACO
	db.First(&testACO, "Name=?", "UNIT TEST ACO")
	assert.Equal(s.T(), testACO.UUID.String(), acoUUID)

	// Might as well roll into user creation here bc otherwise I will just be rewriting this code
	name, email := "Unit Test", "UnitTest@mail.com"
	userUUID, err := createUser(acoUUID, name, email)
	assert.NotNil(s.T(), userUUID)
	assert.Nil(s.T(), err)
	var testUser auth.User
	db.First(&testUser, "Email=?", email)
	assert.Equal(s.T(), testUser.UUID.String(), userUUID)

	// We have a user and an ACO, time for a token
	accessTokenString, err := createAccessToken(acoUUID, userUUID)
	assert.NotNil(s.T(), accessTokenString)
	assert.Nil(s.T(), err)

	// Bad/Negative tests

	// No ACO Name
	badACOName := ""
	badACO, err := createACO(badACOName)
	assert.Equal(s.T(), badACO, "")
	assert.NotNil(s.T(), err)

	// Blank UUID
	badUserUUID, err := createUser("", name, email)
	assert.NotNil(s.T(), err)
	assert.Equal(s.T(), "", badUserUUID)

	// Blank UUID
	badUserUUID, err = createUser(BADUUID, name, email)
	assert.NotNil(s.T(), err)
	assert.Equal(s.T(), "", badUserUUID)

	// Blank Name
	badUserUUID, err = createUser(acoUUID, "", email)
	assert.NotNil(s.T(), err)
	assert.Equal(s.T(), "", badUserUUID)

	// Blank E-mail address
	badUserUUID, err = createUser(acoUUID, name, "")
	assert.NotNil(s.T(), err)
	assert.Equal(s.T(), "", badUserUUID)

	// Blank ACO UUID
	badAccessTokenString, err := createAccessToken("", userUUID)
	assert.NotNil(s.T(), err)
	assert.Equal(s.T(), "", badAccessTokenString)

	// Bad ACO UUID
	badAccessTokenString, err = createAccessToken(BADUUID, userUUID)
	assert.NotNil(s.T(), err)
	assert.Equal(s.T(), "", badAccessTokenString)

	// Blank User UUID
	badAccessTokenString, err = createAccessToken(acoUUID, "")
	assert.NotNil(s.T(), err)
	assert.Equal(s.T(), "", badAccessTokenString)

	// Bad User UUID
	badAccessTokenString, err = createAccessToken(acoUUID, BADUUID)
	assert.NotNil(s.T(), err)
	assert.Equal(s.T(), "", badAccessTokenString)
}

func (s *MainTestSuite) TestCreateUser() {

}

const TOKENHEADER string = "eyJhbGciOiJSUzUxMiIsInR5cCI6IkpXVCJ9."

func checkTokenInfo(s *MainTestSuite, tokenInfo string, ttl string) {
	assert.NotNil(s.T(), tokenInfo)
	lines := strings.Split(tokenInfo, "\n")
	assert.Equal(s.T(), 3, len(lines))
	expDate, err := time.Parse(time.RFC850, lines[0])
	assert.Nil(s.T(), err)
	assert.NotNil(s.T(), expDate)
	assert.Regexp(s.T(), "[a-fA-F0-9]{8}(?:-[a-fA-F0-9]{4}){3}-[a-fA-F0-9]{12}", lines[1], "no correctly formatted token id in second line %s", lines[1])
	assert.True(s.T(), strings.HasPrefix(lines[2], TOKENHEADER), "incorrect token header %s", lines[2])
	assert.InDelta(s.T(), 500, len(tokenInfo), 100, "encoded token string length should be 500+-100; it is %d\n%s", len(tokenInfo), lines[2])
}

func (s *MainTestSuite) TestCreateAlphaToken() {

	alphaTokenInfo, err := createAlphaToken("")
	assert.Nil(s.T(), err)
	checkTokenInfo(s, alphaTokenInfo, "0")

	anotherTokenInfo, err := createAlphaToken("720")
	assert.Nil(s.T(), err)
	checkTokenInfo(s, anotherTokenInfo, "720")

	l1 := strings.Split(alphaTokenInfo, "\n")
	l2 := strings.Split(anotherTokenInfo, "\n")
<<<<<<< HEAD
	assert.NotEqual(s.T(), l1[0], l2[0], "alpha ACO names should be different (%s == %s)", l1[0], l1[0])
	assert.NotEqual(s.T(), l1[1], l2[1], "alpha ACO names should be different (%s == %s)", l1[1], l1[1])
}

func (s *MainTestSuite) TestRemoveExpired() {
	autoMigrate()
	db := database.GetGORMDbConnection()

	// save a job to our db
	j := models.Job{
		AcoID:      uuid.Parse("DBBD1CE1-AE24-435C-807D-ED45953077D3"),
		UserID:     uuid.Parse("82503A18-BF3B-436D-BA7B-BAE09B7FFD2F"),
		RequestURL: "/api/v1/ExplanationOfBenefit/$export",
		Status:     "Completed",
	}
	db.Save(&j)
	assert.NotNil(s.T(), j.ID)

	os.Setenv("FHIR_PAYLOAD_DIR", "../bcdaworker/data/test")
	os.Setenv("FHIR_EXPIRED_DIR", "../bcdaworker/data/test/expired")
	id := int(j.ID)
	assert.NotNil(s.T(), id)

	path := fmt.Sprintf("%s/%d/", os.Getenv("FHIR_PAYLOAD_DIR"), id)

	if _, err := os.Stat(path); os.IsNotExist(err) {
		err = os.MkdirAll(path, os.ModePerm)
		if err != nil {
			s.T().Error(err)
		}
	}

	f, err := os.Create(fmt.Sprintf("%s/fake.ndjson", path))
	if err != nil {
		s.T().Error(err)
	}
	defer f.Close()

	removeExpired(0)

	//check that the file has moved to the expired location
	expPath := fmt.Sprintf("%s/%d/fake.ndjson", os.Getenv("FHIR_EXPIRED_DIR"), id)
	_, err = ioutil.ReadFile(expPath)
	if err != nil {
		s.T().Error(err)
	}
	assert.FileExists(s.T(), expPath, "File not Found")

	var testjob models.Job
	db.First(&testjob, "id = ?", j.ID)

	//check the status of the job
	assert.Equal(s.T(), "Expired", testjob.Status)

	// clean up
	os.RemoveAll(os.Getenv("FHIR_EXPIRED_DIR"))
}

func (s *MainTestSuite) TestRemoveNotExpired() {
	autoMigrate()
	db := database.GetGORMDbConnection()

	// save a job to our db
	j := models.Job{
		AcoID:      uuid.Parse("DBBD1CE1-AE24-435C-807D-ED45953077D3"),
		UserID:     uuid.Parse("82503A18-BF3B-436D-BA7B-BAE09B7FFD2F"),
		RequestURL: "/api/v1/ExplanationOfBenefit/$export",
		Status:     "Completed",
	}
	db.Save(&j)
	assert.NotNil(s.T(), j.ID)

	os.Setenv("FHIR_PAYLOAD_DIR", "../bcdaworker/data/test")
	os.Setenv("FHIR_EXPIRED_DIR", "../bcdaworker/data/test/expired")
	id := int(j.ID)
	assert.NotNil(s.T(), id)

	path := fmt.Sprintf("%s/%d/", os.Getenv("FHIR_PAYLOAD_DIR"), id)

	if _, err := os.Stat(path); os.IsNotExist(err) {
		err = os.MkdirAll(path, os.ModePerm)
		if err != nil {
			s.T().Error(err)
		}
	}

	f, err := os.Create(fmt.Sprintf("%s/fake.ndjson", path))
	if err != nil {
		s.T().Error(err)
	}
	defer f.Close()

	removeExpired(1)

	//check that the file has not moved to the expired location
	dataPath := fmt.Sprintf("%s/%d/fake.ndjson", os.Getenv("FHIR_PAYLOAD_DIR"), id)
	_, err = ioutil.ReadFile(dataPath)
	if err != nil {
		s.T().Error(err)
	}
	assert.FileExists(s.T(), dataPath, "File not Found")

	var testjob models.Job
	db.First(&testjob, "id = ?", j.ID)

	//check the status of the job
	assert.Equal(s.T(), "Completed", testjob.Status)

	// clean up
	os.Remove(dataPath)
=======
	assert.NotEqual(s.T(), l1[0], l2[0], "alpha expiration dates should be different (%s == %s)", l1[0], l2[0])
	assert.NotEqual(s.T(), l1[1], l2[1], "alpha token uuids should be different (%s == %s)", l1[1], l2[1])
>>>>>>> 7d54da80
}<|MERGE_RESOLUTION|>--- conflicted
+++ resolved
@@ -6,6 +6,7 @@
 	"os"
 	"strings"
 	"testing"
+  "time"
 
 	"github.com/CMSgov/bcda-app/bcda/auth"
 	"github.com/CMSgov/bcda-app/bcda/database"
@@ -15,12 +16,6 @@
 	"github.com/stretchr/testify/assert"
 	"github.com/stretchr/testify/suite"
 	"github.com/urfave/cli"
-<<<<<<< HEAD
-=======
-	"strings"
-	"testing"
-	"time"
->>>>>>> 7d54da80
 )
 
 const BADUUID = "QWERTY-ASDFG-ZXCVBN-POIUYT"
@@ -161,9 +156,8 @@
 
 	l1 := strings.Split(alphaTokenInfo, "\n")
 	l2 := strings.Split(anotherTokenInfo, "\n")
-<<<<<<< HEAD
-	assert.NotEqual(s.T(), l1[0], l2[0], "alpha ACO names should be different (%s == %s)", l1[0], l1[0])
-	assert.NotEqual(s.T(), l1[1], l2[1], "alpha ACO names should be different (%s == %s)", l1[1], l1[1])
+	assert.NotEqual(s.T(), l1[0], l2[0], "alpha expiration dates should be different (%s == %s)", l1[0], l2[0])
+	assert.NotEqual(s.T(), l1[1], l2[1], "alpha token uuids should be different (%s == %s)", l1[1], l2[1])
 }
 
 func (s *MainTestSuite) TestRemoveExpired() {
@@ -272,8 +266,4 @@
 
 	// clean up
 	os.Remove(dataPath)
-=======
-	assert.NotEqual(s.T(), l1[0], l2[0], "alpha expiration dates should be different (%s == %s)", l1[0], l2[0])
-	assert.NotEqual(s.T(), l1[1], l2[1], "alpha token uuids should be different (%s == %s)", l1[1], l2[1])
->>>>>>> 7d54da80
 }