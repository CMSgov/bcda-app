--- conflicted
+++ resolved
@@ -478,13 +478,8 @@
 	// init
 	s.SetupAuthBackend()
 
-<<<<<<< HEAD
 	// Create a token
 	tokenInfo, err := createAlphaToken("720", "Small")
-=======
-	// Create an alpha token
-	tokenInfo, err := createAlphaToken("720")
->>>>>>> 9fd81161
 	assert.Nil(s.T(), err)
 	checkTokenInfo(s, tokenInfo, "720")
 	alphaTokenData := strings.Split(tokenInfo, "\n")
