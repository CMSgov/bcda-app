--- conflicted
+++ resolved
@@ -38,7 +38,6 @@
 		logrus.Fatalf("Failed to create db %s", err.Error())
 	}
 
-<<<<<<< HEAD
 	ctx, cancel := context.WithCancel(context.Background())
 	defer cancel()
 
@@ -58,9 +57,6 @@
 	}
 
 	pool, err := CreatePgxv5DB(cfg)
-=======
-	Pgxv5Pool, err = CreatePgxv5DB(cfg)
->>>>>>> a2da27d7
 	if err != nil {
 		logrus.Fatalf("Failed to create pgxv5 DB connection %s", err.Error())
 	}
@@ -70,12 +66,7 @@
 
 	startPoolHealthCheck(
 		ctx,
-<<<<<<< HEAD
 		pool,
-=======
-		Connection,
-		Pgxv5Pool,
->>>>>>> a2da27d7
 		time.Duration(cfg.HealthCheckSec)*time.Second,
 	)
 
@@ -145,11 +136,7 @@
 //
 // startHealthCheck returns immediately with the health check running in a goroutine that
 // can be stopped via the supplied context
-<<<<<<< HEAD
 func startConnectionHealthCheck(ctx context.Context, db *sql.DB, interval time.Duration) {
-=======
-func startHealthCheck(ctx context.Context, db *sql.DB, pgxv5Pool *pgxv5Pool.Pool, interval time.Duration) {
->>>>>>> a2da27d7
 	go func() {
 		ticker := time.NewTicker(interval)
 		for {
@@ -170,7 +157,6 @@
 	}()
 }
 
-<<<<<<< HEAD
 func startPoolHealthCheck(ctx context.Context, pgxv5Pool *pgxv5Pool.Pool, interval time.Duration) {
 	go func() {
 		ticker := time.NewTicker(interval)
@@ -183,9 +169,6 @@
 			case <-ticker.C:
 				logrus.StandardLogger().Debug("Sending ping")
 
-=======
-				// Acquire and ping pgxv5 connection to App DB
->>>>>>> a2da27d7
 				pgxv5Conn, err := pgxv5Pool.Acquire(ctx)
 				if err != nil {
 					logrus.Warnf("Failed to acquire pgxv5 App DB connection: %s", err.Error())
