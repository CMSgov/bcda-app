package database

import (
	"context"
	"database/sql"
	"fmt"
<<<<<<< HEAD
	"log"
	"os"
=======
>>>>>>> 19baac49
	"testing"
	"time"

<<<<<<< HEAD
	"github.com/jackc/pgx"
=======
	"github.com/CMSgov/bcda-app/conf"

>>>>>>> 19baac49
	"github.com/stretchr/testify/assert"
	"github.com/stretchr/testify/suite"
)

type ConnectionTestSuite struct {
	suite.Suite
	db *sql.DB
}

func (suite *ConnectionTestSuite) TestDbConnections() {

	// after this test, replace the original log.Fatal() function
	origLogFatal := LogFatal
	defer func() { LogFatal = origLogFatal }()

	// create the mock version of log.Fatal()
	LogFatal = func(args ...interface{}) {
		fmt.Println("FATAL (NO-OP)")
	}

	// get the real database URL
	actualDatabaseURL := conf.GetEnv("DATABASE_URL")

	// set the database URL to a bogus value to test negative scenarios
	conf.SetEnv(suite.T(), "DATABASE_URL", "fake_db_url")

	// attempt to open DB connection swith the bogus DB string
	suite.db = GetDbConnection()

	// asert that Ping returns an error
	assert.NotNil(suite.T(), suite.db.Ping(), "Database should fail to connect (negative scenario)")

	// close DBs to reset the test
	suite.db.Close()

	// set the database URL back to the real value to test the positive scenarios
	conf.SetEnv(suite.T(), "DATABASE_URL", actualDatabaseURL)

	suite.db = GetDbConnection()
	defer suite.db.Close()

	// assert that Ping() does not return an error
	assert.Nil(suite.T(), suite.db.Ping(), "Error connecting to sql database")
}

// TestHealthCheck verifies that we are able to start the health check
// and the checks do not cause a panic by waiting some amount of time
// to ensure that health checks are being executed.
func (suite *ConnectionTestSuite) TestHealthCheck() {
	cfg, err := pgx.ParseURI(os.Getenv("DATABASE_URL"))
	assert.NoError(suite.T(), err)

	pool, err := pgx.NewConnPool(pgx.ConnPoolConfig{
		ConnConfig: cfg,
	})
	assert.NoError(suite.T(), err)
	if err != nil {
		log.Fatal(err)
	}
	ctx, cancel := context.WithCancel(context.Background())
	defer cancel()
	StartHealthCheck(ctx, pool, time.Millisecond)
	time.Sleep(10 * time.Millisecond)
}

func TestConnectionTestSuite(t *testing.T) {
	suite.Run(t, new(ConnectionTestSuite))
}<|MERGE_RESOLUTION|>--- conflicted
+++ resolved
@@ -4,20 +4,14 @@
 	"context"
 	"database/sql"
 	"fmt"
-<<<<<<< HEAD
 	"log"
 	"os"
-=======
->>>>>>> 19baac49
 	"testing"
 	"time"
 
-<<<<<<< HEAD
+	"github.com/CMSgov/bcda-app/conf"
 	"github.com/jackc/pgx"
-=======
-	"github.com/CMSgov/bcda-app/conf"
 
->>>>>>> 19baac49
 	"github.com/stretchr/testify/assert"
 	"github.com/stretchr/testify/suite"
 )
