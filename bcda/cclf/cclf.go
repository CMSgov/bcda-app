package cclf

import (
	"archive/zip"
	"bufio"
	"bytes"
	"context"
	"database/sql"
	"fmt"
	"strconv"
	"time"

	"github.com/pkg/errors"
	"github.com/sirupsen/logrus"

	"github.com/CMSgov/bcda-app/bcda/cclf/metrics"
	"github.com/CMSgov/bcda-app/bcda/constants"
	"github.com/CMSgov/bcda-app/bcda/models"
	"github.com/CMSgov/bcda-app/bcda/models/postgres"
	"github.com/CMSgov/bcda-app/bcda/utils"
)

type cclfZipMetadata struct {
	acoID         string
	cclf0Metadata cclfFileMetadata
	cclf8Metadata cclfFileMetadata
	cclf0File     zip.File
	cclf8File     zip.File
	zipReader     *zip.Reader
	zipCloser     func()
	filePath      string
	imported      bool
}

type cclfFileMetadata struct {
	name         string
	env          string
	acoID        string
	cclfNum      int
	perfYear     int
	timestamp    time.Time
	deliveryDate time.Time
	fileID       uint
	fileType     models.CCLFFileType
}

type cclfFileValidator struct {
	totalRecordCount int
	maxRecordLength  int
}

// Manages the interaction of CCLF files from a given source
type CclfFileProcessor interface {
	// Load a list of valid CCLF files to be imported
	LoadCclfFiles(path string) (cclfList map[string][]*cclfZipMetadata, skipped int, failed int, err error)
	// Clean up CCLF files after failed or successful import runs
	CleanUpCCLF(ctx context.Context, cclfMap map[string][]*cclfZipMetadata) (deletedCount int, err error)
	// Open a zip archive
	OpenZipArchive(name string) (*zip.Reader, func(), error)
}

// Manages the import process for CCLF files from a given source
type CclfImporter struct {
	logger        logrus.FieldLogger
	fileProcessor CclfFileProcessor
	db            *sql.DB
}

func NewCclfImporter(logger logrus.FieldLogger, fileProcessor CclfFileProcessor, db *sql.DB) CclfImporter {
	return CclfImporter{logger: logger, fileProcessor: fileProcessor, db: db}
}

func (importer CclfImporter) importCCLF0(ctx context.Context, zipMetadata *cclfZipMetadata) (*cclfFileValidator, error) {
	fileMetadata := zipMetadata.cclf0Metadata
	importer.logger.Infof("Importing CCLF0 file %s...", fileMetadata)

	const (
		fileNumStart, fileNumEnd           = 0, 7
		totalRecordStart, totalRecordEnd   = 52, 63
		recordLengthStart, recordLengthEnd = 64, 69
	)

	close := metrics.NewChild(ctx, "importCCLF0")
	defer close()

	rc, err := zipMetadata.cclf0File.Open()
	if err != nil {
		err = errors.Wrapf(err, "could not read file %s in CCLF0 archive %s", fileMetadata.name, zipMetadata.filePath)
		importer.logger.Error(err)
		return nil, err
	}
	defer rc.Close()
	sc := bufio.NewScanner(rc)

	var validator *cclfFileValidator

	for sc.Scan() {
		b := sc.Bytes()
		if len(bytes.TrimSpace(b)) > 0 {
			filetype := string(bytes.TrimSpace(b[fileNumStart:fileNumEnd]))

			if filetype == "CCLF8" {
				if validator != nil {
					err := fmt.Errorf("duplicate %v file type found from CCLF0 file", filetype)
					importer.logger.Error(err)
					return nil, err
				}

				count, err := strconv.Atoi(string(bytes.TrimSpace(b[totalRecordStart:totalRecordEnd])))
				if err != nil {
					err = errors.Wrapf(err, "failed to parse %s record count from CCLF0 file", filetype)
					importer.logger.Error(err)
					return nil, err
				}
				length, err := strconv.Atoi(string(bytes.TrimSpace(b[recordLengthStart:recordLengthEnd])))
				if err != nil {
					err = errors.Wrapf(err, "failed to parse %s record length from CCLF0 file", filetype)
					importer.logger.Error(err)
					return nil, err
				}

				validator = &cclfFileValidator{totalRecordCount: count, maxRecordLength: length}
			}
		}
	}

	if validator != nil {
		importer.logger.Infof("Successfully imported CCLF0 file %s.", fileMetadata)
		return validator, nil
	}

	err = fmt.Errorf("failed to parse CCLF8 from CCLF0 file %s", fileMetadata.name)
	importer.logger.Error(err)
	return nil, err
}

func (importer CclfImporter) importCCLF8(ctx context.Context, zipMetadata *cclfZipMetadata, validator cclfFileValidator) (err error) {
	fileMetadata := zipMetadata.cclf8Metadata

	repository := postgres.NewRepository(importer.db)
	exists, err := repository.GetCCLFFileExistsByName(ctx, fileMetadata.name)
	if err != nil {
		err = errors.Wrapf(err, "failed to check existence of CCLF%d file", fileMetadata.cclfNum)
		importer.logger.Error(err)
		return err
	}

	if exists {
		importer.logger.Infof("CCL%d file %s already exists in database, skipping import...", fileMetadata.cclfNum, fileMetadata)
		return nil
	}

	importer.logger.Infof("Importing CCLF%d file %s...", fileMetadata.cclfNum, fileMetadata)

<<<<<<< HEAD
	conn, err := database.Pgxv5Pool.Acquire(ctx)
	if err != nil {
		err = fmt.Errorf("failed to acquire connection: %w", err)
		importer.Logger.Error(err)
		return err
	}
	defer conn.Release()
=======
	conn, err := stdlib.AcquireConn(importer.db)
	defer utils.CloseAndLog(logrus.WarnLevel, func() error { return stdlib.ReleaseConn(importer.db, conn) })
>>>>>>> 5b3a2272

	tx, err := conn.Begin(ctx)
	if err != nil {
		err = fmt.Errorf("failed to start transaction: %w", err)
<<<<<<< HEAD
		importer.Logger.Error(err)
=======
		importer.logger.Error(err)

>>>>>>> 5b3a2272
		return err
	}

	rtx := postgres.NewRepositoryPgxTx(tx)

	defer func() {
		if err != nil {
<<<<<<< HEAD
			if err1 := tx.Rollback(ctx); err1 != nil {
				importer.Logger.Warnf("Failed to rollback transaction %s", err.Error())
=======
			if err1 := tx.Rollback(); err1 != nil {
				importer.logger.Warnf("Failed to rollback transaction %s", err.Error())
>>>>>>> 5b3a2272
			}
			return
		}
	}()

	close := metrics.NewChild(ctx, fmt.Sprintf("importCCLF%d", fileMetadata.cclfNum))
	defer close()

	cclfFile := models.CCLFFile{
		CCLFNum:         fileMetadata.cclfNum,
		Name:            fileMetadata.name,
		ACOCMSID:        fileMetadata.acoID,
		Timestamp:       fileMetadata.timestamp,
		PerformanceYear: fileMetadata.perfYear,
		ImportStatus:    constants.ImportInprog,
		Type:            fileMetadata.fileType,
	}
	cclfFile.ID, err = rtx.CreateCCLFFile(ctx, cclfFile)
	if err != nil {
		err = errors.Wrapf(err, "could not create CCLF%d file record", fileMetadata.cclfNum)
		importer.logger.Error(err)
		return err
	}

	fileMetadata.fileID = cclfFile.ID

	rc, err := zipMetadata.cclf8File.Open()
	if err != nil {
		err = errors.Wrapf(err, "could not read file %s for CCLF%d in archive %s", cclfFile.Name, fileMetadata.cclfNum, zipMetadata.filePath)
		importer.logger.Error(err)
		return err
	}
	defer rc.Close()
	sc := bufio.NewScanner(rc)

	importedCount, recordCount, err := CopyFrom(ctx, tx, sc, cclfFile.ID, utils.GetEnvInt("CCLF_IMPORT_STATUS_RECORDS_INTERVAL", 10000), importer.logger, validator.maxRecordLength)
	if err != nil {
		return errors.Wrap(err, "failed to copy data to beneficiaries table")
	}

	if recordCount > validator.totalRecordCount {
		err := fmt.Errorf("unexpected number of records imported for file %s (expected: %d, actual: %d)", fileMetadata.name, validator.totalRecordCount, recordCount)
		importer.logger.Error(err)
		return err
	}

	err = rtx.UpdateCCLFFileImportStatus(ctx, fileMetadata.fileID, constants.ImportComplete)
	if err != nil {
		err = errors.Wrapf(err, "could not update cclf file record for file: %s.", fileMetadata.name)
		importer.logger.Error(err)
	}

<<<<<<< HEAD
	if err = tx.Commit(ctx); err != nil {
		importer.Logger.Error(err.Error())
=======
	if err = tx.Commit(); err != nil {
		importer.logger.Error(err.Error())
>>>>>>> 5b3a2272
		failMsg := fmt.Sprintf("failed to commit transaction for CCLF%d import file %s", fileMetadata.cclfNum, fileMetadata.name)
		return errors.Wrap(err, failMsg)
	}

	successMsg := fmt.Sprintf("Successfully imported %d records from CCLF%d file %s.", importedCount, fileMetadata.cclfNum, fileMetadata.name)
	importer.logger.WithFields(logrus.Fields{"imported_count": importedCount}).Info(successMsg)

	return nil
}

func (importer CclfImporter) ImportCCLFDirectory(filePath string) (success, failure, skipped int, err error) {
	t := metrics.GetTimer()
	defer t.Close()
	ctx := metrics.NewContext(context.Background(), t)

	// We are not going to create any children from this parent so we can
	// safely ignored the returned context.
	_, c := metrics.NewParent(ctx, "ImportCCLFDirectory#sortCCLFArchives")
	cclfMap, skipped, failure, err := importer.fileProcessor.LoadCclfFiles(filePath)
	c()

	if err != nil {
		return 0, 0, 0, err
	}

	if len(cclfMap) == 0 {
		importer.logger.Info("Did not find any CCLF files in directory -- returning safely.")
		return 0, failure, skipped, err
	}

	for acoID := range cclfMap {
		for _, zipMetadata := range cclfMap[acoID] {
			func() {
				ctx, c := metrics.NewParent(ctx, "ImportCCLFDirectory#processACOs")
				defer c()
				defer zipMetadata.zipCloser()

				cclfvalidator, err := importer.importCCLF0(ctx, zipMetadata)
				if err != nil {
					importer.logger.Errorf("Failed to import CCLF0 file: %s, Skipping CCLF8 file: %s ", zipMetadata.cclf0Metadata, zipMetadata.cclf8Metadata)
					failure++
					skipped += 2
				} else {
					success++
				}

				if err = importer.importCCLF8(ctx, zipMetadata, *cclfvalidator); err != nil {
					importer.logger.Errorf("Failed to import CCLF8 file: %s %s", zipMetadata.cclf8Metadata, err)
					failure++
				} else {
					zipMetadata.imported = true
					success++
				}
			}()
		}
	}

	if err = func() error {
		ctx, c := metrics.NewParent(ctx, "ImportCCLFDirectory#cleanupCCLF")
		defer c()
		_, err := importer.fileProcessor.CleanUpCCLF(ctx, cclfMap)
		return err
	}(); err != nil {
		importer.logger.Error(err)
	}

	if failure > 0 {
		err = errors.New(fmt.Sprintf("Failed to import %d files", failure))
		importer.logger.Error(err)
	} else {
		err = nil
	}

	return success, failure, skipped, err
}

func (m cclfFileMetadata) String() string {
	return m.name
}<|MERGE_RESOLUTION|>--- conflicted
+++ resolved
@@ -10,6 +10,7 @@
 	"strconv"
 	"time"
 
+	"github.com/jackc/pgx/stdlib"
 	"github.com/pkg/errors"
 	"github.com/sirupsen/logrus"
 
@@ -152,28 +153,14 @@
 
 	importer.logger.Infof("Importing CCLF%d file %s...", fileMetadata.cclfNum, fileMetadata)
 
-<<<<<<< HEAD
-	conn, err := database.Pgxv5Pool.Acquire(ctx)
-	if err != nil {
-		err = fmt.Errorf("failed to acquire connection: %w", err)
-		importer.Logger.Error(err)
-		return err
-	}
-	defer conn.Release()
-=======
 	conn, err := stdlib.AcquireConn(importer.db)
 	defer utils.CloseAndLog(logrus.WarnLevel, func() error { return stdlib.ReleaseConn(importer.db, conn) })
->>>>>>> 5b3a2272
-
-	tx, err := conn.Begin(ctx)
+
+	tx, err := conn.BeginEx(ctx, nil)
 	if err != nil {
 		err = fmt.Errorf("failed to start transaction: %w", err)
-<<<<<<< HEAD
-		importer.Logger.Error(err)
-=======
-		importer.logger.Error(err)
-
->>>>>>> 5b3a2272
+		importer.logger.Error(err)
+
 		return err
 	}
 
@@ -181,13 +168,8 @@
 
 	defer func() {
 		if err != nil {
-<<<<<<< HEAD
-			if err1 := tx.Rollback(ctx); err1 != nil {
-				importer.Logger.Warnf("Failed to rollback transaction %s", err.Error())
-=======
 			if err1 := tx.Rollback(); err1 != nil {
 				importer.logger.Warnf("Failed to rollback transaction %s", err.Error())
->>>>>>> 5b3a2272
 			}
 			return
 		}
@@ -240,13 +222,8 @@
 		importer.logger.Error(err)
 	}
 
-<<<<<<< HEAD
-	if err = tx.Commit(ctx); err != nil {
-		importer.Logger.Error(err.Error())
-=======
 	if err = tx.Commit(); err != nil {
 		importer.logger.Error(err.Error())
->>>>>>> 5b3a2272
 		failMsg := fmt.Sprintf("failed to commit transaction for CCLF%d import file %s", fileMetadata.cclfNum, fileMetadata.name)
 		return errors.Wrap(err, failMsg)
 	}
