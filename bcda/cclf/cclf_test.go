package cclf

import (
	"archive/zip"
	"context"
	"database/sql"
	"os"
	"path/filepath"
	"sort"
	"strings"
	"testing"
	"time"

	"github.com/CMSgov/bcda-app/bcda/constants"
	"github.com/CMSgov/bcda-app/bcda/database"
	"github.com/CMSgov/bcda-app/bcda/models"
	"github.com/CMSgov/bcda-app/bcda/models/postgres"
	"github.com/CMSgov/bcda-app/bcda/models/postgres/postgrestest"
	"github.com/CMSgov/bcda-app/bcda/testUtils"
	"github.com/CMSgov/bcda-app/bcda/utils"
	"github.com/CMSgov/bcda-app/conf"
	"github.com/CMSgov/bcda-app/log"
	"github.com/CMSgov/bcda-app/optout"
	"github.com/pborman/uuid"
	"github.com/sirupsen/logrus/hooks/test"
	"github.com/stretchr/testify/assert"
	"github.com/stretchr/testify/suite"
)

type CCLFTestSuite struct {
	suite.Suite
	pendingDeletionDir string

	basePath string
	importer CclfImporter
	cleanup  func()

	origDate string

	db *sql.DB
}

func (s *CCLFTestSuite) SetupTest() {
	conf.SetEnv(s.T(), "CCLF_REF_DATE", "181201")

	s.basePath, s.cleanup = testUtils.CopyToTemporaryDirectory(s.T(), "../../shared_files/")

	file_processor := &LocalFileProcessor{
		Handler: optout.LocalFileHandler{
			Logger:                 log.API,
			PendingDeletionDir:     conf.GetEnv("PENDING_DELETION_DIR"),
			FileArchiveThresholdHr: uint(utils.GetEnvInt("FILE_ARCHIVE_THRESHOLD_HR", 72)),
		},
	}

	s.importer = CclfImporter{
		Logger:        log.API,
		FileProcessor: file_processor,
	}
}

func (s *CCLFTestSuite) SetupSuite() {
	s.origDate = conf.GetEnv("CCLF_REF_DATE")

	dir, err := os.MkdirTemp("", "*")
	if err != nil {
		s.FailNow(err.Error())
	}
	s.pendingDeletionDir = dir
	testUtils.SetPendingDeletionDir(s.Suite, dir)

	s.db = database.Connection
}

func (s *CCLFTestSuite) TearDownSuite() {
	conf.SetEnv(s.T(), "CCLF_REF_DATE", s.origDate)
	os.RemoveAll(s.pendingDeletionDir)
}

func (s *CCLFTestSuite) TearDownTest() {
	s.cleanup()
}

func TestCCLFTestSuite(t *testing.T) {
	suite.Run(t, new(CCLFTestSuite))
}

func (s *CCLFTestSuite) TestImportCCLF0() {
	ctx := context.Background()
	assert := assert.New(s.T())

	cclfZipfilePath := filepath.Join(s.basePath, "cclf/archives/valid/T.BCD.A0001.ZCY18.D181120.T1000000")
	metadata, zipCloser1 := buildZipMetadata(s.T(), s.importer.FileProcessor, "A0001", cclfZipfilePath, "T.BCD.A0001.ZC0Y18.D181120.T1000011", "", models.FileTypeDefault)
	defer zipCloser1()

	// positive
	validator, err := s.importer.importCCLF0(ctx, metadata)
	assert.Nil(err)
	assert.Equal(&cclfFileValidator{totalRecordCount: 7, maxRecordLength: 549}, validator)

	// missing cclf8 from cclf0
	cclfZipfilePath = filepath.Join(s.basePath, "cclf/archives/0/missing_data/T.BCD.A0001.ZCY18.D181120.T1000000")
	metadata, zipCloser2 := buildZipMetadata(s.T(), s.importer.FileProcessor, "A0001", cclfZipfilePath, "T.BCD.A0001.ZC0Y18.D181120.T1000011", "", models.FileTypeDefault)
	defer zipCloser2()

	_, err = s.importer.importCCLF0(ctx, metadata)
	assert.EqualError(err, "failed to parse CCLF8 from CCLF0 file T.BCD.A0001.ZC0Y18.D181120.T1000011")

	// duplicate file types from cclf0
	cclfZipfilePath = filepath.Join(s.basePath, "cclf/archives/0/missing_data/T.BCD.A0001.ZCY18.D181122.T1000000")
	metadata, zipCloser3 := buildZipMetadata(s.T(), s.importer.FileProcessor, "A0001", cclfZipfilePath, "T.BCD.A0001.ZC0Y18.D181120.T1000013", "", models.FileTypeDefault)
	defer zipCloser3()

	_, err = s.importer.importCCLF0(ctx, metadata)
	assert.EqualError(err, "duplicate CCLF8 file type found from CCLF0 file")

	//invalid record count
	cclfZipfilePath = filepath.Join(s.basePath, "cclf/archives/0/invalid/T.A0001.ACO.ZC0Y18.D181120.Z1000000")
	metadata, zipCloser4 := buildZipMetadata(s.T(), s.importer.FileProcessor, "A0001", cclfZipfilePath, "T.A0001.ACO.ZC0Y18.D181120.Z1000011", "", models.FileTypeDefault)
	defer zipCloser4()

	_, err = s.importer.importCCLF0(ctx, metadata)
	assert.EqualError(err, "failed to parse CCLF8 record count from CCLF0 file: strconv.Atoi: parsing \"N\": invalid syntax")

	//invalid record length
	cclfZipfilePath = filepath.Join(s.basePath, "cclf/archives/0/invalid/T.BCD.ACOB.ZC0Y18.D181120.E0001000")
	metadata, zipCloser5 := buildZipMetadata(s.T(), s.importer.FileProcessor, "A0001", cclfZipfilePath, "T.A0001.ACO.ZC0Y18.D181120.E1000011", "", models.FileTypeDefault)
	defer zipCloser5()

	_, err = s.importer.importCCLF0(ctx, metadata)
	assert.EqualError(err, "failed to parse CCLF8 record length from CCLF0 file: strconv.Atoi: parsing \"Num\": invalid syntax")
}

func (s *CCLFTestSuite) TestImportCCLFDirectoryValid() {
	assert := assert.New(s.T())
	//Happy case, with directory containing valid BCD files.
	_, _, _, err := s.importer.ImportCCLFDirectory(filepath.Join(s.basePath, constants.CCLFDIR, "archives", "valid"))
	assert.Nil(err)
}
func (s *CCLFTestSuite) TestImportCCLFDirectoryInvalid() {
	assert := assert.New(s.T())
	//Directory with mixed file types + at least one bad file.
	cclfDirectory := filepath.Join(s.basePath, constants.CCLFDIR)
	_, _, _, err := s.importer.ImportCCLFDirectory(cclfDirectory)
	assert.EqualError(err, "Failed to import 1 files")

	//Target bad file directory
	cclfDirectory = filepath.Join(s.basePath, constants.CCLFDIR, "archives", "invalid_bcd")
<<<<<<< HEAD
	imported, failed, skipped, _ := s.importer.ImportCCLFDirectory(cclfDirectory)
	assert.Equal(0, imported)
	assert.Equal(4, failed)
	assert.Equal(0, skipped)
=======
	_, _, _, err = s.importer.ImportCCLFDirectory(cclfDirectory)
	assert.EqualError(err, "Failed to import 3 files")
>>>>>>> ceafe63d
}

func (s *CCLFTestSuite) TestImportCCLFDirectoryTwoLevels() {
	assert := assert.New(s.T())
	//Zero CCLF files in directory
	//additional invalid directory
	cclfDirectory := filepath.Join(s.basePath, constants.CCLFDIR, "emptydir", "archives")
	_, _, _, err := s.importer.ImportCCLFDirectory(cclfDirectory)
	assert.EqualError(err, "error in sorting cclf file: nil,: lstat "+cclfDirectory+": no such file or directory")

}

func (s *CCLFTestSuite) TestImportCCLF8() {
	assert := assert.New(s.T())

	//indeterminate test results without deletion of both.
	postgrestest.DeleteCCLFFilesByCMSID(s.T(), s.db, "A0001")
	defer postgrestest.DeleteCCLFFilesByCMSID(s.T(), s.db, "A0001")
	postgrestest.DeleteCCLFFilesByCMSID(s.T(), s.db, "A0002")
	defer postgrestest.DeleteCCLFFilesByCMSID(s.T(), s.db, "A0002")

	acoID := "A0001"
	fileTime, _ := time.Parse(time.RFC3339, constants.TestFileTime)

	metadata, zipCloser := buildZipMetadata(s.T(), s.importer.FileProcessor, acoID, filepath.Join(s.basePath, constants.CCLF8CompPath), "", constants.CCLF8Name, models.FileTypeDefault)
	metadata.cclf8Metadata.timestamp = fileTime
	defer zipCloser()

	// validation error -- records too long
	validator := cclfFileValidator{
		maxRecordLength:  2,
		totalRecordCount: 7,
	}

	err := s.importer.importCCLF8(context.Background(), metadata, validator)
	s.ErrorContains(err, "incorrect record length for file (expected: 2, actual: 549)")

	// validation error -- records too long
	validator.maxRecordLength = 549
	validator.totalRecordCount = 2

	err = s.importer.importCCLF8(context.Background(), metadata, validator)
	s.ErrorContains(err, "Unexpected number of records imported for file T.BCD.A0001.ZC8Y18.D181120.T1000009 (expected: 2, actual: 7)")

	// successful
	validator.maxRecordLength = 549
	validator.totalRecordCount = 7

	err = s.importer.importCCLF8(context.Background(), metadata, validator)
	s.NoError(err)

	file := postgrestest.GetCCLFFilesByName(s.T(), s.db, metadata.cclf8Metadata.name)[0]
	assert.Equal(constants.CCLF8Name, file.Name)
	assert.Equal(acoID, file.ACOCMSID)
	// Normalize timezone to allow us to check for equality
	assert.Equal(fileTime.UTC().Format("010203040506"), file.Timestamp.UTC().Format("010203040506"))
	assert.Equal(20, file.PerformanceYear)
	assert.Equal(constants.ImportComplete, file.ImportStatus)

	mbis, err := postgres.NewRepository(s.db).GetCCLFBeneficiaryMBIs(context.Background(), file.ID)
	assert.NoError(err)

	assert.Len(mbis, 6)
	sort.Strings(mbis)
	assert.Equal("1A69B98CD30", mbis[0])
	assert.Equal("1A69B98CD31", mbis[1])
	assert.Equal("1A69B98CD32", mbis[2])
	assert.Equal("1A69B98CD33", mbis[3])
	assert.Equal("1A69B98CD34", mbis[4])
	assert.Equal("1A69B98CD35", mbis[5])
}

func (s *CCLFTestSuite) TestImportCCLF8DBErrors() {
	assert := assert.New(s.T())

	//indeterminate test results without deletion of both.
	postgrestest.DeleteCCLFFilesByCMSID(s.T(), s.db, "A0001")
	defer postgrestest.DeleteCCLFFilesByCMSID(s.T(), s.db, "A0001")
	postgrestest.DeleteCCLFFilesByCMSID(s.T(), s.db, "A9999")
	defer postgrestest.DeleteCCLFFilesByCMSID(s.T(), s.db, "A9999")

	defer postgrestest.DeleteCCLFFilesByCMSID(s.T(), s.db, "A0002")

	metadata, zipCloser := buildZipMetadata(s.T(), s.importer.FileProcessor, "A0001", filepath.Join(s.basePath, constants.CCLF8CompPath), "", constants.CCLF8Name, models.FileTypeDefault)
	defer zipCloser()

	validator := cclfFileValidator{
		maxRecordLength:  549,
		totalRecordCount: 1,
	}

	//Send an invalid context to fail DB check
	ctx, function := context.WithCancel(context.TODO())
	function()

	err := s.importer.importCCLF8(ctx, metadata, validator)
	assert.EqualError(err, "failed to check existence of CCLF8 file: context canceled")
}

func (s *CCLFTestSuite) TestImportCCLF8_alreadyExists() {
	assert := assert.New(s.T())

	hook := test.NewLocal(testUtils.GetLogger(log.API))

	postgrestest.DeleteCCLFFilesByCMSID(s.T(), s.db, "A0001")
	defer postgrestest.DeleteCCLFFilesByCMSID(s.T(), s.db, "A0001")

	acoID := "A0001"
	cclfFile := &models.CCLFFile{CCLFNum: 8, ACOCMSID: acoID, Timestamp: time.Now(), PerformanceYear: 18, Name: constants.CCLF8Name}
	postgrestest.CreateCCLFFile(s.T(), s.db, cclfFile)

	metadata, zipCloser := buildZipMetadata(s.T(), s.importer.FileProcessor, "A0001", filepath.Join(s.basePath, constants.CCLF8CompPath), "", cclfFile.Name, cclfFile.Type)
	defer zipCloser()

	validator := cclfFileValidator{
		maxRecordLength:  549,
		totalRecordCount: 1,
	}

	err := s.importer.importCCLF8(context.Background(), metadata, validator)
	if err != nil {
		s.FailNow("importCCLF8() error: %s", err.Error())
	}

	var exists bool
	for _, entry := range hook.AllEntries() {
		if strings.Contains(entry.Message, "already exists in database, skipping import...") {
			exists = true
		}
	}

	assert.True(exists, "CCLF8 file should already exist and should not be imported again.")
}

func (s *CCLFTestSuite) TestImportCCLF8_Invalid() {
	assert := assert.New(s.T())

	// since we do not have the correct number of characters, the import should fail.
	fileName, cclfName := createTemporaryCCLF8ZipFile(s.T(), "A 1")
	defer os.Remove(fileName)

	metadata, zipCloser := buildZipMetadata(s.T(), s.importer.FileProcessor, "1234", fileName, "", cclfName, models.FileTypeDefault)
	defer zipCloser()

	validator := cclfFileValidator{
		maxRecordLength:  3,
		totalRecordCount: 1,
	}

	err := s.importer.importCCLF8(context.Background(), metadata, validator)
	// This error indicates that we did not supply enough characters for the MBI
	assert.Contains(err.Error(), "invalid byte sequence for encoding \"UTF8\": 0x00")
}

func (s *CCLFTestSuite) TestImportRunoutCCLF() {
	db := database.Connection

	cmsID := "RNOUT"
	defer func() {
		postgrestest.DeleteCCLFFilesByCMSID(s.T(), s.db, cmsID)
	}()

	tests := []struct {
		name     string
		fileType models.CCLFFileType
	}{
		{"Default file type", models.FileTypeDefault},
		{"Runout file type", models.FileTypeRunout},
	}

	for _, tt := range tests {
		s.T().Run(tt.name, func(t *testing.T) {
			mbi := "123456789AB" // We expect 11 characters for the MBI

			fileName, cclfName := createTemporaryCCLF8ZipFile(s.T(), mbi)
			defer os.Remove(fileName)

			metadata, zipCloser := buildZipMetadata(s.T(), s.importer.FileProcessor, "1234", fileName, "", cclfName, tt.fileType)
			defer zipCloser()

			validator := cclfFileValidator{
				maxRecordLength:  11,
				totalRecordCount: 1,
			}

			s.NoError(s.importer.importCCLF8(context.Background(), metadata, validator))

			cclfFile := postgrestest.GetCCLFFilesByName(s.T(), db, cclfName)[0]
			assert.Equal(t, tt.fileType, cclfFile.Type)
		})
	}
}

func createTemporaryCCLF8ZipFile(t *testing.T, data string) (fileName, cclfName string) {
	cclfName = uuid.New()

	f, err := os.CreateTemp("", "*")
	assert.NoError(t, err)

	w := zip.NewWriter(f)
	f1, err := w.Create(cclfName)
	assert.NoError(t, err)

	_, err = f1.Write([]byte(data))
	assert.NoError(t, err)

	assert.NoError(t, w.Close())

	return f.Name(), cclfName
}

func buildZipMetadata(t *testing.T, processor CclfFileProcessor, cmsID, zipName, cclf0Name, cclf8Name string, fileType models.CCLFFileType) (*cclfZipMetadata, func()) {
	zipReader, zipCloser, err := processor.OpenZipArchive(zipName)
	assert.Nil(t, err)

	metadata := cclfZipMetadata{
		filePath:  zipName,
		zipReader: zipReader,
		zipCloser: zipCloser,
		cclf0Metadata: cclfFileMetadata{
			cclfNum:   0,
			name:      cclf0Name,
			acoID:     cmsID,
			timestamp: time.Now(),
			perfYear:  20,
			fileType:  fileType,
		},
		cclf8Metadata: cclfFileMetadata{
			cclfNum:   8,
			name:      cclf8Name,
			acoID:     cmsID,
			timestamp: time.Now(),
			perfYear:  20,
			fileType:  fileType,
		},
	}

	if cclf0Name != "" {
		metadata.cclf0File = *testUtils.GetFileFromZip(t, zipReader, cclf0Name)
	}

	if cclf8Name != "" {
		metadata.cclf8File = *testUtils.GetFileFromZip(t, zipReader, cclf8Name)
	}

	return &metadata, zipCloser
}<|MERGE_RESOLUTION|>--- conflicted
+++ resolved
@@ -146,15 +146,10 @@
 
 	//Target bad file directory
 	cclfDirectory = filepath.Join(s.basePath, constants.CCLFDIR, "archives", "invalid_bcd")
-<<<<<<< HEAD
 	imported, failed, skipped, _ := s.importer.ImportCCLFDirectory(cclfDirectory)
 	assert.Equal(0, imported)
 	assert.Equal(4, failed)
 	assert.Equal(0, skipped)
-=======
-	_, _, _, err = s.importer.ImportCCLFDirectory(cclfDirectory)
-	assert.EqualError(err, "Failed to import 3 files")
->>>>>>> ceafe63d
 }
 
 func (s *CCLFTestSuite) TestImportCCLFDirectoryTwoLevels() {
