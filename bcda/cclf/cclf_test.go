--- conflicted
+++ resolved
@@ -75,11 +75,7 @@
 func (s *CCLFTestSuite) TestImportCCLF0() {
 	assert := assert.New(s.T())
 
-<<<<<<< HEAD
 	cclf0filePath := BASE_FILE_PATH + "cclf/archives/valid/T.BCD.ACO.ZC0Y18.D181120.T0001000"
-=======
-	cclf0filePath := BASE_FILE_PATH + "cclf/archives/valid/T.A0001.ACO.ZC0Y18.D181120.T1000011"
->>>>>>> 0549358f
 	cclf0metadata := &cclfFileMetadata{env: "test", acoID: "A0001", cclfNum: 0, timestamp: time.Now(), filePath: cclf0filePath, perfYear: 18}
 
 	// positive
@@ -93,7 +89,6 @@
 	assert.EqualError(err, "could not read CCLF0 archive : read .: is a directory")
 
 	// missing cclf8 from cclf0
-<<<<<<< HEAD
 	cclf0filePath = BASE_FILE_PATH + "cclf/archives/0/missing_data/T.BCD.ACO.ZC0Y18.D181120.T0001000"
 	cclf0metadata = &cclfFileMetadata{env: "test", acoID: "A0001", cclfNum: 0, timestamp: time.Now(), filePath: cclf0filePath, perfYear: 18}
 	_, err = importCCLF0(cclf0metadata)
@@ -101,15 +96,6 @@
 
 	// duplicate file types from cclf0
 	cclf0filePath = BASE_FILE_PATH + "cclf/archives/0/missing_data/T.BCD.ACO.ZC0Y18.D181122.T0001000"
-=======
-	cclf0filePath = BASE_FILE_PATH + "cclf/archives/0/missing_data/T.A0001.ACO.ZC0Y18.D181120.T1000011"
-	cclf0metadata = &cclfFileMetadata{env: "test", acoID: "A0001", cclfNum: 0, timestamp: time.Now(), filePath: cclf0filePath, perfYear: 18}
-	_, err = importCCLF0(cclf0metadata)
-	assert.EqualError(err, "failed to parse CCLF8 from CCLF0 file ../../shared_files/cclf/archives/0/missing_data/T.A0001.ACO.ZC0Y18.D181120.T1000011")
-
-	// duplicate file types from cclf0
-	cclf0filePath = BASE_FILE_PATH + "cclf/archives/0/missing_data/T.A0001.ACO.ZC0Y18.D181120.T1000013"
->>>>>>> 0549358f
 	cclf0metadata = &cclfFileMetadata{env: "test", acoID: "A0001", cclfNum: 0, timestamp: time.Now(), filePath: cclf0filePath, perfYear: 18}
 	_, err = importCCLF0(cclf0metadata)
 	assert.EqualError(err, "duplicate CCLF8 file type found from CCLF0 file")
@@ -118,11 +104,7 @@
 func (s *CCLFTestSuite) TestImportCCLF0_SplitFiles() {
 	assert := assert.New(s.T())
 
-<<<<<<< HEAD
 	cclf0filePath := BASE_FILE_PATH + "cclf/archives/split/T.BCD.ACO.ZC0Y18.D181120.T0001000"
-=======
-	cclf0filePath := BASE_FILE_PATH + "cclf/archives/split/T.A0001.ACO.ZC0Y18.D181120.T1000011"
->>>>>>> 0549358f
 	cclf0metadata := &cclfFileMetadata{env: "test", acoID: "A0001", cclfNum: 0, timestamp: time.Now(), filePath: cclf0filePath, perfYear: 18}
 
 	validator, err := importCCLF0(cclf0metadata)
@@ -133,11 +115,7 @@
 func (s *CCLFTestSuite) TestValidate() {
 	assert := assert.New(s.T())
 
-<<<<<<< HEAD
 	cclf8filePath := BASE_FILE_PATH + "cclf/archives/valid/T.BCD.ACO.ZC8Y18.D181120.T0001000"
-=======
-	cclf8filePath := BASE_FILE_PATH + "cclf/archives/valid/T.A0001.ACO.ZC8Y18.D181120.T1000009"
->>>>>>> 0549358f
 	cclf8metadata := &cclfFileMetadata{env: "test", acoID: "A0001", cclfNum: 8, timestamp: time.Now(), filePath: cclf8filePath, perfYear: 18}
 
 	// positive
@@ -158,11 +136,7 @@
 		acoID:     "A0001",
 		cclfNum:   8,
 		timestamp: time.Now(),
-<<<<<<< HEAD
 		filePath:  BASE_FILE_PATH + "cclf/archives/split/T.BCD.ACO.ZC8Y18.D181120.T0001000",
-=======
-		filePath:  BASE_FILE_PATH + "cclf/archives/split/T.A0001.ACO.ZC8Y18.D181120.T1000009",
->>>>>>> 0549358f
 		perfYear:  18,
 	}
 
@@ -177,7 +151,6 @@
 func (s *CCLFTestSuite) TestValidate_FileName() {
 	assert := assert.New(s.T())
 
-<<<<<<< HEAD
 	filePath := BASE_FILE_PATH + "path/T.A0001.ACO.ZC8Y18.D181120.T1000009"
 	err := validateFileName(filePath)
 	assert.Nil(err)
@@ -187,17 +160,6 @@
 	assert.EqualError(err, fmt.Sprintf("invalid filename for file: %s", filePath))
 
 	filePath = BASE_FILE_PATH + "path/T.BCD.ACO.ZC0Y18.D181120.T0001000"
-=======
-	filePath := BASE_FILE_PATH + "cclf/archives/valid/T.A0001.ACO.ZC8Y18.D181120.T1000009"
-	err := validateFileName(filePath)
-	assert.Nil(err)
-
-	filePath = BASE_FILE_PATH + "cclf/files/with_invalid_filenames/T.A0001.ACO.ZC8Y18.D18NOV20.T1000009"
-	err = validateFileName(filePath)
-	assert.EqualError(err, fmt.Sprintf("invalid filename for file: %s", filePath))
-
-	filePath = BASE_FILE_PATH + "cclf/archives/bcd/T.BCD.ACO.ZC0Y18.D181120.T0001000"
->>>>>>> 0549358f
 	err = validateFileName(filePath)
 	assert.EqualError(err, fmt.Sprintf("invalid filename for file: %s", filePath))
 }
@@ -236,11 +198,7 @@
 		cclfNum:   8,
 		perfYear:  18,
 		timestamp: fileTime,
-<<<<<<< HEAD
 		filePath:  BASE_FILE_PATH + "cclf/archives/valid/T.BCD.ACO.ZC8Y18.D181120.T0001000",
-=======
-		filePath:  BASE_FILE_PATH + "cclf/archives/valid/T.A0001.ACO.ZC8Y18.D181120.T1000009",
->>>>>>> 0549358f
 	}
 
 	err = importCCLF8(metadata)
@@ -294,11 +252,7 @@
 		cclfNum:   8,
 		perfYear:  18,
 		timestamp: fileTime,
-<<<<<<< HEAD
 		filePath:  BASE_FILE_PATH + "cclf/archives/split/T.BCD.ACO.ZC8Y18.D181120.T0001000",
-=======
-		filePath:  BASE_FILE_PATH + "cclf/archives/split/T.A0001.ACO.ZC8Y18.D181120.T1000009",
->>>>>>> 0549358f
 	}
 
 	err = importCCLF8(metadata)
@@ -421,11 +375,7 @@
 	var skipped int
 
 	filePath := BASE_FILE_PATH + "cclf/archives/valid/"
-<<<<<<< HEAD
 	err := filepath.Walk(filePath, sortCCLFArchives(&cclfmap, &skipped))
-=======
-	err := filepath.Walk(filePath, sortCCLFFiles(&cclfmap, &skipped))
->>>>>>> 0549358f
 	assert.Nil(err)
 	assert.Equal(2, len(cclfmap["A0001"][18]))
 	assert.Equal(1, skipped)
@@ -434,11 +384,7 @@
 	cclfmap = make(map[string]map[int][]*cclfFileMetadata)
 	skipped = 0
 	filePath = BASE_FILE_PATH + "cclf/archives/bcd/"
-<<<<<<< HEAD
 	err = filepath.Walk(filePath, sortCCLFArchives(&cclfmap, &skipped))
-=======
-	err = filepath.Walk(filePath, sortCCLFFiles(&cclfmap, &skipped))
->>>>>>> 0549358f
 	assert.Nil(err)
 	assert.Equal(2, len(cclfmap["A0001"][18]))
 	assert.Equal(1, skipped)
@@ -447,11 +393,7 @@
 	cclfmap = make(map[string]map[int][]*cclfFileMetadata)
 	skipped = 0
 	filePath = BASE_FILE_PATH + "cclf/mixed/with_invalid_filenames/"
-<<<<<<< HEAD
 	err = filepath.Walk(filePath, sortCCLFArchives(&cclfmap, &skipped))
-=======
-	err = filepath.Walk(filePath, sortCCLFFiles(&cclfmap, &skipped))
->>>>>>> 0549358f
 	assert.Nil(err)
 	cclflist := cclfmap["A0001"][18]
 	assert.Equal(2, len(cclflist))
@@ -463,13 +405,8 @@
 
 	cclfmap = make(map[string]map[int][]*cclfFileMetadata)
 	skipped = 0
-<<<<<<< HEAD
 	filePath = BASE_FILE_PATH + "cclf/mixed/0/valid_names/"
 	err = filepath.Walk(filePath, sortCCLFArchives(&cclfmap, &skipped))
-=======
-	filePath = BASE_FILE_PATH + "cclf/files/0/valid_names/"
-	err = filepath.Walk(filePath, sortCCLFFiles(&cclfmap, &skipped))
->>>>>>> 0549358f
 	assert.Nil(err)
 	cclflist = cclfmap["A0001"][18]
 	assert.Equal(3, len(cclflist)) // 3 archives
@@ -481,11 +418,7 @@
 	cclfmap = make(map[string]map[int][]*cclfFileMetadata)
 	skipped = 0
 	filePath = BASE_FILE_PATH + "cclf/archives/8/valid/"
-<<<<<<< HEAD
 	err = filepath.Walk(filePath, sortCCLFArchives(&cclfmap, &skipped))
-=======
-	err = filepath.Walk(filePath, sortCCLFFiles(&cclfmap, &skipped))
->>>>>>> 0549358f
 	assert.Nil(err)
 	cclflist = cclfmap["A0001"][18]
 	assert.Equal(5, len(cclflist))
@@ -497,11 +430,7 @@
 	cclfmap = make(map[string]map[int][]*cclfFileMetadata)
 	skipped = 0
 	filePath = BASE_FILE_PATH + "cclf/files/9/valid_names/"
-<<<<<<< HEAD
 	err = filepath.Walk(filePath, sortCCLFArchives(&cclfmap, &skipped))
-=======
-	err = filepath.Walk(filePath, sortCCLFFiles(&cclfmap, &skipped))
->>>>>>> 0549358f
 	assert.Nil(err)
 	cclflist = cclfmap["A0001"][18]
 	assert.Equal(0, len(cclflist))
@@ -511,19 +440,11 @@
 	cclfmap = make(map[string]map[int][]*cclfFileMetadata)
 	skipped = 0
 	filePath = BASE_FILE_PATH + "cclf/mixed/with_folders/"
-<<<<<<< HEAD
 	err = filepath.Walk(filePath, sortCCLFArchives(&cclfmap, &skipped))
 	assert.Nil(err)
 	cclflist = cclfmap["A0001"][18]
 	assert.Equal(2, len(cclflist)) // 2 archives
 	assert.Equal(13, skipped)      // 13 files
-=======
-	err = filepath.Walk(filePath, sortCCLFFiles(&cclfmap, &skipped))
-	assert.Nil(err)
-	cclflist = cclfmap["A0001"][18]
-	assert.Equal(8, len(cclflist))
-	assert.Equal(4, skipped)
->>>>>>> 0549358f
 	var cclf0, cclf8 []*cclfFileMetadata
 
 	for _, cclf := range cclflist {
@@ -533,13 +454,8 @@
 			cclf8 = append(cclf8, cclf)
 		}
 	}
-<<<<<<< HEAD
 	assert.Equal(1, len(cclf8))
 	assert.Equal(1, len(cclf0))
-=======
-	assert.Equal(5, len(cclf8))
-	assert.Equal(3, len(cclf0))
->>>>>>> 0549358f
 	testUtils.ResetFiles(s.Suite, filePath)
 }
 
@@ -548,11 +464,7 @@
 	cclfmap := make(map[string]map[int][]*cclfFileMetadata)
 	var skipped int
 	folderPath := BASE_FILE_PATH + "cclf/mixed/with_invalid_filenames/"
-<<<<<<< HEAD
 	filePath := folderPath + "T.BCDE.ACO.ZC0Y18.D181120.T0001000"
-=======
-	filePath := folderPath + "T#EFT.ON.ACO.NGD1800.DPRF.D181120.T1000009"
->>>>>>> 0549358f
 
 	origTime := time.Now().Truncate(time.Second)
 	err := os.Chtimes(filePath, origTime, origTime)
@@ -588,11 +500,7 @@
 
 	// assert that this file is not still here.
 	_, err = os.Open(filePath)
-<<<<<<< HEAD
 	assert.EqualError(err, "open ../../shared_files/cclf/mixed/with_invalid_filenames/T.BCDE.ACO.ZC0Y18.D181120.T0001000: no such file or directory")
-=======
-	assert.EqualError(err, "open ../../shared_files/cclf/mixed/with_invalid_filenames/T#EFT.ON.ACO.NGD1800.DPRF.D181120.T1000009: no such file or directory")
->>>>>>> 0549358f
 
 	testUtils.ResetFiles(s.Suite, BASE_FILE_PATH+"cclf/mixed/with_invalid_filenames/")
 }
@@ -654,11 +562,7 @@
 		cclfNum:      8,
 		perfYear:     18,
 		timestamp:    fileTime,
-<<<<<<< HEAD
 		filePath:     BASE_FILE_PATH + "cclf/archives/valid/T.BCD.ACO.ZC8Y18.D181120.T0001000",
-=======
-		filePath:     BASE_FILE_PATH + "cclf/archives/valid/T.A0001.ACO.ZC8Y18.D181120.T1000009",
->>>>>>> 0549358f
 		imported:     false,
 		deliveryDate: fileTime,
 	}
@@ -672,11 +576,7 @@
 		cclfNum:   9,
 		perfYear:  18,
 		timestamp: fileTime,
-<<<<<<< HEAD
 		filePath:  BASE_FILE_PATH + "cclf/archives/valid/T.BCD.ACO.ZC9Y18.D181120.T0001000",
-=======
-		filePath:  BASE_FILE_PATH + "cclf/archives/valid/T.A0001.ACO.ZC9Y18.D181120.T1000010",
->>>>>>> 0549358f
 		imported:  true,
 	}
 	cclfmap["A0001"] = map[int][]*cclfFileMetadata{18: []*cclfFileMetadata{cclf0metadata, cclf8metadata, cclf9metadata}}
