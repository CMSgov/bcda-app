--- conflicted
+++ resolved
@@ -38,7 +38,6 @@
 		fileName string
 		cmsID    string
 	}{
-<<<<<<< HEAD
 		"dev":            {"dev", "A9994"},
 		"dev-auth":       {"dev", "A9996"},
 		"dev-cec":        {"dev", "E9994"},
@@ -58,25 +57,7 @@
 		"improved-dev":   {"dev", "A9989"},
 		"improved-small": {"small", "A9998"},
 		"improved-large": {"large", "A9999"},
-=======
-		"dev":           {"dev", "A9994"},
-		"dev-auth":      {"dev", "A9996"},
-		"dev-cec":       {"dev", "E9994"},
-		"dev-cec-auth":  {"dev", "E9996"},
-		"dev-ng":        {"dev", "V994"},
-		"dev-ng-auth":   {"dev", "V996"},
-		"dev-ckcc":      {"dev", "C9994"},
-		"dev-ckcc-auth": {"dev", "C9996"},
-		"dev-kcf":       {"dev", "K9994"},
-		"dev-kcf-auth":  {"dev", "K9996"},
-		"dev-dc":        {"dev", "D9994"},
-		"dev-dc-auth":   {"dev", "D9996"},
-		"small":         {"small", "A9990"},
-		"medium":        {"medium", "A9991"},
-		"large":         {"large", "A9992"},
-		"extra-large":   {"extra-large", "A9993"},
 		"preadj-dev":    {"dev", "TEST001"},
->>>>>>> 7cb80f3d
 	}[acoSize]
 
 	if !ok {
@@ -87,12 +68,9 @@
 	case
 		"test",
 		"test-new-beneficiaries",
-<<<<<<< HEAD
 		"improved",
-		"improved-new":
-=======
+		"improved-new",
 		"test-preadj":
->>>>>>> 7cb80f3d
 	default:
 		return errors.New("invalid argument for environment")
 	}
