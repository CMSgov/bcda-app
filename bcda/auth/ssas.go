package auth

import (
	"encoding/json"
	"errors"
<<<<<<< HEAD
	
=======

	"github.com/dgrijalva/jwt-go"

>>>>>>> fe7514ce
	"github.com/CMSgov/bcda-app/bcda/auth/client"
)

// SSASPlugin is an implementation of Provider that uses the SSAS API.
type SSASPlugin struct {
	client client.SSASClient
}

// RegisterSystem adds a software client for the ACO identified by localID.
func (s SSASPlugin) RegisterSystem(localID string) (Credentials, error) {
	// s.client.CreateSystem()
	return Credentials{}, errors.New("not yet implemented")
}

// UpdateSystem changes data associated with the registered software client identified by clientID.
func (s SSASPlugin) UpdateSystem(params []byte) ([]byte, error) {
	return nil, errors.New("not yet implemented")
}

// DeleteSystem deletes the registered software client identified by clientID, revoking any active tokens.
func (s SSASPlugin) DeleteSystem(clientID string) error {
	return errors.New("Not supported")
}

// ResetSecret creates new or replaces existing credentials for the given clientID.
func (s SSASPlugin) ResetSecret(clientID string) (Credentials, error) {
	// s.client.ResetCredentials()
	return Credentials{}, errors.New("not yet implemented")
}

// RevokeSystemCredentials revokes any existing credentials for the given clientID.
func (s SSASPlugin) RevokeSystemCredentials(ssasID string) error {
	return s.client.DeleteCredentials(ssasID)
}

// MakeAccessToken mints an access token for the given credentials.
func (s SSASPlugin) MakeAccessToken(credentials Credentials) (string, error) {
	ssas, err := client.NewSSASClient()
	if err != nil {
		logger.Errorf("failed to create SSAS client; %s", err.Error())
		return "", err
	}

	ts, err := ssas.GetToken(client.Credentials{ClientID: credentials.ClientID, ClientSecret: credentials.ClientSecret})
	if err != nil {
		logger.Errorf("Failed to get token; %s", err.Error())
		return "", err
	}

	return string(ts), nil
}

// RevokeAccessToken revokes a specific access token identified in a base64-encoded token string.
func (s SSASPlugin) RevokeAccessToken(tokenString string) error {
<<<<<<< HEAD
	ssas, err := client.NewSSASClient()
	if err != nil {
		logger.Errorf("failed to create SSAS client; %s", err.Error())
		return err
	}

	err = ssas.RevokeAccessToken(tokenString)
	if err != nil {
		logger.Errorf("Failed to revoke token; %s", err.Error())
		return err
	}

	return nil
=======
	return errors.New("not yet implemented")
>>>>>>> fe7514ce
}

// AuthorizeAccess asserts that a base64 encoded token string is valid for accessing the BCDA API.
func (s SSASPlugin) AuthorizeAccess(tokenString string) error {
	return errors.New("not yet implemented")
}

// VerifyToken decodes a base64-encoded token string into a structured token.
func (s SSASPlugin) VerifyToken(tokenString string) (*jwt.Token, error) {
	ssas, err := client.NewSSASClient()
	if err != nil {
		logger.Errorf("failed to create SSAS client; %s", err.Error())
		return nil, err
	}

	b, err := ssas.VerifyPublicToken(tokenString)
	if err != nil {
		logger.Errorf("Failed to verify token; %s", err.Error())
		return nil, err
	}
	var ir map[string]interface{}
	if err = json.Unmarshal(b, &ir); err != nil {
		return nil, err
	}
	if ir["active"] == false {
		return nil, errors.New("inactive token")
	}
	parser := jwt.Parser{}
	token, _, err := parser.ParseUnverified( tokenString, &jwt.MapClaims{})
	return token, err
}<|MERGE_RESOLUTION|>--- conflicted
+++ resolved
@@ -3,14 +3,9 @@
 import (
 	"encoding/json"
 	"errors"
-<<<<<<< HEAD
-	
-=======
 
+	"github.com/CMSgov/bcda-app/bcda/auth/client"
 	"github.com/dgrijalva/jwt-go"
-
->>>>>>> fe7514ce
-	"github.com/CMSgov/bcda-app/bcda/auth/client"
 )
 
 // SSASPlugin is an implementation of Provider that uses the SSAS API.
@@ -64,7 +59,6 @@
 
 // RevokeAccessToken revokes a specific access token identified in a base64-encoded token string.
 func (s SSASPlugin) RevokeAccessToken(tokenString string) error {
-<<<<<<< HEAD
 	ssas, err := client.NewSSASClient()
 	if err != nil {
 		logger.Errorf("failed to create SSAS client; %s", err.Error())
@@ -78,9 +72,6 @@
 	}
 
 	return nil
-=======
-	return errors.New("not yet implemented")
->>>>>>> fe7514ce
 }
 
 // AuthorizeAccess asserts that a base64 encoded token string is valid for accessing the BCDA API.
@@ -109,6 +100,6 @@
 		return nil, errors.New("inactive token")
 	}
 	parser := jwt.Parser{}
-	token, _, err := parser.ParseUnverified( tokenString, &jwt.MapClaims{})
+	token, _, err := parser.ParseUnverified(tokenString, &jwt.MapClaims{})
 	return token, err
 }