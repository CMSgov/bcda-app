package auth

import (
	"crypto/rsa"
	"errors"
	"fmt"
	"time"

<<<<<<< HEAD
	"github.com/CMSgov/bcda-app/bcda/auth/client"
	"github.com/dgrijalva/jwt-go"
=======
	"github.com/CMSgov/bcda-app/bcda/database"
	"github.com/CMSgov/bcda-app/bcda/models"
	jwt "github.com/dgrijalva/jwt-go"
>>>>>>> 7ee08580
)

type OktaBackend interface {
	// Returns the current set of public signing keys for the okta auth server
	PublicKeyFor(id string) (rsa.PublicKey, bool)

	// Returns the id of the authorization server
	ServerID() string

	// Adds an api client application to our Okta organization
	AddClientApplication(string) (string, string, error)

<<<<<<< HEAD
	// Gets a session token from Okta
	RequestAccessToken(creds client.Credentials) (client.OktaToken, error)
=======
	// Renews client secret for an okta client
	GenerateNewClientSecret(string) (string, error)
>>>>>>> 7ee08580
}

type OktaAuthPlugin struct {
	backend OktaBackend // interface, not a concrete type, so no *
}

// Create a new plugin using the provided backend. Having the backend passed in facilitates testing with Mockta.
func NewOktaAuthPlugin(backend OktaBackend) OktaAuthPlugin {
	return OktaAuthPlugin{backend}
}

func (o OktaAuthPlugin) RegisterClient(localID string) (Credentials, error) {
	if localID == "" {
		return Credentials{}, errors.New("you must provide a localID")
	}

	id, key, err := o.backend.AddClientApplication(localID)
	return Credentials{
		ClientID:     id,
		ClientSecret: key,
	}, err
}

func (o OktaAuthPlugin) UpdateClient(params []byte) ([]byte, error) {
	return nil, errors.New("not yet implemented")
}

func (o OktaAuthPlugin) DeleteClient(params []byte) error {
	return errors.New("not yet implemented")
}

func (o OktaAuthPlugin) GenerateClientCredentials(clientID string, ttl int) (Credentials, error) {
	clientSecret, err := o.backend.GenerateNewClientSecret(clientID)
	if err != nil {
		return Credentials{}, err
	}

	c := Credentials{
		ClientID:     clientID,
		ClientSecret: clientSecret,
	}

	return c, nil
}

func (o OktaAuthPlugin) RevokeClientCredentials(params []byte) error {
	return errors.New("not yet implemented")
}

func (o OktaAuthPlugin) RequestAccessToken(creds Credentials, ttl int) (Token, error) {
	if creds.ClientID == "" {
		return Token{}, fmt.Errorf("client ID required")
	}

	if creds.ClientSecret == "" {
		return Token{}, fmt.Errorf("client secret required")
	}

	clientCreds := client.Credentials{ClientID: creds.ClientID, ClientSecret: creds.ClientSecret}
	ot, err := o.backend.RequestAccessToken(clientCreds)

	if err != nil {
		return Token{}, err
	}

	return Token{
		TokenString: ot.AccessToken,
		ExpiresOn:   time.Now().Add(time.Duration(ot.ExpiresIn)).Unix(),
		IssuedAt:    time.Now().Unix(),
	}, nil
}

func (o OktaAuthPlugin) RevokeAccessToken(tokenString string) error {
	return errors.New("not yet implemented")
}

func (o OktaAuthPlugin) ValidateJWT(tokenString string) error {
	t, err := o.DecodeJWT(tokenString)
	if err != nil {
		return err
	}

	c := t.Claims.(jwt.MapClaims)

	ok := c["iss"].(string) == o.backend.ServerID()
	if !ok {
		return fmt.Errorf("invalid iss claim; %s <> %s", c["iss"].(string), o.backend.ServerID())
	}

	err = c.Valid()
	if err != nil {
		return err
	}

	// need to check revocation here, which is not yet implemented
	// options:
	// keep an in-memory cache of tokens we have revoked and check that
	// use the introspection endpoint okta provides (expensive network call)

	_, err = getACOByClientID(c["cid"].(string))
	if err != nil {
		return fmt.Errorf("invalid cid claim; %s", err)
	}

	return nil
}

func (o OktaAuthPlugin) DecodeJWT(tokenString string) (*jwt.Token, error) {
	keyFinder := func(token *jwt.Token) (interface{}, error) {
		if _, ok := token.Method.(*jwt.SigningMethodRSA); !ok {
			return nil, fmt.Errorf("unexpected signing method: %v", token.Header["alg"])
		}

		keyID, ok := token.Header["kid"].(string)
		if !ok {
			return nil, fmt.Errorf("no key id in token header? %v", token.Header)
		}

		key, ok := o.backend.PublicKeyFor(keyID)
		if !ok {
			return nil, fmt.Errorf("no key found with id %s", keyID)
		}

		return &key, nil
	}

	return jwt.ParseWithClaims(tokenString, jwt.MapClaims{}, keyFinder)
}

func getACOByClientID(clientID string) (models.ACO, error) {
	var (
		db  = database.GetGORMDbConnection()
		aco models.ACO
		err error
	)
	defer database.Close(db)

	if db.Find(&aco, "client_id = ?", clientID).RecordNotFound() {
		err = errors.New("no ACO record found for " + clientID)
	}
	return aco, err
}<|MERGE_RESOLUTION|>--- conflicted
+++ resolved
@@ -6,14 +6,10 @@
 	"fmt"
 	"time"
 
-<<<<<<< HEAD
 	"github.com/CMSgov/bcda-app/bcda/auth/client"
-	"github.com/dgrijalva/jwt-go"
-=======
 	"github.com/CMSgov/bcda-app/bcda/database"
 	"github.com/CMSgov/bcda-app/bcda/models"
 	jwt "github.com/dgrijalva/jwt-go"
->>>>>>> 7ee08580
 )
 
 type OktaBackend interface {
@@ -26,13 +22,11 @@
 	// Adds an api client application to our Okta organization
 	AddClientApplication(string) (string, string, error)
 
-<<<<<<< HEAD
 	// Gets a session token from Okta
 	RequestAccessToken(creds client.Credentials) (client.OktaToken, error)
-=======
+
 	// Renews client secret for an okta client
 	GenerateNewClientSecret(string) (string, error)
->>>>>>> 7ee08580
 }
 
 type OktaAuthPlugin struct {
