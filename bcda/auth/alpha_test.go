--- conflicted
+++ resolved
@@ -166,22 +166,10 @@
 	assert.NotNil(s.T(), t.ACOID)
 }
 
-<<<<<<< HEAD
-	// Revoke the token again, you can't
-	err = s.p.RevokeAccessToken(token.TokenString)
-	assert.NotNil(err)
-
-	// Revoke a token that doesn't exist
-	tokenString, _ := auth.TokenStringWithIDs(uuid.NewRandom().String(), acoID)
-	err = s.p.RevokeAccessToken(tokenString)
-	assert.NotNil(err)
-	assert.True(gorm.IsRecordNotFoundError(err))
-=======
 func (s *AlphaAuthPluginTestSuite) TestRevokeAccessToken() {
 	err := s.p.RevokeAccessToken("token-value-is-not-significant-here")
 	assert.NotNil(s.T(), err)
 	assert.Contains(s.T(), err.Error(), "not implemented")
->>>>>>> f831eb98
 }
 
 func (s *AlphaAuthPluginTestSuite) TestValidateAccessToken() {
