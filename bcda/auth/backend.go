--- conflicted
+++ resolved
@@ -8,12 +8,9 @@
 	"encoding/pem"
 	"errors"
 	"fmt"
-<<<<<<< HEAD
 	"github.com/CMSgov/bcda-app/bcdagorm"
 	"github.com/jinzhu/gorm"
 	"log"
-=======
->>>>>>> 07d49dc2
 	"os"
 	"strconv"
 	"time"
@@ -151,7 +148,6 @@
 	return db.Error
 }
 
-<<<<<<< HEAD
 func (backend *JWTAuthenticationBackend) IsBlacklisted(jwtToken *jwt.Token) bool {
 	claims, _ := jwtToken.Claims.(jwt.MapClaims)
 	db := database.GetGORMDbConnection()
@@ -165,43 +161,6 @@
 		return true
 	}
 
-=======
-func (backend *JWTAuthenticationBackend) IsBlacklisted(token *jwt.Token) (bool, error) {
-	var (
-		err  error
-		hash Hash = Hash{}
-	)
-
-	claims, _ := token.Claims.(jwt.MapClaims)
-
-	db := database.GetDbConnection()
-	defer db.Close()
-
-	const sqlstr = `SELECT value ` +
-		`FROM public.tokens ` +
-		`WHERE uuid = $1 ` +
-		`AND active = false`
-
-	rows, err := db.Query(sqlstr, claims["id"])
-	if err != nil {
-		return true, err
-	}
-	defer rows.Close()
-
-	for rows.Next() {
-		t := models.Token{}
-		err = rows.Scan(&t.Value)
-		if err != nil {
-			return true, err
-		}
-
-		if match := hash.Compare(t.Value, token.Raw); match {
-			return true, nil
-		}
-	}
-
-	return false, nil
->>>>>>> 07d49dc2
 }
 
 func getPrivateKey() *rsa.PrivateKey {
