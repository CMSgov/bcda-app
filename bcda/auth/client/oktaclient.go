--- conflicted
+++ resolved
@@ -1,29 +1,18 @@
 package client
 
 import (
-<<<<<<< HEAD
-	"encoding/json"
-	"errors"
-=======
 	"bytes"
 	"crypto/rsa"
 	"encoding/json"
+	"errors"
 	"fmt"
 	"io/ioutil"
->>>>>>> 10385e83
 	"net/http"
 	"os"
 	"sync"
 	"time"
 
-<<<<<<< HEAD
-	"github.com/okta/okta-sdk-golang/okta"
-	"github.com/okta/okta-sdk-golang/okta/query"
-	"github.com/pborman/uuid"
-=======
-	"github.com/pborman/uuid"
-
->>>>>>> 10385e83
+	"github.com/google/uuid"
 	"github.com/sirupsen/logrus"
 )
 
@@ -77,7 +66,7 @@
 	return nil
 }
 
-type OktaClient struct {}
+type OktaClient struct{}
 
 // Returns an OktaClient. An OktaClient is always created, whether or not it is currently able to converse with Okta.
 func NewOktaClient() *OktaClient {
@@ -121,7 +110,7 @@
 
 	logRequest(requestID).Print("creating client in okta")
 
-	var client = &http.Client{Timeout: time.Second * 10,}
+	var client = &http.Client{Timeout: time.Second * 10}
 	resp, err := client.Do(req)
 	if err != nil {
 		return "", "", err
@@ -196,7 +185,7 @@
 
 	// not calling logRequest() because this is a step of AddClientApplication
 
-	var client = &http.Client{Timeout: time.Second * 10,}
+	var client = &http.Client{Timeout: time.Second * 10}
 	resp, err := client.Do(req)
 	if err != nil {
 		logError(err, requestID).Print()
@@ -237,7 +226,7 @@
 
 	// not calling logRequest() because this is a step of AddClientApplication
 
-	client = &http.Client{Timeout: time.Second * 10,}
+	client = &http.Client{Timeout: time.Second * 10}
 	resp, err = client.Do(req)
 	if err != nil {
 		logError(err, requestID).WithField("policy_id", result[0].ID).Print()
