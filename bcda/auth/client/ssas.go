--- conflicted
+++ resolved
@@ -123,39 +123,39 @@
 }
 
 // DeleteCredentials DELETEs from the SSAS /system/{systemID}/credentials endpoint to deactivate credentials associated with the system.
-<<<<<<< HEAD
-func (c *SSASClient) DeleteCredentials(systemID int) ([]byte, error) {
-	return nil, nil
+func (c *SSASClient) DeleteCredentials(systemID string) error {
+	req, err := http.NewRequest("DELETE", fmt.Sprintf("%s/system/%s/credentials", c.baseURL, systemID), nil)
+	if err != nil {
+		return errors.Wrap(err, "failed to delete credentials")
+	}
+
+	resp, err := c.Do(req)
+	if err != nil {
+		return errors.Wrap(err, "failed to delete credentials")
+	}
+	defer resp.Body.Close()
+
+	if resp.StatusCode != 200 {
+		return errors.Wrap(err, "failed to delete credentials")
+	}
+
+	return nil
 }
 
 func (c *SSASClient) RevokeAccessToken(tokenID string) error {
 	req, err := http.NewRequest("DELETE", fmt.Sprintf("%s/token/%s", c.baseURL, tokenID), nil)
 	if err != nil {
 		return errors.Wrap(err, "failed to revoke token")
-=======
-func (c *SSASClient) DeleteCredentials(systemID string) error {
-	req, err := http.NewRequest("DELETE", fmt.Sprintf("%s/system/%s/credentials", c.baseURL, systemID), nil)
-	if err != nil {
-		return errors.Wrap(err, "failed to delete credentials")
->>>>>>> 33e12ade
 	}
 
 	resp, err := c.Do(req)
 	if err != nil {
-<<<<<<< HEAD
 		return errors.Wrap(err, "failed to revoke token")
-=======
-		return errors.Wrap(err, "failed to delete credentials")
->>>>>>> 33e12ade
 	}
 	defer resp.Body.Close()
 
 	if resp.StatusCode != 200 {
-<<<<<<< HEAD
 		return errors.Wrap(err, "failed to revoke token")
-=======
-		return errors.Wrap(err, "failed to delete credentials")
->>>>>>> 33e12ade
 	}
 
 	return nil
