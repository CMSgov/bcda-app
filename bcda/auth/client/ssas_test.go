package client_test

import (
	"encoding/json"
<<<<<<< HEAD
	"fmt"
=======
	"io/ioutil"
>>>>>>> 944e88e3
	"log"
	"net/http"
	"net/http/httptest"
	"os"
	"testing"

	"github.com/CMSgov/bcda-app/bcda/auth"

	"github.com/go-chi/chi"
	"github.com/stretchr/testify/assert"
	"github.com/stretchr/testify/suite"

	authclient "github.com/CMSgov/bcda-app/bcda/auth/client"
)

var (
	origSSASURL            string
	origPublicURL          string
	origSSASUseTLS         string
	origSSASClientKeyFile  string
	origSSASClientCertFile string
)

type SSASClientTestSuite struct {
	suite.Suite
}

func (s *SSASClientTestSuite) BeforeTest() {
	origSSASUseTLS = os.Getenv("SSAS_USE_TLS")
	origSSASURL = os.Getenv("SSAS_URL")
	origPublicURL = os.Getenv("SSAS_PUBLIC_URL")
	origSSASClientKeyFile = os.Getenv("SSAS_CLIENT_KEY_FILE")
	origSSASClientCertFile = os.Getenv("SSAS_CLIENT_CERT_FILE")
}

func (s *SSASClientTestSuite) AfterTest() {
	os.Setenv("SSAS_USE_TLS", origSSASUseTLS)
	os.Setenv("SSAS_URL", origSSASURL)
	os.Setenv("SSAS_PUBLIC_URL", origPublicURL)
	os.Setenv("SSAS_CLIENT_KEY_FILE", origSSASClientKeyFile)
	os.Setenv("SSAS_CLIENT_CERT_FILE", origSSASClientCertFile)
}

func (s *SSASClientTestSuite) TestNewSSASClient_TLSFalse() {
	os.Setenv("SSAS_USE_TLS", "false")
	os.Setenv("SSAS_URL", "http://ssas-url")

	client, err := authclient.NewSSASClient()
	assert.Nil(s.T(), err)
	assert.NotNil(s.T(), client)
	assert.IsType(s.T(), &authclient.SSASClient{}, client)
}

func (s *SSASClientTestSuite) TestNewSSASClient_NoKeypair() {
	os.Setenv("SSAS_USE_TLS", "true")
	os.Setenv("SSAS_URL", "http://ssas-url")
	os.Unsetenv("SSAS_CLIENT_KEY_FILE")
	os.Unsetenv("SSAS_CLIENT_CERT_FILE")

	client, err := authclient.NewSSASClient()
	assert.NotNil(s.T(), err)
	assert.Nil(s.T(), client)
	assert.EqualError(s.T(), err, "SSAS client could not be created: could not load SSAS keypair: open : no such file or directory")
}

func (s *SSASClientTestSuite) TestNewSSASClient_NoURL() {
	os.Unsetenv("SSAS_USE_TLS")
	os.Unsetenv("SSAS_URL")

	client, err := authclient.NewSSASClient()
	assert.NotNil(s.T(), err)
	assert.Nil(s.T(), client)
	assert.EqualError(s.T(), err, "SSAS client could not be created: no URL provided")
}

func (s *SSASClientTestSuite) TestNewSSASClient_TLSFalseNoURL() {
	os.Setenv("SSAS_USE_TLS", "false")
	os.Unsetenv("SSAS_URL")

	client, err := authclient.NewSSASClient()
	assert.NotNil(s.T(), err)
	assert.Nil(s.T(), client)
	assert.EqualError(s.T(), err, "SSAS client could not be created: no URL provided")
}

func (s *SSASClientTestSuite) TestNewSSASClient_TLSTrueNoKey() {
	os.Setenv("SSAS_USE_TLS", "true")
	os.Unsetenv("SSAS_CLIENT_CERT_FILE")

	client, err := authclient.NewSSASClient()
	assert.NotNil(s.T(), err)
	assert.Nil(s.T(), client)
	assert.EqualError(s.T(), err, "SSAS client could not be created: could not load SSAS keypair: open : no such file or directory")
}

func (s *SSASClientTestSuite) TestCreateSystem() {}

func (s *SSASClientTestSuite) TestGetPublicKey() {
	router := chi.NewRouter()
	keyStr := "123456"
	router.Get("/system/{systemID}/key", func(w http.ResponseWriter, r *http.Request) {
		_, err := w.Write([]byte(`{ "client_id": "123456", "public_key": "` + keyStr + `" }`))
		if err != nil {
			log.Fatal(err)
		}
	})
	server := httptest.NewServer(router)

	os.Setenv("SSAS_URL", server.URL)
	os.Setenv("SSAS_USE_TLS", "false")

	client, err := authclient.NewSSASClient()
	if err != nil {
		s.FailNow("Failed to create SSAS client", err.Error())
	}

	respKey, err := client.GetPublicKey(1)
	if err != nil {
		s.FailNow("Failed to get public key", err.Error())
	}

	assert.Equal(s.T(), keyStr, string(respKey))
}

func (s *SSASClientTestSuite) TestResetCredentials() {
	router := chi.NewRouter()
	router.Put("/system/{systemID}/credentials", func(w http.ResponseWriter, r *http.Request) {
		w.WriteHeader(201)
		fmt.Fprintf(w, `{ "client_id": "%s", "client_secret": "%s" }`, "fake-client-id", "fake-secret")
	})
	server := httptest.NewServer(router)

	origSSASURL := os.Getenv("SSAS_URL")
	defer os.Setenv("SSAS_URL", origSSASURL)
	origPublicURL := os.Getenv("SSAS_PUBLIC_URL")
	defer os.Setenv("SSAS_PUBLIC_URL", origPublicURL)
	origSSASUseTLS := os.Getenv("SSAS_USE_TLS")
	defer os.Setenv("SSAS_USE_TLS", origSSASUseTLS)
	os.Setenv("SSAS_URL", server.URL)
	os.Setenv("SSAS_PUBLIC_URL", server.URL)
	os.Setenv("SSAS_USE_TLS", "false")

	client, err := authclient.NewSSASClient()
	if err != nil {
		s.FailNow("Failed to create SSAS client", err.Error())
	}

	resp, err := client.ResetCredentials("1")
	assert.Nil(s.T(), err)
	creds := auth.Credentials{}
	err = json.Unmarshal(resp, &creds)
	assert.Nil(s.T(), err, nil)
	assert.Equal(s.T(), "fake-client-id", creds.ClientID)
	assert.Equal(s.T(), "fake-secret", creds.ClientSecret)
}

func (s *SSASClientTestSuite) TestDeleteCredentials() {
	router := chi.NewRouter()
	router.Delete("/system/{systemID}/credentials", func(w http.ResponseWriter, r *http.Request) {
		w.WriteHeader(200)
	})
	server := httptest.NewServer(router)

	os.Setenv("SSAS_URL", server.URL)
	os.Setenv("SSAS_PUBLIC_URL", server.URL)
	os.Setenv("SSAS_USE_TLS", "false")

	client, err := authclient.NewSSASClient()
	if err != nil {
		s.FailNow("Failed to create SSAS client", err.Error())
	}

	err = client.DeleteCredentials("1")
	assert.Nil(s.T(), err)
}

func (s *SSASClientTestSuite) TestRevokeAccessToken() {
	router := chi.NewRouter()
	router.Delete("/token/{tokenID}", func(w http.ResponseWriter, r *http.Request) {
		w.WriteHeader(200)
	})
	server := httptest.NewServer(router)

	os.Setenv("SSAS_URL", server.URL)
	os.Setenv("SSAS_PUBLIC_URL", server.URL)
	os.Setenv("SSAS_USE_TLS", "false")

	client, err := authclient.NewSSASClient()
	if err != nil {
		s.FailNow("Failed to create SSAS client", err.Error())
	}

	err = client.RevokeAccessToken("abc-123")
	assert.Nil(s.T(), err)
}

func (s *SSASClientTestSuite) TestGetToken() {
	const tokenString = "totallyfake.tokenstringfor.testing"
	router := chi.NewRouter()
	router.Post("/token", func(w http.ResponseWriter, r *http.Request) {
		_, err := w.Write([]byte(`{ "token_type": "bearer", "access_token": "` + tokenString + `" }`))
		if err != nil {
			log.Fatal(err)
		}
	})
	server := httptest.NewServer(router)

	os.Setenv("SSAS_URL", server.URL)
	os.Setenv("SSAS_PUBLIC_URL", server.URL)
	os.Setenv("SSAS_USE_TLS", "false")

	client, err := authclient.NewSSASClient()
	if err != nil {
		s.FailNow("Failed to create SSAS client", err.Error())
	}

	respKey, err := client.GetToken(authclient.Credentials{ClientID: "happy", ClientSecret: "client"})
	if err != nil {
		s.FailNow("Failed to get token", err.Error())
	}

	assert.Equal(s.T(), tokenString, string(respKey))
}

func (s *SSASClientTestSuite) TestVerifyPublicToken() {
	const tokenString = "totallyfake.tokenstringfor.testing"
	router := chi.NewRouter()
	router.Post("/introspect", func(w http.ResponseWriter, r *http.Request) {
		var (
			buf   []byte
			input struct {
				Token string `json:"token"`
			}
		)
		buf, err := ioutil.ReadAll(r.Body)
		if err != nil {
			s.FailNow("unexpected failure %s", err.Error())
		}

		if err := json.Unmarshal(buf, &input); err != nil {
			s.FailNow("unexpected failure %s", err.Error())
		}

		body, err := json.Marshal(struct {
			Active bool `json:"active"`
		}{Active: true})
		if err != nil {
			s.FailNow("Invalid response in mock ssas server")
		}

		if _, err := w.Write(body); err != nil {
			s.FailNow("Write failure in mock ssas server; %s", err)
		}
	})
	server := httptest.NewServer(router)

	os.Setenv("SSAS_URL", server.URL)
	os.Setenv("SSAS_PUBLIC_URL", server.URL)
	os.Setenv("SSAS_USE_TLS", "false")

	client, err := authclient.NewSSASClient()
	if err != nil {
		s.FailNow("Failed to create SSAS client", err.Error())
	}

	b, err := client.VerifyPublicToken(tokenString)
	if err != nil {
		s.FailNow("unexpected failure", err.Error())
	}

	var ir map[string]interface{}
	if err = json.Unmarshal(b, &ir); err != nil {
		s.FailNow("could not understand response", err.Error())
	}

	assert.True(s.T(), ir["active"].(bool))
}

func TestSSASClientTestSuite(t *testing.T) {
	suite.Run(t, new(SSASClientTestSuite))
}<|MERGE_RESOLUTION|>--- conflicted
+++ resolved
@@ -2,11 +2,8 @@
 
 import (
 	"encoding/json"
-<<<<<<< HEAD
 	"fmt"
-=======
 	"io/ioutil"
->>>>>>> 944e88e3
 	"log"
 	"net/http"
 	"net/http/httptest"
@@ -14,12 +11,10 @@
 	"testing"
 
 	"github.com/CMSgov/bcda-app/bcda/auth"
-
+	authclient "github.com/CMSgov/bcda-app/bcda/auth/client"
 	"github.com/go-chi/chi"
 	"github.com/stretchr/testify/assert"
 	"github.com/stretchr/testify/suite"
-
-	authclient "github.com/CMSgov/bcda-app/bcda/auth/client"
 )
 
 var (
