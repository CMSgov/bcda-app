--- conflicted
+++ resolved
@@ -16,11 +16,11 @@
 )
 
 var (
-	origSSASURL				string
-	origPublicURL			string
-	origSSASUseTLS			string
-	origSSASClientKeyFile	string
-	origSSASClientCertFile	string
+	origSSASURL            string
+	origPublicURL          string
+	origSSASUseTLS         string
+	origSSASClientKeyFile  string
+	origSSASClientCertFile string
 )
 
 type SSASClientTestSuite struct {
@@ -125,7 +125,6 @@
 	assert.Nil(s.T(), err)
 }
 
-<<<<<<< HEAD
 func (s *SSASClientTestSuite) TestRevokeAccessToken() {
 	router := chi.NewRouter()
 	router.Delete("/token/{tokenID}", func(w http.ResponseWriter, r *http.Request) {
@@ -133,7 +132,19 @@
 	})
 	server := httptest.NewServer(router)
 
-=======
+	os.Setenv("SSAS_URL", server.URL)
+	os.Setenv("SSAS_PUBLIC_URL", server.URL)
+	os.Setenv("SSAS_USE_TLS", "false")
+
+	client, err := authclient.NewSSASClient()
+	if err != nil {
+		s.FailNow("Failed to create SSAS client", err.Error())
+	}
+
+	err = client.RevokeAccessToken("abc-123")
+	assert.Nil(s.T(), err)
+}
+
 func (s *SSASClientTestSuite) TestGetToken() {
 	const tokenString = "totallyfake.tokenstringfor.testing"
 	router := chi.NewRouter()
@@ -145,27 +156,16 @@
 	})
 	server := httptest.NewServer(router)
 
-	origSSASURL := os.Getenv("SSAS_URL")
-	defer os.Setenv("SSAS_URL", origSSASURL)
-	origPublicURL := os.Getenv("SSAS_PUBLIC_URL")
-	defer os.Setenv("SSAS_PUBLIC_URL", origPublicURL)
-	origSSASUseTLS := os.Getenv("SSAS_USE_TLS")
-	defer os.Setenv("SSAS_USE_TLS", origSSASUseTLS)
->>>>>>> fe7514ce
-	os.Setenv("SSAS_URL", server.URL)
-	os.Setenv("SSAS_PUBLIC_URL", server.URL)
-	os.Setenv("SSAS_USE_TLS", "false")
-
-	client, err := authclient.NewSSASClient()
-	if err != nil {
-		s.FailNow("Failed to create SSAS client", err.Error())
-	}
-
-<<<<<<< HEAD
-	err = client.RevokeAccessToken("abc-123")
-	assert.Nil(s.T(), err)
-=======
-	respKey, err := client.GetToken(authclient.Credentials{ClientID:"happy", ClientSecret:"client"})
+	os.Setenv("SSAS_URL", server.URL)
+	os.Setenv("SSAS_PUBLIC_URL", server.URL)
+	os.Setenv("SSAS_USE_TLS", "false")
+
+	client, err := authclient.NewSSASClient()
+	if err != nil {
+		s.FailNow("Failed to create SSAS client", err.Error())
+	}
+
+	respKey, err := client.GetToken(authclient.Credentials{ClientID: "happy", ClientSecret: "client"})
 	if err != nil {
 		s.FailNow("Failed to get token", err.Error())
 	}
@@ -178,18 +178,12 @@
 	router := chi.NewRouter()
 	router.Post("/introspect", func(w http.ResponseWriter, r *http.Request) {
 		b := []byte(`{"cid":"12345", "active":true, "scp":"bcda-api", "exp":99999999, "iat":99991000, "tid":"98765"}`)
-		if _, err := w.Write(b);  err != nil {
+		if _, err := w.Write(b); err != nil {
 			log.Fatal(err)
 		}
 	})
 	server := httptest.NewServer(router)
 
-	origSSASURL := os.Getenv("SSAS_URL")
-	defer os.Setenv("SSAS_URL", origSSASURL)
-	origPublicURL := os.Getenv("SSAS_PUBLIC_URL")
-	defer os.Setenv("SSAS_PUBLIC_URL", origPublicURL)
-	origSSASUseTLS := os.Getenv("SSAS_USE_TLS")
-	defer os.Setenv("SSAS_USE_TLS", origSSASUseTLS)
 	os.Setenv("SSAS_URL", server.URL)
 	os.Setenv("SSAS_PUBLIC_URL", server.URL)
 	os.Setenv("SSAS_USE_TLS", "false")
@@ -212,7 +206,6 @@
 	assert.Equal(s.T(), int64(99999999), int64(ir["exp"].(float64)))
 	assert.True(s.T(), ir["active"].(bool))
 	assert.Equal(s.T(), "12345", ir["cid"])
->>>>>>> fe7514ce
 }
 
 func TestSSASClientTestSuite(t *testing.T) {
