package auth

import (
	"crypto/rand"
	"errors"
	"fmt"
	"time"

	"github.com/dgrijalva/jwt-go"
	"github.com/pborman/uuid"

	"github.com/CMSgov/bcda-app/bcda/database"
	"github.com/CMSgov/bcda-app/bcda/models"
)

type AlphaAuthPlugin struct{}

func (p AlphaAuthPlugin) RegisterClient(localID string) (Credentials, error) {
	regEvent := event{op: "RegisterClient", trackingID: localID}
	operationStarted(regEvent)
	if localID == "" {
		// do we want to report on usage errors?
		regEvent.help = "provide a non-empty string"
		operationFailed(regEvent)
		return Credentials{}, errors.New(regEvent.help)
	}

	aco, err := getACOFromDB(localID)
	if err != nil {
		regEvent.help = err.Error()
		operationFailed(regEvent)
		return Credentials{}, err
	}

	if aco.AlphaSecret != "" {
		regEvent.help = fmt.Sprintf("aco %s has a secret", localID)
		operationFailed(regEvent)
		return Credentials{}, errors.New(regEvent.help)
	}

	s, err := generateClientSecret()
	if err != nil {
		regEvent.help = err.Error()
		operationFailed(regEvent)
		return Credentials{}, err
	}
	secretCreated(regEvent)

	hashedSecret, err := NewHash(s)
	if err != nil {
		regEvent.help = err.Error()
		operationFailed(regEvent)
		return Credentials{}, err
	}

	db := database.GetGORMDbConnection()
	defer database.Close(db)
	aco.ClientID = localID
	aco.AlphaSecret = hashedSecret.String()
	err = db.Save(&aco).Error
	if err != nil {
		regEvent.help = err.Error()
		operationFailed(regEvent)
		return Credentials{}, err
	}

	regEvent.clientID = aco.ClientID
	operationSucceeded(regEvent)
	return Credentials{ClientName: aco.Name, ClientID: localID, ClientSecret: s}, nil
}

func generateClientSecret() (string, error) {
	b := make([]byte, 40)
	_, err := rand.Read(b)
	if err != nil {
		return "", err
	}

	return fmt.Sprintf("%x", b), nil
}

func (p AlphaAuthPlugin) UpdateClient(params []byte) ([]byte, error) {
	return nil, errors.New("not yet implemented")
}

func (p AlphaAuthPlugin) DeleteClient(clientID string) error {
	delEvent := event{op: "DeleteClient", trackingID: clientID}
	operationStarted(delEvent)
	aco, err := GetACOByClientID(clientID)
	if err != nil {
		delEvent.help = err.Error()
		operationFailed(delEvent)
		return err
	}

	aco.ClientID = ""
	aco.AlphaSecret = ""

	db := database.GetGORMDbConnection()
	defer database.Close(db)
	err = db.Save(&aco).Error
	if err != nil {
		delEvent.help = err.Error()
		operationFailed(delEvent)
		return err
	}

	operationSucceeded(delEvent)
	return nil
}

<<<<<<< HEAD
func (p AlphaAuthPlugin) GenerateClientCredentials(clientID string) (Credentials, error) {
=======
func (p AlphaAuthPlugin) GenerateClientCredentials(clientID string, ttl int) (Credentials, error) {
	genEvent := event{op: "GenerateClientCredentials", trackingID: clientID}
	operationStarted(genEvent)
>>>>>>> 75311038

	if clientID == "" {
		genEvent.help = "provide a non-empty string"
		operationFailed(genEvent)
		return Credentials{}, errors.New("provide a non-empty string")
	}

	aco, err := getACOFromDB(clientID)
	if err != nil {
		genEvent.help = err.Error()
		operationFailed(genEvent)
		return Credentials{}, err
	}

	s, err := generateClientSecret()
	if err != nil {
		genEvent.help = err.Error()
		operationFailed(genEvent)
		return Credentials{}, err
	}

	hashedSecret, err := NewHash(s)
	if err != nil {
		genEvent.help = err.Error()
		operationFailed(genEvent)
		return Credentials{}, err
	}

	db := database.GetGORMDbConnection()
	defer database.Close(db)
	aco.AlphaSecret = hashedSecret.String()
	err = db.Save(&aco).Error
	if err != nil {
		genEvent.help = err.Error()
		operationFailed(genEvent)
		return Credentials{}, err
	}

	operationSucceeded(genEvent)
	return Credentials{ClientName: aco.Name, ClientID: clientID, ClientSecret: s}, nil
}

func (p AlphaAuthPlugin) RevokeClientCredentials(clientID string) error {
	return fmt.Errorf("RevokeClientCredentials is not implemented for alpha auth")
}

// MakeAccessToken manufactures an access token for the given credentials
func (p AlphaAuthPlugin) MakeAccessToken(credentials Credentials) (string, error) {
	tknEvent := event{op: "MakeAccessToken", trackingID: credentials.ClientID}
	if credentials.ClientSecret == "" || credentials.ClientID == "" {
		tknEvent.help = "missing or incomplete credentials"
		operationFailed(tknEvent)
		return "", fmt.Errorf("missing or incomplete credentials")
	}

	if uuid.Parse(credentials.ClientID) == nil {
		tknEvent.help = "missing or incomplete credentials"
		operationFailed(tknEvent)
		return "", fmt.Errorf("ClientID must be a valid UUID")
	}

	aco, err := GetACOByClientID(credentials.ClientID)
	if err != nil {
		tknEvent.help = err.Error()
		operationFailed(tknEvent)
		return "", fmt.Errorf("invalid credentials; %s", err)
	}
	if !Hash(aco.AlphaSecret).IsHashOf(credentials.ClientSecret) {
		tknEvent.help = "IsHashOf failed"
		operationFailed(tknEvent)
		return "", fmt.Errorf("invalid credentials")
	}
	issuedAt := time.Now().Unix()
	expiresAt := time.Now().Add(time.Hour * time.Duration(TokenTTL)).Unix()
	uuid := uuid.NewRandom().String()
	tknEvent.tokenID = uuid
	operationSucceeded(tknEvent)
	accessTokenIssued(tknEvent)
	return GenerateTokenString(uuid, aco.UUID.String(), issuedAt, expiresAt)
}

// RequestAccessToken generates a token for the ACO (Deprecated, use MakeAccessToken()
func (p AlphaAuthPlugin) RequestAccessToken(creds Credentials, ttl int) (Token, error) {
	var err error
	token := Token{}

	if creds.ClientID == "" {
		return token, fmt.Errorf("must provide ClientID")
	}

	if uuid.Parse(creds.ClientID) == nil {
		return token, fmt.Errorf("ClientID must be a valid UUID")
	}

	if ttl < 0 {
		return token, fmt.Errorf("invalid TTL: %d", ttl)
	}

	var aco models.ACO
	aco, err = getACOFromDB(creds.ClientID)
	if err != nil {
		return token, err
	}

	token.UUID = uuid.NewRandom()
	token.ACOID = aco.UUID
	token.IssuedAt = time.Now().Unix()
	token.ExpiresOn = time.Now().Add(time.Hour * time.Duration(ttl)).Unix()
	token.Active = true

	token.TokenString, err = GenerateTokenString(token.UUID.String(), token.ACOID.String(), token.IssuedAt, token.ExpiresOn)
	if err != nil {
		return Token{}, err
	}

	return token, nil
}

func (p AlphaAuthPlugin) RevokeAccessToken(tokenString string) error {
	return fmt.Errorf("RevokeAccessToken is not implemented for alpha auth")
}

func (p AlphaAuthPlugin) ValidateJWT(tokenString string) error {
	tknEvent := event{op:"ValidateJWT"}
	operationStarted(tknEvent)
	t, err := p.DecodeJWT(tokenString)
	if err != nil {
		tknEvent.help = err.Error()
		operationFailed(tknEvent)
		// can we log the fail token here
		return err
	}

	c := t.Claims.(*CommonClaims)

	err = checkRequiredClaims(c)
	if err != nil {
		tknEvent.help = err.Error()
		operationFailed(tknEvent)
		return err
	}

	err = c.Valid()
	if err != nil {
		tknEvent.help = err.Error()
		operationFailed(tknEvent)
		return err
	}

	_, err = getACOFromDB(c.ACOID)
	if err != nil {
		tknEvent.help = err.Error()
		operationFailed(tknEvent)
		return err
	}

	operationSucceeded(tknEvent)
	return nil
}

func checkRequiredClaims(claims *CommonClaims) error {
	if claims.ExpiresAt == 0 ||
		claims.IssuedAt == 0 ||
		claims.ACOID == "" ||
		claims.UUID == "" {
		return fmt.Errorf("missing one or more required claims")
	}
	return nil
}

func (p AlphaAuthPlugin) DecodeJWT(tokenString string) (*jwt.Token, error) {
	keyFunc := func(token *jwt.Token) (interface{}, error) {
		if _, ok := token.Method.(*jwt.SigningMethodRSA); !ok {
			return nil, fmt.Errorf("unexpected signing method: %v", token.Header["alg"])
		}
		return InitAlphaBackend().PublicKey, nil
	}

	return jwt.ParseWithClaims(tokenString, &CommonClaims{}, keyFunc)
}

func getACOFromDB(acoUUID string) (models.ACO, error) {
	var (
		db  = database.GetGORMDbConnection()
		aco models.ACO
		err error
	)
	defer database.Close(db)

	if db.Find(&aco, "UUID = ?", uuid.Parse(acoUUID)).RecordNotFound() {
		err = errors.New("no ACO record found for " + acoUUID)
	}
	return aco, err
}<|MERGE_RESOLUTION|>--- conflicted
+++ resolved
@@ -109,13 +109,9 @@
 	return nil
 }
 
-<<<<<<< HEAD
 func (p AlphaAuthPlugin) GenerateClientCredentials(clientID string) (Credentials, error) {
-=======
-func (p AlphaAuthPlugin) GenerateClientCredentials(clientID string, ttl int) (Credentials, error) {
 	genEvent := event{op: "GenerateClientCredentials", trackingID: clientID}
 	operationStarted(genEvent)
->>>>>>> 75311038
 
 	if clientID == "" {
 		genEvent.help = "provide a non-empty string"
@@ -239,7 +235,7 @@
 }
 
 func (p AlphaAuthPlugin) ValidateJWT(tokenString string) error {
-	tknEvent := event{op:"ValidateJWT"}
+	tknEvent := event{op: "ValidateJWT"}
 	operationStarted(tknEvent)
 	t, err := p.DecodeJWT(tokenString)
 	if err != nil {
