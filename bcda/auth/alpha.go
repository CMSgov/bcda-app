--- conflicted
+++ resolved
@@ -16,45 +16,40 @@
 type AlphaAuthPlugin struct{}
 
 func (p AlphaAuthPlugin) RegisterClient(localID string) (Credentials, error) {
-<<<<<<< HEAD
-	// generate client credentials if they don't already exist
-	return generateClientCredentials(localID, false)
-=======
-
-        if localID == "" {
-                return Credentials{}, errors.New("provide a non-empty string")
-        }
-
-        aco, err := getACOFromDB(localID)
-        if err != nil {
-                return Credentials{}, err
-        }
+
+	if localID == "" {
+		return Credentials{}, errors.New("provide a non-empty string")
+	}
+
+	aco, err := getACOFromDB(localID)
+	if err != nil {
+		return Credentials{}, err
+	}
 
 	if aco.AlphaSecret != "" {
-        	return Credentials{}, fmt.Errorf("aco %s has a secret", localID)
-        }
-
-        s, err := generateClientSecret()
-        if err != nil {
-                return Credentials{}, err
-        }
-
-        hashedSecret, err := NewHash(s)
-        if err != nil {
-                return Credentials{}, err
-        }
-
-        db := database.GetGORMDbConnection()
-        defer database.Close(db)
-        aco.ClientID = localID
-        aco.AlphaSecret = hashedSecret.String()
-        err = db.Save(&aco).Error
-        if err != nil {
-                return Credentials{}, err
-        }
-
-        return Credentials{ClientName: aco.Name, ClientID: localID, ClientSecret: s}, nil
->>>>>>> bd0baf10
+		return Credentials{}, fmt.Errorf("aco %s has a secret", localID)
+	}
+
+	s, err := generateClientSecret()
+	if err != nil {
+		return Credentials{}, err
+	}
+
+	hashedSecret, err := NewHash(s)
+	if err != nil {
+		return Credentials{}, err
+	}
+
+	db := database.GetGORMDbConnection()
+	defer database.Close(db)
+	aco.ClientID = localID
+	aco.AlphaSecret = hashedSecret.String()
+	err = db.Save(&aco).Error
+	if err != nil {
+		return Credentials{}, err
+	}
+
+	return Credentials{ClientName: aco.Name, ClientID: localID, ClientSecret: s}, nil
 }
 
 func generateClientSecret() (string, error) {
@@ -91,40 +86,35 @@
 }
 
 func (p AlphaAuthPlugin) GenerateClientCredentials(clientID string, ttl int) (Credentials, error) {
-<<<<<<< HEAD
-	// generate client credentials, overwriting them if they already exist
-	return generateClientCredentials(clientID, true)
-=======
-
-        if clientID == "" {
-                return Credentials{}, errors.New("provide a non-empty string")
-        }
-
-        aco, err := getACOFromDB(clientID)
-        if err != nil {
-                return Credentials{}, err
-        }
-
-        s, err := generateClientSecret()
-        if err != nil {
-                return Credentials{}, err
-        }
-
-        hashedSecret, err := NewHash(s)
-        if err != nil {
-                return Credentials{}, err
-        }
-
-        db := database.GetGORMDbConnection()
-        defer database.Close(db)
-        aco.AlphaSecret = hashedSecret.String()
-        err = db.Save(&aco).Error
-        if err != nil {
-                return Credentials{}, err
-        }
-
-        return Credentials{ClientName: aco.Name, ClientID: clientID, ClientSecret: s}, nil
->>>>>>> bd0baf10
+
+	if clientID == "" {
+		return Credentials{}, errors.New("provide a non-empty string")
+	}
+
+	aco, err := getACOFromDB(clientID)
+	if err != nil {
+		return Credentials{}, err
+	}
+
+	s, err := generateClientSecret()
+	if err != nil {
+		return Credentials{}, err
+	}
+
+	hashedSecret, err := NewHash(s)
+	if err != nil {
+		return Credentials{}, err
+	}
+
+	db := database.GetGORMDbConnection()
+	defer database.Close(db)
+	aco.AlphaSecret = hashedSecret.String()
+	err = db.Save(&aco).Error
+	if err != nil {
+		return Credentials{}, err
+	}
+
+	return Credentials{ClientName: aco.Name, ClientID: clientID, ClientSecret: s}, nil
 }
 
 func (p AlphaAuthPlugin) RevokeClientCredentials(clientID string) error {
@@ -259,37 +249,37 @@
 // Generate and store client credentials for provided clientID
 // If credentials already exist, do nothing if overwrite=false
 // If overwrite=true, generate new credentials regardless of whether or not they exist
-func generateClientCredentials(clientID string, overwrite bool) (Credentials, error){
+func generateClientCredentials(clientID string, overwrite bool) (Credentials, error) {
 	if clientID == "" {
-                return Credentials{}, errors.New("provide a non-empty string")
-        }
-
-        aco, err := getACOFromDB(clientID)
-        if err != nil {
-                return Credentials{}, err
-        }
+		return Credentials{}, errors.New("provide a non-empty string")
+	}
+
+	aco, err := getACOFromDB(clientID)
+	if err != nil {
+		return Credentials{}, err
+	}
 
 	if !overwrite {
-	        if aco.AlphaSecret != "" {
-        	        return Credentials{}, fmt.Errorf("aco %s has a secret", clientID)
-        	}
-	}
-
-        s, err := generateClientSecret()
-        if err != nil {
-                return Credentials{}, err
-        }
-
-        hashedSecret := NewHash(s)
-
-        db := database.GetGORMDbConnection()
-        defer database.Close(db)
-        aco.ClientID = clientID
-        aco.AlphaSecret = hashedSecret.String()
-        err = db.Save(&aco).Error
-        if err != nil {
-                return Credentials{}, err
-        }
-
-        return Credentials{ClientName: aco.Name, ClientID: clientID, ClientSecret: s}, nil
+		if aco.AlphaSecret != "" {
+			return Credentials{}, fmt.Errorf("aco %s has a secret", clientID)
+		}
+	}
+
+	s, err := generateClientSecret()
+	if err != nil {
+		return Credentials{}, err
+	}
+
+	hashedSecret := NewHash(s)
+
+	db := database.GetGORMDbConnection()
+	defer database.Close(db)
+	aco.ClientID = clientID
+	aco.AlphaSecret = hashedSecret.String()
+	err = db.Save(&aco).Error
+	if err != nil {
+		return Credentials{}, err
+	}
+
+	return Credentials{ClientName: aco.Name, ClientID: clientID, ClientSecret: s}, nil
 }