package auth

import (
	"context"
	"fmt"
	"github.com/CMSgov/bcda-app/bcda/database"
	"github.com/CMSgov/bcda-app/bcda/models"
	"github.com/go-chi/chi"
	"github.com/pborman/uuid"
	"github.com/stretchr/testify/assert"
	"github.com/stretchr/testify/suite"
	"log"
	"net/http"
	"net/http/httptest"
	"strconv"
	"testing"
)

var mockHandler http.HandlerFunc = func(w http.ResponseWriter, r *http.Request) {}

type MiddlewareTestSuite struct {
	suite.Suite
	server *httptest.Server
	rr     *httptest.ResponseRecorder
	token  string
	ad     AuthData
}

func (s *MiddlewareTestSuite) CreateRouter() http.Handler {
	router := chi.NewRouter()
	router.Use(ParseToken)
	router.With(RequireTokenAuth).Get("/", func(w http.ResponseWriter, r *http.Request) {
		_, err := w.Write([]byte("Test router"))
		if err != nil {
			log.Fatal(err)
		}
	})

	return router
}

func (s *MiddlewareTestSuite) SetupSuite() {
	models.InitializeGormModels()
}

func (s *MiddlewareTestSuite) SetupTest() {
	userID := "82503A18-BF3B-436D-BA7B-BAE09B7FFD2F"
	acoID := "DBBD1CE1-AE24-435C-807D-ED45953077D3"
	tokenID := "d63205a8-d923-456b-a01b-0992fcb40968"
	s.token, _ = TokenStringWithIDs(tokenID, acoID)
	s.ad = AuthData{
		TokenID: tokenID,
		UserID:  userID,
		ACOID:   acoID,
	}
	s.server = httptest.NewServer(s.CreateRouter())
	s.rr = httptest.NewRecorder()
}

func (s *MiddlewareTestSuite) TearDownTest() {
	s.server.Close()
}

func (s *MiddlewareTestSuite) TestRequireTokenAuthWithInvalidSignature() {
	client := s.server.Client()
	badToken := "eyJhbGciOiJFUzM4NCIsInR5cCI6IkpXVCIsImtpZCI6ImlUcVhYSTB6YkFuSkNLRGFvYmZoa00xZi02ck1TcFRmeVpNUnBfMnRLSTgifQ.eyJzdWIiOiIxMjM0NTY3ODkwIiwibmFtZSI6IkpvaG4gRG9lIiwiYWRtaW4iOnRydWUsImlhdCI6MTUxNjIzOTAyMn0.cJOP_w-hBqnyTsBm3T6lOE5WpcHaAkLuQGAs1QO-lg2eWs8yyGW8p9WagGjxgvx7h9X72H7pXmXqej3GdlVbFmhuzj45A9SXDOAHZ7bJXwM1VidcPi7ZcrsMSCtP1hiN"

	req, err := http.NewRequest("GET", s.server.URL, nil)
	if err != nil {
		log.Fatal(err)
	}

	req.Header.Add("Authorization", fmt.Sprintf("Bearer %s", badToken))
	resp, err := client.Do(req)

	assert.NotNil(s.T(), resp)
	assert.Nil(s.T(), err)
	assert.Equal(s.T(), 401, resp.StatusCode)
	assert.Nil(s.T(), err)
}

func (s *MiddlewareTestSuite) TestRequireTokenAuthWithInvalidToken() {
	req, err := http.NewRequest("GET", s.server.URL, nil)
	if err != nil {
		log.Fatal(err)
	}

	handler := RequireTokenAuth(mockHandler)

	tokenID, acoID := uuid.NewRandom().String(), uuid.NewRandom().String()
	tokenString, err := TokenStringWithIDs(tokenID, acoID)
	assert.Nil(s.T(), err)

<<<<<<< HEAD
	token, err := GetProvider().DecodeJWT(tokenString)
=======
	token, err := auth.GetProvider().VerifyToken(tokenString)
>>>>>>> 8c5cc9c4
	assert.Nil(s.T(), err)
	assert.NotNil(s.T(), token)
	token.Valid = false

	ad := AuthData{
		ACOID:   acoID,
		TokenID: tokenID,
	}

	ctx := req.Context()
	ctx = context.WithValue(ctx, "token", token)
	ctx = context.WithValue(ctx, "ad", ad)
	req = req.WithContext(ctx)
	handler.ServeHTTP(s.rr, req)
	assert.Equal(s.T(), 401, s.rr.Code)
}

func (s *MiddlewareTestSuite) TestRequireTokenAuthWithValidToken() {
	client := s.server.Client()

	// Valid token should return a 200 response
	req, err := http.NewRequest("GET", s.server.URL, nil)
	if err != nil {
		log.Fatal(err)
	}

	req.Header.Add("Authorization", fmt.Sprintf("Bearer %s", s.token))

	resp, err := client.Do(req)
	if err != nil {
		log.Fatal(err)
	}
	assert.Equal(s.T(), 200, resp.StatusCode)
}

func (s *MiddlewareTestSuite) TestRequireTokenAuthWithEmptyToken() {
	client := s.server.Client()

	// Valid token should return a 200 response
	req, err := http.NewRequest("GET", s.server.URL, nil)
	if err != nil {
		log.Fatal(err)
	}

	req.Header.Add("Authorization", "")

	resp, err := client.Do(req)
	if err != nil {
		log.Fatal(err)
	}
	assert.Equal(s.T(), 401, resp.StatusCode)
}

func (s *MiddlewareTestSuite) TestRequireTokenJobMatchWithWrongACO() {
	db := database.GetGORMDbConnection()
	defer database.Close(db)

	j := models.Job{
		ACOID:      uuid.Parse("DBBD1CE1-AE24-435C-807D-ED45953077D3"),
		UserID:     uuid.Parse("82503A18-BF3B-436D-BA7B-BAE09B7FFD2F"),
		RequestURL: "/api/v1/ExplanationOfBenefit/$export",
		Status:     "Failed",
	}

	db.Save(&j)
	jobID := strconv.Itoa(int(j.ID))

	rctx := chi.NewRouteContext()
	rctx.URLParams.Add("jobID", jobID)

	req, err := http.NewRequest("GET", s.server.URL, nil)
	if err != nil {
		log.Fatal(err)
	}

	handler := RequireTokenJobMatch(mockHandler)

	tokenID, acoID := uuid.NewRandom().String(), uuid.NewRandom().String()
	tokenString, err := TokenStringWithIDs(tokenID, acoID)
	assert.Nil(s.T(), err)

<<<<<<< HEAD
	token, err := GetProvider().DecodeJWT(tokenString)
=======
	token, err := auth.GetProvider().VerifyToken(tokenString)
>>>>>>> 8c5cc9c4
	assert.Nil(s.T(), err)
	assert.NotNil(s.T(), token)

	ctx := req.Context()
	// ctx = context.WithValue(ctx, "token", token)
	req = req.WithContext(context.WithValue(ctx, chi.RouteCtxKey, rctx))
	handler.ServeHTTP(s.rr, req)
	assert.Equal(s.T(), http.StatusNotFound, s.rr.Code)
}

func (s *MiddlewareTestSuite) TestRequireTokenJobMatchWithRightACO() {
	db := database.GetGORMDbConnection()
	defer database.Close(db)

	j := models.Job{
		ACOID:      uuid.Parse("DBBD1CE1-AE24-435C-807D-ED45953077D3"),
		UserID:     uuid.Parse("82503A18-BF3B-436D-BA7B-BAE09B7FFD2F"),
		RequestURL: "/api/v1/ExplanationOfBenefit/$export",
		Status:     "Failed",
	}

	db.Save(&j)
	jobID := strconv.Itoa(int(j.ID))
	req, err := http.NewRequest("GET", s.server.URL, nil)
	if err != nil {
		log.Fatal(err)
	}

	rctx := chi.NewRouteContext()
	rctx.URLParams.Add("jobID", jobID)

	handler := RequireTokenJobMatch(mockHandler)

	acoID, tokenID := "DBBD1CE1-AE24-435C-807D-ED45953077D3", uuid.NewRandom().String()
	tokenString, err := TokenStringWithIDs(tokenID, acoID)
	assert.Nil(s.T(), err)

<<<<<<< HEAD
	token, err := GetProvider().DecodeJWT(tokenString)
=======
	token, err := auth.GetProvider().VerifyToken(tokenString)
>>>>>>> 8c5cc9c4
	assert.Nil(s.T(), err)
	assert.NotNil(s.T(), token)

	ctx := context.WithValue(req.Context(), "token", token)
	ad := AuthData{
		ACOID:   acoID,
		TokenID: tokenID,
	}
	ctx = context.WithValue(ctx, "ad", ad)

	req = req.WithContext(context.WithValue(ctx, chi.RouteCtxKey, rctx))
	handler.ServeHTTP(s.rr, req)
	assert.Equal(s.T(), 200, s.rr.Code)
}

// what is this testing? always returns 404 invalid token?
func (s *MiddlewareTestSuite) TestRequireTokenACOMatchInvalidToken() {
	db := database.GetGORMDbConnection()
	defer database.Close(db)

	j := models.Job{
		ACOID:      uuid.Parse("DBBD1CE1-AE24-435C-807D-ED45953077D3"),
		UserID:     uuid.Parse("82503A18-BF3B-436D-BA7B-BAE09B7FFD2F"),
		RequestURL: "/api/v1/ExplanationOfBenefit/$export",
		Status:     "Failed",
	}

	db.Save(&j)
	jobID := strconv.Itoa(int(j.ID))

	rctx := chi.NewRouteContext()
	rctx.URLParams.Add("jobID", jobID)

	req, err := http.NewRequest("GET", s.server.URL, nil)
	if err != nil {
		log.Fatal(err)
	}

	handler := RequireTokenJobMatch(mockHandler)

	tokenID, acoID := uuid.NewRandom().String(), uuid.NewRandom().String()
	tokenString, err := TokenStringWithIDs(tokenID, acoID)
	assert.Nil(s.T(), err)

<<<<<<< HEAD
	token, err := GetProvider().DecodeJWT(tokenString)
=======
	token, err := auth.GetProvider().VerifyToken(tokenString)
>>>>>>> 8c5cc9c4
	assert.Nil(s.T(), err)
	assert.NotNil(s.T(), token)
	token.Claims = nil

	ctx := req.Context()
	ctx = context.WithValue(ctx, "token", token)
	req = req.WithContext(context.WithValue(ctx, chi.RouteCtxKey, rctx))
	handler.ServeHTTP(s.rr, req)
	assert.Equal(s.T(), http.StatusNotFound, s.rr.Code)
}

func TestMiddlewareTestSuite(t *testing.T) {
	suite.Run(t, new(MiddlewareTestSuite))
}<|MERGE_RESOLUTION|>--- conflicted
+++ resolved
@@ -91,11 +91,7 @@
 	tokenString, err := TokenStringWithIDs(tokenID, acoID)
 	assert.Nil(s.T(), err)
 
-<<<<<<< HEAD
-	token, err := GetProvider().DecodeJWT(tokenString)
-=======
-	token, err := auth.GetProvider().VerifyToken(tokenString)
->>>>>>> 8c5cc9c4
+	token, err := GetProvider().VerifyToken(tokenString)
 	assert.Nil(s.T(), err)
 	assert.NotNil(s.T(), token)
 	token.Valid = false
@@ -177,11 +173,7 @@
 	tokenString, err := TokenStringWithIDs(tokenID, acoID)
 	assert.Nil(s.T(), err)
 
-<<<<<<< HEAD
-	token, err := GetProvider().DecodeJWT(tokenString)
-=======
-	token, err := auth.GetProvider().VerifyToken(tokenString)
->>>>>>> 8c5cc9c4
+	token, err := GetProvider().VerifyToken(tokenString)
 	assert.Nil(s.T(), err)
 	assert.NotNil(s.T(), token)
 
@@ -219,11 +211,7 @@
 	tokenString, err := TokenStringWithIDs(tokenID, acoID)
 	assert.Nil(s.T(), err)
 
-<<<<<<< HEAD
-	token, err := GetProvider().DecodeJWT(tokenString)
-=======
-	token, err := auth.GetProvider().VerifyToken(tokenString)
->>>>>>> 8c5cc9c4
+	token, err := GetProvider().VerifyToken(tokenString)
 	assert.Nil(s.T(), err)
 	assert.NotNil(s.T(), token)
 
@@ -268,11 +256,7 @@
 	tokenString, err := TokenStringWithIDs(tokenID, acoID)
 	assert.Nil(s.T(), err)
 
-<<<<<<< HEAD
-	token, err := GetProvider().DecodeJWT(tokenString)
-=======
-	token, err := auth.GetProvider().VerifyToken(tokenString)
->>>>>>> 8c5cc9c4
+	token, err := GetProvider().VerifyToken(tokenString)
 	assert.Nil(s.T(), err)
 	assert.NotNil(s.T(), token)
 	token.Claims = nil
