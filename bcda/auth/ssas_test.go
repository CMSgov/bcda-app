--- conflicted
+++ resolved
@@ -1,19 +1,11 @@
 package auth_test
 
 import (
-<<<<<<< HEAD
-	"github.com/go-chi/chi"
-	"github.com/stretchr/testify/assert"
-	"net/http"
-	"net/http/httptest"
-	"os"
-=======
 	"log"
 	"net/http"
 	"net/http/httptest"
 	"os"
 	"regexp"
->>>>>>> fe7514ce
 	"testing"
 
 	"github.com/CMSgov/bcda-app/bcda/auth"
@@ -26,11 +18,11 @@
 )
 
 var (
-	origSSASURL				string
-	origPublicURL			string
-	origSSASUseTLS			string
-	origSSASClientKeyFile	string
-	origSSASClientCertFile	string
+	origSSASURL            string
+	origPublicURL          string
+	origSSASUseTLS         string
+	origSSASClientKeyFile  string
+	origSSASClientCertFile string
 )
 
 type SSASPluginTestSuite struct {
@@ -89,12 +81,6 @@
 	})
 	server := httptest.NewServer(router)
 
-	origSSASURL := os.Getenv("SSAS_URL")
-	defer os.Setenv("SSAS_URL", origSSASURL)
-	origPublicURL := os.Getenv("SSAS_PUBLIC_URL")
-	defer os.Setenv("SSAS_PUBLIC_URL", origPublicURL)
-	origSSASUseTLS := os.Getenv("SSAS_USE_TLS")
-	defer os.Setenv("SSAS_USE_TLS", origSSASUseTLS)
 	os.Setenv("SSAS_URL", server.URL)
 	os.Setenv("SSAS_PUBLIC_URL", server.URL)
 	os.Setenv("SSAS_USE_TLS", "false")
@@ -153,8 +139,6 @@
 
 func (s *SSASPluginTestSuite) TestVerifyToken() {}
 
-func (s *SSASPluginTestSuite) TestRevokeSystemCredentials() {}
-
 func TestSSASPluginSuite(t *testing.T) {
 	suite.Run(t, new(SSASPluginTestSuite))
 }