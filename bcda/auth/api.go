package auth

import (
	"net/http"
<<<<<<< HEAD

	"github.com/CMSgov/bcda-app/log"
=======
	"strconv"

	customErrors "github.com/CMSgov/bcda-app/bcda/errors"
>>>>>>> 1acf56f7
)

/*
	swagger:route POST /auth/token auth GetAuthToken

	Get access token

	Verifies Basic authentication credentials, and returns a JWT bearer token that can be presented to the other API endpoints.

	Produces:
	- application/json

	Schemes: https

	Security:
		basic_auth:

	Responses:
		200: tokenResponse
		400: missingCredentials
		401: invalidCredentials
		500: serverError
*/

func GetAuthToken(w http.ResponseWriter, r *http.Request) {
	clientId, secret, ok := r.BasicAuth()
	if !ok {
		http.Error(w, http.StatusText(http.StatusBadRequest), http.StatusBadRequest)
		return
	}

	tokenInfo, err := GetProvider().MakeAccessToken(Credentials{ClientID: clientId, ClientSecret: secret})
	if err != nil {
<<<<<<< HEAD
		log.API.Errorf("Error making access token - %s | HTTPS Status Code: %v", err.Error(), http.StatusUnauthorized)

		http.Error(w, http.StatusText(http.StatusUnauthorized), http.StatusUnauthorized)
=======
		switch err.(type) {
		case *customErrors.RequestTimeoutError:
			//default retrySeconds: 1 second (may convert to environmental variable later)
			retrySeconds := strconv.FormatInt(int64(1), 10)
			w.Header().Set("Retry-After", retrySeconds)
			http.Error(w, err.Error(), http.StatusServiceUnavailable)
		case *customErrors.UnexpectedSSASError, *customErrors.InternalParsingError:
			http.Error(w, err.Error(), http.StatusInternalServerError)
		default:
			http.Error(w, err.Error(), http.StatusUnauthorized)
		}
>>>>>>> 1acf56f7
		return
	}

	// https://tools.ietf.org/html/rfc6749#section-5.1

	w.Header().Set("Content-Type", "application/json")
	w.Header().Set("Cache-Control", "no-store")
	w.Header().Set("Pragma", "no-cache")
	_, err = w.Write([]byte(tokenInfo))
	if err != nil {
		log.API.Errorf("Error writing response - %s | HTTPS Status Code: %v", err.Error(), http.StatusInternalServerError)

		http.Error(w, http.StatusText(http.StatusInternalServerError), http.StatusInternalServerError)
	}
}

/*
	swagger:route GET /auth/welcome auth welcome

	Test authentication

	If a valid token is presented, show a welcome message.

	Produces:
	- application/json

	Schemes: http, https

	Security:
		bearer_token:

	Responses:
		200: welcome
		401: invalidCredentials
*/
func Welcome(w http.ResponseWriter, r *http.Request) {
	w.Header().Set("Content-Type", "application/json")
	_, _ = w.Write([]byte(`{"success":"Welcome to the Beneficiary Claims Data API!"}`))
}<|MERGE_RESOLUTION|>--- conflicted
+++ resolved
@@ -2,14 +2,11 @@
 
 import (
 	"net/http"
-<<<<<<< HEAD
 
 	"github.com/CMSgov/bcda-app/log"
-=======
 	"strconv"
 
 	customErrors "github.com/CMSgov/bcda-app/bcda/errors"
->>>>>>> 1acf56f7
 )
 
 /*
@@ -43,23 +40,25 @@
 
 	tokenInfo, err := GetProvider().MakeAccessToken(Credentials{ClientID: clientId, ClientSecret: secret})
 	if err != nil {
-<<<<<<< HEAD
-		log.API.Errorf("Error making access token - %s | HTTPS Status Code: %v", err.Error(), http.StatusUnauthorized)
 
-		http.Error(w, http.StatusText(http.StatusUnauthorized), http.StatusUnauthorized)
-=======
 		switch err.(type) {
 		case *customErrors.RequestTimeoutError:
 			//default retrySeconds: 1 second (may convert to environmental variable later)
 			retrySeconds := strconv.FormatInt(int64(1), 10)
 			w.Header().Set("Retry-After", retrySeconds)
+
+			log.API.Errorf("Error making access token - %s | HTTPS Status Code: %v", err.Error(), http.StatusServiceUnavailable)
+
 			http.Error(w, err.Error(), http.StatusServiceUnavailable)
 		case *customErrors.UnexpectedSSASError, *customErrors.InternalParsingError:
+			log.API.Errorf("Error making access token - %s | HTTPS Status Code: %v", err.Error(), http.StatusInternalServerError)
+
 			http.Error(w, err.Error(), http.StatusInternalServerError)
 		default:
+			log.API.Errorf("Error making access token - %s | HTTPS Status Code: %v", err.Error(), http.StatusUnauthorized)
+
 			http.Error(w, err.Error(), http.StatusUnauthorized)
 		}
->>>>>>> 1acf56f7
 		return
 	}
 
