--- conflicted
+++ resolved
@@ -12,13 +12,7 @@
 	"github.com/jinzhu/gorm"
 	_ "github.com/jinzhu/gorm/dialects/postgres"
 	"github.com/pborman/uuid"
-<<<<<<< HEAD
-=======
 	"github.com/pkg/errors"
-
-	"github.com/CMSgov/bcda-app/bcda/database"
-	"github.com/CMSgov/bcda-app/bcda/models"
->>>>>>> e410b00d
 )
 
 func InitializeGormModels() *gorm.DB {
@@ -74,7 +68,6 @@
 	return aco, err
 }
 
-<<<<<<< HEAD
 // RevokeSystemKeyPair soft deletes the active encryption key
 // for the specified system so that it can no longer be used
 func RevokeSystemKeyPair(systemID uint) error {
@@ -99,7 +92,8 @@
 	}
 
 	return nil
-=======
+}
+
 /*
  GenerateSystemKeyPair creates a keypair for a system. The public key is saved to the database and the private key is returned.
 */
@@ -150,5 +144,4 @@
 	)
 
 	return string(privateKeyBytes), nil
->>>>>>> e410b00d
 }