--- conflicted
+++ resolved
@@ -247,7 +247,6 @@
 
 	db := database.GetGORMDbConnection()
 
-<<<<<<< HEAD
 	var aco bcdagorm.ACO
 	var user bcdagorm.User
 	// Bad test if we can't find the ACO
@@ -263,20 +262,13 @@
 	jwtToken, err := s.authBackend.GetJWTToken(token.Value)
 	assert.Nil(s.T(), err)
 	blacklisted := s.authBackend.IsBlacklisted(jwtToken)
-=======
-	blacklisted, err := s.authBackend.IsBlacklisted(token)
-	assert.Nil(s.T(), err)
->>>>>>> 07d49dc2
 	assert.False(s.T(), blacklisted)
 
 	_ = s.authBackend.RevokeToken(token.Value)
 
-<<<<<<< HEAD
 	blacklisted = s.authBackend.IsBlacklisted(jwtToken)
-=======
 	blacklisted, err = s.authBackend.IsBlacklisted(token)
 	assert.Nil(s.T(), err)
->>>>>>> 07d49dc2
 	assert.True(s.T(), blacklisted)
 }
 
