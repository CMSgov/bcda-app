--- conflicted
+++ resolved
@@ -1,9 +1,6 @@
 package auth_test
 
 import (
-	"github.com/stretchr/testify/suite"
-	"testing"
-
 	//"fmt"
 	"crypto/rsa"
 	"errors"
@@ -12,15 +9,13 @@
 	"github.com/dgrijalva/jwt-go"
 	"github.com/jinzhu/gorm"
 	"os"
-<<<<<<< HEAD
+	//"strings"
 	"testing"
 	"time"
-=======
->>>>>>> 0c2fcb24
-
 	"github.com/CMSgov/bcda-app/bcda/testUtils"
 	"github.com/pborman/uuid"
 	"github.com/stretchr/testify/assert"
+	"github.com/stretchr/testify/suite"
 )
 
 type BackendTestSuite struct {
