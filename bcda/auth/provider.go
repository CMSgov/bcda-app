package auth

import (
	"os"
	"strings"

	"github.com/dgrijalva/jwt-go"
	log "github.com/sirupsen/logrus"
)

const (
	Alpha = "alpha"
	Okta  = "okta"
)

var providerName = Alpha

func init () {
	log.SetFormatter(&log.JSONFormatter{})
	SetProvider(strings.ToLower(os.Getenv(`BCDA_AUTH_PROVIDER`)))
}

func SetProvider(name string) {
	if name != "" {
		switch (strings.ToLower(name)) {
		case Okta:
			providerName = name
		case Alpha:
			providerName = name
		default:
			log.Infof(`Unknown providerName %s; using %s`, name, providerName)
		}
	}
	log.Infof(`Auth is made possible by %s`, providerName)
}

func GetProvider() Provider {
	switch providerName {
	case Alpha:
		return AlphaAuthPlugin{}
	case Okta:
		return OktaAuthPlugin{}
	default:
		return AlphaAuthPlugin{}
	}
}

type Credentials struct {
	ClientID     string
	ClientSecret string
	Token        Token
}

// Provider defines operations performed through an authentication provider.
type Provider interface {
	// Ask the auth Provider to register a software client for the ACO identified by localID.
	RegisterClient(localID string) (Credentials, error)

	// Update data associated with the registered software client identified by clientID
	UpdateClient(params []byte) ([]byte, error)

	// Delete the registered software client identified by clientID, revoking an active tokens
	DeleteClient(params []byte) error

	// Generate new or replace existing Credentials for the given clientID
	GenerateClientCredentials(params []byte) ([]byte, error)

	// Revoke any existing Credentials for the given clientID
	RevokeClientCredentials(params []byte) error

	// Request an access token with a specific time-to-live for the given clientID
	RequestAccessToken(params []byte) (Token, error)

	// Revoke a specific access token identified in a base64 encoded token string
	RevokeAccessToken(tokenString string) error

	// Assert that a base64 encoded token string is valid for accessing the BCDA API
	ValidateJWT(tokenString string) error

	// Decode a base64 encoded token string
	DecodeJWT(tokenString string) (jwt.Token, error)
<<<<<<< HEAD
}

func GetProvider() Provider {
	v := os.Getenv("BCDA_AUTH_PROVIDER")
	switch v {
	case "Alpha":
		return new(AlphaAuthPlugin)
	case "Okta":
		return new(OktaAuthPlugin)
	default:
		return new(AlphaAuthPlugin)
	}
=======
>>>>>>> edc651b8
}<|MERGE_RESOLUTION|>--- conflicted
+++ resolved
@@ -4,7 +4,7 @@
 	"os"
 	"strings"
 
-	"github.com/dgrijalva/jwt-go"
+	jwt "github.com/dgrijalva/jwt-go"
 	log "github.com/sirupsen/logrus"
 )
 
@@ -15,14 +15,14 @@
 
 var providerName = Alpha
 
-func init () {
+func init() {
 	log.SetFormatter(&log.JSONFormatter{})
 	SetProvider(strings.ToLower(os.Getenv(`BCDA_AUTH_PROVIDER`)))
 }
 
 func SetProvider(name string) {
 	if name != "" {
-		switch (strings.ToLower(name)) {
+		switch strings.ToLower(name) {
 		case Okta:
 			providerName = name
 		case Alpha:
@@ -79,19 +79,4 @@
 
 	// Decode a base64 encoded token string
 	DecodeJWT(tokenString string) (jwt.Token, error)
-<<<<<<< HEAD
-}
-
-func GetProvider() Provider {
-	v := os.Getenv("BCDA_AUTH_PROVIDER")
-	switch v {
-	case "Alpha":
-		return new(AlphaAuthPlugin)
-	case "Okta":
-		return new(OktaAuthPlugin)
-	default:
-		return new(AlphaAuthPlugin)
-	}
-=======
->>>>>>> edc651b8
 }