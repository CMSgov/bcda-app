package service

import (
	"context"
	goerrors "errors"
	"fmt"
	"regexp"
	"strings"
	"time"

	"github.com/pborman/uuid"
	"github.com/pkg/errors"
	"github.com/sirupsen/logrus"

	"github.com/CMSgov/bcda-app/bcda/constants"
	"github.com/CMSgov/bcda-app/bcda/models"
	"github.com/CMSgov/bcda-app/bcda/utils"
	"github.com/CMSgov/bcda-app/conf"
	"github.com/CMSgov/bcda-app/log"
)

type RequestConditions struct {
	ReqType   RequestType
	Resources []string

	CMSID string
	ACOID uuid.UUID

	JobID           uint
	Since           time.Time
	TransactionTime time.Time

	// Fields set in the service
	fileType models.CCLFFileType

	timeConstraint
}

type timeConstraint struct {
	attributionDate time.Time
	optOutDate      time.Time
	claimsDate      time.Time
}

type RequestType uint8

const (
	DefaultRequest          RequestType = iota
	RetrieveNewBeneHistData             // Allows caller to retrieve all of the data for newly attributed beneficiaries
	Runout                              // Allows caller to retrieve claims data for beneficiaries no longer attributed to the ACO
)

// Ensure service satisfies the interface
var _ Service = &service{}

// Service contains all of the methods needed to interact with the data represented in the models package
type Service interface {
	GetQueJobs(ctx context.Context, conditions RequestConditions) (queJobs []*models.JobEnqueueArgs, err error)

	GetAlrJobs(ctx context.Context, cmsID string, reqType AlrRequestType, window AlrRequestWindow) ([]*models.JobAlrEnqueueArgs, error)

	GetJobAndKeys(ctx context.Context, jobID uint) (*models.Job, []*models.JobKey, error)

	CancelJob(ctx context.Context, jobID uint) (uint, error)

	GetJobPriority(acoID string, resourceType string, sinceParam bool) int16

<<<<<<< HEAD
	GetACOConfigForId(cmsId string) (*ACOConfig, bool)
=======
	GetLatestCCLFFile(ctx context.Context, cmsID string, fileType models.CCLFFileType) (*models.CCLFFile, error)
>>>>>>> 064bf13a
}

const (
	cclf8FileNum = int(8)
)

func NewService(r models.Repository, cfg *Config, basePath string) Service {
	acoMap := make(map[*regexp.Regexp]*ACOConfig)
	for idx := range cfg.ACOConfigs {
		acoCfg := cfg.ACOConfigs[idx]
		acoMap[acoCfg.patternExp] = &acoCfg
	}

	return &service{
		repository:        r,
		logger:            log.API,
		stdCutoffDuration: cfg.cutoffDuration,
		sp: suppressionParameters{
			includeSuppressedBeneficiaries: false,
			lookbackDays:                   cfg.SuppressionLookbackDays,
		},
		rp: runoutParameters{
			// Runouts apply to claims data for the previous year.
			claimThruDate:  cfg.RunoutConfig.claimThru,
			cutoffDuration: cfg.RunoutConfig.cutoffDuration,
		},
		bbBasePath:    basePath,
		acoConfig:     acoMap,
		alrMBIsPerJob: cfg.AlrJobSize,
	}
}

type service struct {
	repository models.Repository

	logger logrus.FieldLogger

	stdCutoffDuration time.Duration
	sp                suppressionParameters
	rp                runoutParameters
	bbBasePath        string

	// Links pattern match to the associated ACO config
	acoConfig map[*regexp.Regexp]*ACOConfig

	alrMBIsPerJob uint
}

type suppressionParameters struct {
	includeSuppressedBeneficiaries bool
	lookbackDays                   int
}

type runoutParameters struct {
	// All claims data occur at or before this date
	claimThruDate time.Time
	// Amount of time the callers can retrieve runout data (relative to when runout data was ingested)
	cutoffDuration time.Duration
}

func (s *service) GetQueJobs(ctx context.Context, conditions RequestConditions) (queJobs []*models.JobEnqueueArgs, err error) {
	if conditions.timeConstraint, err = s.timeConstraints(ctx, conditions.CMSID); err != nil {
		return nil, fmt.Errorf("failed to set time constraints for caller: %w", err)
	}

	var (
		beneficiaries, newBeneficiaries []*models.CCLFBeneficiary
		jobs                            []*models.JobEnqueueArgs
	)

	if conditions.ReqType == Runout {
		conditions.fileType = models.FileTypeRunout
	} else {
		conditions.fileType = models.FileTypeDefault
	}

	hasAttributionDate := !conditions.attributionDate.IsZero()

	// for default requests, runouts, or any requests where the Since parameter is
	// after a terminated ACO's attribution date, we should only retrieve exisiting benes
	if conditions.ReqType == DefaultRequest ||
		conditions.ReqType == Runout ||
		hasAttributionDate && conditions.Since.After(conditions.attributionDate) {

		beneficiaries, err = s.getBeneficiaries(ctx, conditions)
		if err != nil {
			return nil, err
		}
	} else if conditions.ReqType == RetrieveNewBeneHistData {
		newBeneficiaries, beneficiaries, err = s.getNewAndExistingBeneficiaries(ctx, conditions)
		if err != nil {
			return nil, err
		}
		// add new beneficiaries to the job queue; use a default time value to ensure
		// that we retrieve the full history for these beneficiaries
		jobs, err = s.createQueueJobs(conditions, time.Time{}, newBeneficiaries)
		if err != nil {
			return nil, err
		}
		queJobs = append(queJobs, jobs...)
	} else {
		return nil, fmt.Errorf("Unsupported RequestType %d", conditions.ReqType)
	}

	// add existiing beneficiaries to the job queue
	jobs, err = s.createQueueJobs(conditions, conditions.Since, beneficiaries)
	if err != nil {
		return nil, err
	}

	queJobs = append(queJobs, jobs...)

	return queJobs, nil
}

func (s *service) GetJobAndKeys(ctx context.Context, jobID uint) (*models.Job, []*models.JobKey, error) {
	j, err := s.repository.GetJobByID(ctx, jobID)
	if err != nil {
		return nil, nil, err
	}

	// No need to look up job keys if the job is complete
	if j.Status != models.JobStatusCompleted {
		return j, nil, nil
	}

	keys, err := s.repository.GetJobKeys(ctx, jobID)
	if err != nil {
		return nil, nil, err
	}

	nonEmptyKeys := make([]*models.JobKey, 0, len(keys))
	for i, key := range keys {
		if strings.TrimSpace(key.FileName) == models.BlankFileName {
			continue
		}
		nonEmptyKeys = append(nonEmptyKeys, keys[i])
	}

	return j, nonEmptyKeys, nil
}

func (s *service) CancelJob(ctx context.Context, jobID uint) (uint, error) {
	// Assumes the job exists and retrieves the job by ID
	job, err := s.repository.GetJobByID(ctx, jobID)
	if err != nil {
		return 0, err
	}

	// Check if the job is pending or in progress.
	if job.Status == models.JobStatusPending || job.Status == models.JobStatusInProgress {
		job.Status = models.JobStatusCancelled
		err = s.repository.UpdateJob(ctx, *job)
		if err != nil {
			return 0, ErrJobNotCancelled
		}
		return jobID, nil
	}

	// Return 0, ErrJobNotCancellable when attempting to cancel a non-cancellable job.
	return 0, ErrJobNotCancellable
}

func (s *service) createQueueJobs(conditions RequestConditions, since time.Time, beneficiaries []*models.CCLFBeneficiary) (jobs []*models.JobEnqueueArgs, err error) {

	// persist in format ready for usage with _lastUpdated -- i.e., prepended with 'gt'
	var sinceArg string
	if !since.IsZero() {
		sinceArg = "gt" + since.Format(time.RFC3339Nano)
	}

	for _, rt := range conditions.Resources {
		maxBeneficiaries, err := getMaxBeneCount(rt)
		if err != nil {
			return nil, err
		}

		var rowCount = 0
		jobIDs := make([]string, 0, maxBeneficiaries)
		for _, b := range beneficiaries {
			rowCount++
			jobIDs = append(jobIDs, fmt.Sprint(b.ID))
			if len(jobIDs) >= maxBeneficiaries || rowCount >= len(beneficiaries) {
				enqueueArgs := models.JobEnqueueArgs{
					ID:              int(conditions.JobID),
					ACOID:           conditions.ACOID.String(),
					BeneficiaryIDs:  jobIDs,
					ResourceType:    rt,
					Since:           sinceArg,
					TransactionTime: conditions.TransactionTime,
					BBBasePath:      s.bbBasePath,
				}

				s.setClaimsDate(&enqueueArgs, conditions)

				jobs = append(jobs, &enqueueArgs)
				jobIDs = make([]string, 0, maxBeneficiaries)
			}
		}
	}

	return jobs, nil
}

func (s *service) getNewAndExistingBeneficiaries(ctx context.Context, conditions RequestConditions) (newBeneficiaries, beneficiaries []*models.CCLFBeneficiary, err error) {

	var (
		cutoffTime time.Time
	)

	// only set cutoffTime if there is no attributionDate set
	if s.stdCutoffDuration > 0 && conditions.attributionDate.IsZero() {
		cutoffTime = time.Now().Add(-1 * s.stdCutoffDuration)
	}

	// will get all benes between cutoff time and now, or all benes up until the attribution date
	cclfFileNew, err := s.repository.GetLatestCCLFFile(ctx, conditions.CMSID, cclf8FileNum, constants.ImportComplete,
		cutoffTime, conditions.attributionDate, conditions.fileType)
	if err != nil {
		return nil, nil, fmt.Errorf("failed to get new CCLF file for cmsID %s %s", conditions.CMSID, err.Error())
	}
	if cclfFileNew == nil {
		return nil, nil, CCLFNotFoundError{8, conditions.CMSID, conditions.fileType, cutoffTime}
	}

	cclfFileOld, err := s.repository.GetLatestCCLFFile(ctx, conditions.CMSID, cclf8FileNum, constants.ImportComplete,
		time.Time{}, conditions.Since, models.FileTypeDefault)
	if err != nil {
		return nil, nil, fmt.Errorf("failed to get old CCLF file for cmsID %s %s", conditions.CMSID, err.Error())
	}

	if cclfFileOld == nil {
		s.logger.Infof("Unable to find CCLF8 File for cmsID %s prior to date: %s; all beneficiaries will be considered NEW",
			conditions.CMSID, conditions.Since)
		newBeneficiaries, err = s.getBenesByFileID(ctx, cclfFileNew.ID, conditions)
		if err != nil {
			return nil, nil, err
		}
		if len(newBeneficiaries) == 0 {
			return nil, nil, fmt.Errorf("Found 0 new beneficiaries from CCLF8 file for cmsID %s cclfFiledID %d",
				conditions.CMSID, cclfFileNew.ID)
		}
		return newBeneficiaries, nil, nil
	}

	oldMBIs, err := s.repository.GetCCLFBeneficiaryMBIs(ctx, cclfFileOld.ID)
	if err != nil {
		return nil, nil, fmt.Errorf("failed to retrieve MBIs for cmsID %s cclfFileID %d %s",
			conditions.CMSID, cclfFileOld.ID, err.Error())
	}

	// Retrieve all of the benes associated with this CCLF file.
	benes, err := s.getBenesByFileID(ctx, cclfFileNew.ID, conditions)
	if err != nil {
		return nil, nil, err
	}
	if len(benes) == 0 {
		return nil, nil, fmt.Errorf("Found 0 new or existing beneficiaries from CCLF8 file for cmsID %s cclfFiledID %d",
			conditions.CMSID, cclfFileNew.ID)
	}

	// Split the results beteween new and old benes based on the existence of the bene in the old map
	oldMBIMap := make(map[string]struct{}, len(oldMBIs))
	for _, oldMBI := range oldMBIs {
		oldMBIMap[oldMBI] = struct{}{}
	}
	for _, bene := range benes {
		if _, ok := oldMBIMap[bene.MBI]; ok {
			beneficiaries = append(beneficiaries, bene)
		} else {
			newBeneficiaries = append(newBeneficiaries, bene)
		}
	}

	return newBeneficiaries, beneficiaries, nil
}

func (s *service) getBeneficiaries(ctx context.Context, conditions RequestConditions) ([]*models.CCLFBeneficiary, error) {
	var (
		cutoffTime time.Time
	)

	// only set a cutoffTime if there is no attributionDate set
	if conditions.attributionDate.IsZero() {
		if conditions.fileType == models.FileTypeDefault && s.stdCutoffDuration > 0 {
			cutoffTime = time.Now().Add(-1 * s.stdCutoffDuration)
		} else if conditions.fileType == models.FileTypeRunout && s.rp.cutoffDuration > 0 {
			cutoffTime = time.Now().Add(-1 * s.rp.cutoffDuration)
		}
	}
	cclfFile, err := s.repository.GetLatestCCLFFile(ctx, conditions.CMSID, cclf8FileNum,
		constants.ImportComplete, cutoffTime, conditions.attributionDate, conditions.fileType)
	if err != nil {
		return nil, fmt.Errorf("failed to get CCLF file for cmsID %s fileType %d %s",
			conditions.CMSID, conditions.fileType, err.Error())
	}
	if cclfFile == nil {
		return nil, CCLFNotFoundError{8, conditions.CMSID, conditions.fileType, cutoffTime}
	}

	benes, err := s.getBenesByFileID(ctx, cclfFile.ID, conditions)
	if err != nil {
		return nil, err
	}
	if len(benes) == 0 {
		return nil, fmt.Errorf("Found 0 beneficiaries from CCLF8 file for cmsID %s cclfFiledID %d",
			conditions.CMSID, cclfFile.ID)
	}

	return benes, nil
}

func (s *service) getBenesByFileID(ctx context.Context, cclfFileID uint, conditions RequestConditions) ([]*models.CCLFBeneficiary, error) {
	var (
		ignoredMBIs []string
		err         error
	)
	if !s.sp.includeSuppressedBeneficiaries {
		upperBound := conditions.optOutDate
		if conditions.optOutDate.IsZero() {
			upperBound = time.Now()
		}

		ignoredMBIs, err = s.repository.GetSuppressedMBIs(ctx, s.sp.lookbackDays, upperBound)
		if err != nil {
			return nil, fmt.Errorf("failed to retreive suppressedMBIs %s", err.Error())
		}
	}

	benes, err := s.repository.GetCCLFBeneficiaries(ctx, cclfFileID, ignoredMBIs)
	if err != nil {
		return nil, fmt.Errorf("failed to get beneficiaries %s", err.Error())
	}

	return benes, nil
}

// timeConstraints searches for any time bounds that we should apply on the associated ACO
func (s *service) timeConstraints(ctx context.Context, cmsID string) (timeConstraint, error) {
	var constraint timeConstraint
	aco, err := s.repository.GetACOByCMSID(ctx, cmsID)
	if err != nil {
		return constraint, fmt.Errorf("failed to retrieve aco: %w", err)
	}

	// If aco is not terminated, then we should not apply any time constraints
	if aco.TerminationDetails == nil {
		return constraint, nil
	}

	constraint.attributionDate = aco.TerminationDetails.AttributionDate()
	constraint.claimsDate = aco.TerminationDetails.ClaimsDate()
	constraint.optOutDate = aco.TerminationDetails.OptOutDate()
	return constraint, nil
}

// setClaimsDate computes the claims window to apply on the args
func (s *service) setClaimsDate(args *models.JobEnqueueArgs, conditions RequestConditions) {

	// If the caller made a request for runout data
	// it takes precedence over any other claims date
	// that may be applied
	if conditions.ReqType == Runout {
		args.ClaimsWindow.UpperBound = s.rp.claimThruDate
	} else if !conditions.claimsDate.IsZero() {
		args.ClaimsWindow.UpperBound = conditions.claimsDate
	}

	for pattern, cfg := range s.acoConfig {
		if pattern.MatchString(conditions.CMSID) {
			args.ClaimsWindow.LowerBound = cfg.LookbackTime()
			break
		}
	}
}

// Gets the priority for the job where the lower the number the higher the priority in the queue.
// Priority is based on the request parameters that the job is executing on.
func (s *service) GetJobPriority(acoID string, resourceType string, sinceParam bool) int16 {
	var priority int16
	if isPriorityACO(acoID) {
		priority = int16(10) // priority level for jobs for synthetic ACOs that are used for smoke testing
	} else if resourceType == "Patient" || resourceType == "Coverage" {
		priority = int16(20) // priority level for jobs that only request smaller resources
	} else if sinceParam {
		priority = int16(30) // priority level for jobs that only request data for a limited timeframe
	} else {
		priority = int16(100) // default priority level for jobs
	}
	return priority
}

//GetACOConfigForId gets any currently loaded ACOConfig for the related cmsId
func (s *service) GetACOConfigForId(cmsId string) (*ACOConfig, bool) {
	for pattern, cfg := range s.acoConfig {
		if pattern.MatchString(cmsId) {
			return cfg, true
		}
	}

	return nil, false
}

// Checks to see if an ACO is priority ACO based on a regex pattern provided by an
// environment variable.
func isPriorityACO(acoID string) bool {
	if priorityACOPattern := conf.GetEnv("PRIORITY_ACO_REG_EX"); priorityACOPattern != "" {
		var priorityACORegex = regexp.MustCompile(priorityACOPattern)
		if priorityACORegex.MatchString(acoID) {
			return true
		}
	}
	return false

}

func getMaxBeneCount(requestType string) (int, error) {
	const (
		BCDA_FHIR_MAX_RECORDS_EOB_DEFAULT      = 200
		BCDA_FHIR_MAX_RECORDS_PATIENT_DEFAULT  = 5000
		BCDA_FHIR_MAX_RECORDS_COVERAGE_DEFAULT = 4000
	)
	var envVar string
	var defaultVal int

	switch requestType {
	case "ExplanationOfBenefit":
		envVar = "BCDA_FHIR_MAX_RECORDS_EOB"
		defaultVal = BCDA_FHIR_MAX_RECORDS_EOB_DEFAULT
	case "Patient":
		envVar = "BCDA_FHIR_MAX_RECORDS_PATIENT"
		defaultVal = BCDA_FHIR_MAX_RECORDS_PATIENT_DEFAULT
	case "Coverage":
		envVar = "BCDA_FHIR_MAX_RECORDS_COVERAGE"
		defaultVal = BCDA_FHIR_MAX_RECORDS_COVERAGE_DEFAULT
	default:
		err := errors.New("invalid request type")
		return -1, err
	}
	maxBeneficiaries := utils.GetEnvInt(envVar, defaultVal)

	return maxBeneficiaries, nil
}

// IsSupportedACO determines if the particular ACO is supported by checking
// its CMS_ID against the supported formats.
func IsSupportedACO(cmsID string) bool {
	const (
		ssp     = `^A\d{4}$`
		ngaco   = `^V\d{3}$`
		cec     = `^E\d{4}$`
		ckcc    = `^C\d{4}$`
		kcf     = `^K\d{4}$`
		dc      = `^D\d{4}$`
		pattern = `(` + ssp + `)|(` + ngaco + `)|(` + cec + `)|(` + ckcc + `)|(` + kcf + `)|(` + dc + `)`
	)

	return regexp.MustCompile(pattern).MatchString(cmsID)
}

func (s *service) GetLatestCCLFFile(ctx context.Context, cmsID string, fileType models.CCLFFileType) (*models.CCLFFile, error) {
	cclfFile, err := s.repository.GetLatestCCLFFile(ctx, cmsID, cclf8FileNum, constants.ImportComplete, time.Time{}, time.Time{}, fileType)
	if err != nil {
		return nil, err
	}

	if cclfFile == nil {
		return nil, CCLFNotFoundError{8, cmsID, fileType, time.Time{}}
	}

	return cclfFile, nil
}

type CCLFNotFoundError struct {
	FileNumber int
	CMSID      string
	FileType   models.CCLFFileType
	CutoffTime time.Time
}

func (e CCLFNotFoundError) Error() string {
	return fmt.Sprintf("no CCLF%d file found for cmsID %s fileType %d cutoffTime %s",
		e.FileNumber, e.CMSID, e.FileType, e.CutoffTime.String())
}

var (
	ErrJobNotCancelled   = goerrors.New("Job was not cancelled due to internal server error.")
	ErrJobNotCancellable = goerrors.New("Job was not cancelled because it is not Pending or In Progress")
)<|MERGE_RESOLUTION|>--- conflicted
+++ resolved
@@ -65,11 +65,9 @@
 
 	GetJobPriority(acoID string, resourceType string, sinceParam bool) int16
 
-<<<<<<< HEAD
-	GetACOConfigForId(cmsId string) (*ACOConfig, bool)
-=======
 	GetLatestCCLFFile(ctx context.Context, cmsID string, fileType models.CCLFFileType) (*models.CCLFFile, error)
->>>>>>> 064bf13a
+
+	GetACOConfigForID(cmsID string) (*ACOConfig, bool)
 }
 
 const (
@@ -462,10 +460,10 @@
 	return priority
 }
 
-//GetACOConfigForId gets any currently loaded ACOConfig for the related cmsId
-func (s *service) GetACOConfigForId(cmsId string) (*ACOConfig, bool) {
+// Gets any currently loaded ACOConfig for the matching cmsID
+func (s *service) GetACOConfigForID(cmsID string) (*ACOConfig, bool) {
 	for pattern, cfg := range s.acoConfig {
-		if pattern.MatchString(cmsId) {
+		if pattern.MatchString(cmsID) {
 			return cfg, true
 		}
 	}
