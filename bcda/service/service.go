package service

import (
	"context"
	goerrors "errors"
	"fmt"
	"regexp"
	"strings"
	"time"

	"github.com/pborman/uuid"
	"github.com/pkg/errors"

	"github.com/CMSgov/bcda-app/bcda/constants"
	"github.com/CMSgov/bcda-app/bcda/models"
	"github.com/CMSgov/bcda-app/bcda/utils"
	"github.com/CMSgov/bcda-app/conf"
	log "github.com/sirupsen/logrus"
)

type RequestConditions struct {
	ReqType   RequestType
	Resources []string

	CMSID string
	ACOID uuid.UUID

	JobID           uint
	Since           time.Time
	TransactionTime time.Time

	// Fields set in the service
	fileType models.CCLFFileType

	timeConstraint
}

type timeConstraint struct {
	attributionDate time.Time
	optOutDate      time.Time
	claimsDate      time.Time
}

type RequestType uint8

const (
	DefaultRequest          RequestType = iota
	RetrieveNewBeneHistData             // Allows caller to retrieve all of the data for newly attributed beneficiaries
	Runout                              // Allows caller to retrieve claims data for beneficiaries no longer attributed to the ACO
)

// Ensure service satisfies the interface
var _ Service = &service{}

// Service contains all of the methods needed to interact with the data represented in the models package
type Service interface {
	GetQueJobs(ctx context.Context, conditions RequestConditions) (queJobs []*models.JobEnqueueArgs, err error)

	GetAlrJobs(ctx context.Context, cmsID string, reqType AlrRequestType, window AlrRequestWindow) ([]*models.JobAlrEnqueueArgs, error)

	GetJobAndKeys(ctx context.Context, jobID uint) (*models.Job, []*models.JobKey, error)

	CancelJob(ctx context.Context, jobID uint) (uint, error)

	GetJobPriority(acoID string, resourceType string, sinceParam bool) int16
}

const (
	cclf8FileNum = int(8)
)

func NewService(r models.Repository, cfg *Config, basePath string) Service {
	acoMap := make(map[*regexp.Regexp]*ACOConfig)
	for idx := range cfg.ACOConfigs {
		acoCfg := cfg.ACOConfigs[idx]
		acoMap[acoCfg.patternExp] = &acoCfg
	}

	return &service{
		repository:        r,
		logger:            log.StandardLogger(),
		stdCutoffDuration: cfg.cutoffDuration,
		sp: suppressionParameters{
			includeSuppressedBeneficiaries: false,
			lookbackDays:                   cfg.SuppressionLookbackDays,
		},
		rp: runoutParameters{
			// Runouts apply to claims data for the previous year.
			claimThruDate:  cfg.RunoutConfig.claimThru,
			cutoffDuration: cfg.RunoutConfig.cutoffDuration,
		},
		bbBasePath:    basePath,
		acoConfig:     acoMap,
		alrMBIsPerJob: cfg.AlrJobSize,
	}
}

type service struct {
	repository models.Repository

	logger *log.Logger

	stdCutoffDuration time.Duration
	sp                suppressionParameters
	rp                runoutParameters
	bbBasePath        string

	// Links pattern match to the associated ACO config
	acoConfig map[*regexp.Regexp]*ACOConfig

	alrMBIsPerJob uint
}

type suppressionParameters struct {
	includeSuppressedBeneficiaries bool
	lookbackDays                   int
}

type runoutParameters struct {
	// All claims data occur at or before this date
	claimThruDate time.Time
	// Amount of time the callers can retrieve runout data (relative to when runout data was ingested)
	cutoffDuration time.Duration
}

<<<<<<< HEAD
func (s *service) GetQueJobs(ctx context.Context, conditions RequestConditions) (queJobs []*que.Job, err error) {
	if conditions.timeConstraint, err = s.timeConstraints(ctx, conditions.CMSID); err != nil {
=======
func (s *service) GetQueJobs(ctx context.Context, conditions RequestConditions) (queJobs []*models.JobEnqueueArgs, err error) {
	if err := s.setTimeConstraints(ctx, conditions.ACOID, &conditions); err != nil {
>>>>>>> c0c33bb3
		return nil, fmt.Errorf("failed to set time constraints for caller: %w", err)
	}

	var (
		beneficiaries, newBeneficiaries []*models.CCLFBeneficiary
		jobs                            []*models.JobEnqueueArgs
	)

	if conditions.ReqType == Runout {
		conditions.fileType = models.FileTypeRunout
	} else {
		conditions.fileType = models.FileTypeDefault
	}

	hasAttributionDate := !conditions.attributionDate.IsZero()

	// for default requests, runouts, or any requests where the Since parameter is
	// after a terminated ACO's attribution date, we should only retrieve exisiting benes
	if conditions.ReqType == DefaultRequest ||
		conditions.ReqType == Runout ||
		hasAttributionDate && conditions.Since.After(conditions.attributionDate) {

		beneficiaries, err = s.getBeneficiaries(ctx, conditions)
		if err != nil {
			return nil, err
		}
	} else if conditions.ReqType == RetrieveNewBeneHistData {
		newBeneficiaries, beneficiaries, err = s.getNewAndExistingBeneficiaries(ctx, conditions)
		if err != nil {
			return nil, err
		}
		// add new beneficiaries to the job queue; use a default time value to ensure
		// that we retrieve the full history for these beneficiaries
		jobs, err = s.createQueueJobs(conditions, time.Time{}, newBeneficiaries)
		if err != nil {
			return nil, err
		}
		queJobs = append(queJobs, jobs...)
	} else {
		return nil, fmt.Errorf("Unsupported RequestType %d", conditions.ReqType)
	}

	// add existiing beneficiaries to the job queue
	jobs, err = s.createQueueJobs(conditions, conditions.Since, beneficiaries)
	if err != nil {
		return nil, err
	}

	queJobs = append(queJobs, jobs...)

	return queJobs, nil
}

func (s *service) GetJobAndKeys(ctx context.Context, jobID uint) (*models.Job, []*models.JobKey, error) {
	j, err := s.repository.GetJobByID(ctx, jobID)
	if err != nil {
		return nil, nil, err
	}

	// No need to look up job keys if the job is complete
	if j.Status != models.JobStatusCompleted {
		return j, nil, nil
	}

	keys, err := s.repository.GetJobKeys(ctx, jobID)
	if err != nil {
		return nil, nil, err
	}

	nonEmptyKeys := make([]*models.JobKey, 0, len(keys))
	for i, key := range keys {
		if strings.TrimSpace(key.FileName) == models.BlankFileName {
			continue
		}
		nonEmptyKeys = append(nonEmptyKeys, keys[i])
	}

	return j, nonEmptyKeys, nil
}

func (s *service) CancelJob(ctx context.Context, jobID uint) (uint, error) {
	// Assumes the job exists and retrieves the job by ID
	job, err := s.repository.GetJobByID(ctx, jobID)
	if err != nil {
		return 0, err
	}

	// Check if the job is pending or in progress.
	if job.Status == models.JobStatusPending || job.Status == models.JobStatusInProgress {
		job.Status = models.JobStatusCancelled
		err = s.repository.UpdateJob(ctx, *job)
		if err != nil {
			return 0, ErrJobNotCancelled
		}
		return jobID, nil
	}

	// Return 0, ErrJobNotCancellable when attempting to cancel a non-cancellable job.
	return 0, ErrJobNotCancellable
}

func (s *service) createQueueJobs(conditions RequestConditions, since time.Time, beneficiaries []*models.CCLFBeneficiary) (jobs []*models.JobEnqueueArgs, err error) {

	// persist in format ready for usage with _lastUpdated -- i.e., prepended with 'gt'
	var sinceArg string
	if !since.IsZero() {
		sinceArg = "gt" + since.Format(time.RFC3339Nano)
	}

	for _, rt := range conditions.Resources {
		maxBeneficiaries, err := getMaxBeneCount(rt)
		if err != nil {
			return nil, err
		}

		var rowCount = 0
		jobIDs := make([]string, 0, maxBeneficiaries)
		for _, b := range beneficiaries {
			rowCount++
			jobIDs = append(jobIDs, fmt.Sprint(b.ID))
			if len(jobIDs) >= maxBeneficiaries || rowCount >= len(beneficiaries) {
				enqueueArgs := models.JobEnqueueArgs{
					ID:              int(conditions.JobID),
					ACOID:           conditions.ACOID.String(),
					BeneficiaryIDs:  jobIDs,
					ResourceType:    rt,
					Since:           sinceArg,
					TransactionTime: conditions.TransactionTime,
					BBBasePath:      s.bbBasePath,
				}

				s.setClaimsDate(&enqueueArgs, conditions)

				jobs = append(jobs, &enqueueArgs)
				jobIDs = make([]string, 0, maxBeneficiaries)
			}
		}
	}

	return jobs, nil
}

func (s *service) getNewAndExistingBeneficiaries(ctx context.Context, conditions RequestConditions) (newBeneficiaries, beneficiaries []*models.CCLFBeneficiary, err error) {

	var (
		cutoffTime time.Time
	)

	// only set cutoffTime if there is no attributionDate set
	if s.stdCutoffDuration > 0 && conditions.attributionDate.IsZero() {
		cutoffTime = time.Now().Add(-1 * s.stdCutoffDuration)
	}

	// will get all benes between cutoff time and now, or all benes up until the attribution date
	cclfFileNew, err := s.repository.GetLatestCCLFFile(ctx, conditions.CMSID, cclf8FileNum, constants.ImportComplete,
		cutoffTime, conditions.attributionDate, conditions.fileType)
	if err != nil {
		return nil, nil, fmt.Errorf("failed to get new CCLF file for cmsID %s %s", conditions.CMSID, err.Error())
	}
	if cclfFileNew == nil {
		return nil, nil, CCLFNotFoundError{8, conditions.CMSID, conditions.fileType, cutoffTime}
	}

	cclfFileOld, err := s.repository.GetLatestCCLFFile(ctx, conditions.CMSID, cclf8FileNum, constants.ImportComplete,
		time.Time{}, conditions.Since, models.FileTypeDefault)
	if err != nil {
		return nil, nil, fmt.Errorf("failed to get old CCLF file for cmsID %s %s", conditions.CMSID, err.Error())
	}

	if cclfFileOld == nil {
		s.logger.Infof("Unable to find CCLF8 File for cmsID %s prior to date: %s; all beneficiaries will be considered NEW",
			conditions.CMSID, conditions.Since)
		newBeneficiaries, err = s.getBenesByFileID(ctx, cclfFileNew.ID, conditions)
		if err != nil {
			return nil, nil, err
		}
		if len(newBeneficiaries) == 0 {
			return nil, nil, fmt.Errorf("Found 0 new beneficiaries from CCLF8 file for cmsID %s cclfFiledID %d",
				conditions.CMSID, cclfFileNew.ID)
		}
		return newBeneficiaries, nil, nil
	}

	oldMBIs, err := s.repository.GetCCLFBeneficiaryMBIs(ctx, cclfFileOld.ID)
	if err != nil {
		return nil, nil, fmt.Errorf("failed to retrieve MBIs for cmsID %s cclfFileID %d %s",
			conditions.CMSID, cclfFileOld.ID, err.Error())
	}

	// Retrieve all of the benes associated with this CCLF file.
	benes, err := s.getBenesByFileID(ctx, cclfFileNew.ID, conditions)
	if err != nil {
		return nil, nil, err
	}
	if len(benes) == 0 {
		return nil, nil, fmt.Errorf("Found 0 new or existing beneficiaries from CCLF8 file for cmsID %s cclfFiledID %d",
			conditions.CMSID, cclfFileNew.ID)
	}

	// Split the results beteween new and old benes based on the existence of the bene in the old map
	oldMBIMap := make(map[string]struct{}, len(oldMBIs))
	for _, oldMBI := range oldMBIs {
		oldMBIMap[oldMBI] = struct{}{}
	}
	for _, bene := range benes {
		if _, ok := oldMBIMap[bene.MBI]; ok {
			beneficiaries = append(beneficiaries, bene)
		} else {
			newBeneficiaries = append(newBeneficiaries, bene)
		}
	}

	return newBeneficiaries, beneficiaries, nil
}

func (s *service) getBeneficiaries(ctx context.Context, conditions RequestConditions) ([]*models.CCLFBeneficiary, error) {
	var (
		cutoffTime time.Time
	)

	// only set a cutoffTime if there is no attributionDate set
	if conditions.attributionDate.IsZero() {
		if conditions.fileType == models.FileTypeDefault && s.stdCutoffDuration > 0 {
			cutoffTime = time.Now().Add(-1 * s.stdCutoffDuration)
		} else if conditions.fileType == models.FileTypeRunout && s.rp.cutoffDuration > 0 {
			cutoffTime = time.Now().Add(-1 * s.rp.cutoffDuration)
		}
	}
	cclfFile, err := s.repository.GetLatestCCLFFile(ctx, conditions.CMSID, cclf8FileNum,
		constants.ImportComplete, cutoffTime, conditions.attributionDate, conditions.fileType)
	if err != nil {
		return nil, fmt.Errorf("failed to get CCLF file for cmsID %s fileType %d %s",
			conditions.CMSID, conditions.fileType, err.Error())
	}
	if cclfFile == nil {
		return nil, CCLFNotFoundError{8, conditions.CMSID, conditions.fileType, cutoffTime}
	}

	benes, err := s.getBenesByFileID(ctx, cclfFile.ID, conditions)
	if err != nil {
		return nil, err
	}
	if len(benes) == 0 {
		return nil, fmt.Errorf("Found 0 beneficiaries from CCLF8 file for cmsID %s cclfFiledID %d",
			conditions.CMSID, cclfFile.ID)
	}

	return benes, nil
}

func (s *service) getBenesByFileID(ctx context.Context, cclfFileID uint, conditions RequestConditions) ([]*models.CCLFBeneficiary, error) {
	var (
		ignoredMBIs []string
		err         error
	)
	if !s.sp.includeSuppressedBeneficiaries {
		upperBound := conditions.optOutDate
		if conditions.optOutDate.IsZero() {
			upperBound = time.Now()
		}

		ignoredMBIs, err = s.repository.GetSuppressedMBIs(ctx, s.sp.lookbackDays, upperBound)
		if err != nil {
			return nil, fmt.Errorf("failed to retreive suppressedMBIs %s", err.Error())
		}
	}

	benes, err := s.repository.GetCCLFBeneficiaries(ctx, cclfFileID, ignoredMBIs)
	if err != nil {
		return nil, fmt.Errorf("failed to get beneficiaries %s", err.Error())
	}

	return benes, nil
}

// timeConstraints searches for any time bounds that we should apply on the associated ACO
func (s *service) timeConstraints(ctx context.Context, cmsID string) (timeConstraint, error) {
	var constraint timeConstraint
	aco, err := s.repository.GetACOByCMSID(ctx, cmsID)
	if err != nil {
		return constraint, fmt.Errorf("failed to retrieve aco: %w", err)
	}

	// If aco is not terminated, then we should not apply any time constraints
	if aco.TerminationDetails == nil {
		return constraint, nil
	}

	constraint.attributionDate = aco.TerminationDetails.AttributionDate()
	constraint.claimsDate = aco.TerminationDetails.ClaimsDate()
	constraint.optOutDate = aco.TerminationDetails.OptOutDate()
	return constraint, nil
}

// setClaimsDate computes the claims window to apply on the args
func (s *service) setClaimsDate(args *models.JobEnqueueArgs, conditions RequestConditions) {

	// If the caller made a request for runout data
	// it takes precedence over any other claims date
	// that may be applied
	if conditions.ReqType == Runout {
		args.ClaimsWindow.UpperBound = s.rp.claimThruDate
	} else if !conditions.claimsDate.IsZero() {
		args.ClaimsWindow.UpperBound = conditions.claimsDate
	}

	for pattern, cfg := range s.acoConfig {
		if pattern.MatchString(conditions.CMSID) {
			args.ClaimsWindow.LowerBound = cfg.LookbackTime()
			break
		}
	}

	// TODO: (BCDA-4339) Remove this after we create a release with this code in place.
	// After our next deployment, there shouldn't be any consumers of the ServiceDate field.
	// This is needed in case a new API creates a job that is worked on by an old worker version.
	args.ServiceDate = args.ClaimsWindow.UpperBound
}

// Gets the priority for the job where the lower the number the higher the priority in the queue.
// Priority is based on the request parameters that the job is executing on.
func (s *service) GetJobPriority(acoID string, resourceType string, sinceParam bool) int16 {
	var priority int16
	if isPriorityACO(acoID) {
		priority = int16(10) // priority level for jobs for synthetic ACOs that are used for smoke testing
	} else if resourceType == "Patient" || resourceType == "Coverage" {
		priority = int16(20) // priority level for jobs that only request smaller resources
	} else if sinceParam {
		priority = int16(30) // priority level for jobs that only request data for a limited timeframe
	} else {
		priority = int16(100) // default priority level for jobs
	}
	return priority
}

// Checks to see if an ACO is priority ACO based on a regex pattern provided by an
// environment variable.
func isPriorityACO(acoID string) bool {
	if priorityACOPattern := conf.GetEnv("PRIORITY_ACO_REG_EX"); priorityACOPattern != "" {
		var priorityACORegex = regexp.MustCompile(priorityACOPattern)
		if priorityACORegex.MatchString(acoID) {
			return true
		}
	}
	return false

}

func getMaxBeneCount(requestType string) (int, error) {
	const (
		BCDA_FHIR_MAX_RECORDS_EOB_DEFAULT      = 200
		BCDA_FHIR_MAX_RECORDS_PATIENT_DEFAULT  = 5000
		BCDA_FHIR_MAX_RECORDS_COVERAGE_DEFAULT = 4000
	)
	var envVar string
	var defaultVal int

	switch requestType {
	case "ExplanationOfBenefit":
		envVar = "BCDA_FHIR_MAX_RECORDS_EOB"
		defaultVal = BCDA_FHIR_MAX_RECORDS_EOB_DEFAULT
	case "Patient":
		envVar = "BCDA_FHIR_MAX_RECORDS_PATIENT"
		defaultVal = BCDA_FHIR_MAX_RECORDS_PATIENT_DEFAULT
	case "Coverage":
		envVar = "BCDA_FHIR_MAX_RECORDS_COVERAGE"
		defaultVal = BCDA_FHIR_MAX_RECORDS_COVERAGE_DEFAULT
	default:
		err := errors.New("invalid request type")
		return -1, err
	}
	maxBeneficiaries := utils.GetEnvInt(envVar, defaultVal)

	return maxBeneficiaries, nil
}

// IsSupportedACO determines if the particular ACO is supported by checking
// its CMS_ID against the supported formats.
func IsSupportedACO(cmsID string) bool {
	const (
		ssp     = `^A\d{4}$`
		ngaco   = `^V\d{3}$`
		cec     = `^E\d{4}$`
		ckcc    = `^C\d{4}$`
		kcf     = `^K\d{4}$`
		dc      = `^D\d{4}$`
		pattern = `(` + ssp + `)|(` + ngaco + `)|(` + cec + `)|(` + ckcc + `)|(` + kcf + `)|(` + dc + `)`
	)

	return regexp.MustCompile(pattern).MatchString(cmsID)
}

type CCLFNotFoundError struct {
	FileNumber int
	CMSID      string
	FileType   models.CCLFFileType
	CutoffTime time.Time
}

func (e CCLFNotFoundError) Error() string {
	return fmt.Sprintf("no CCLF%d file found for cmsID %s fileType %d cutoffTime %s",
		e.FileNumber, e.CMSID, e.FileType, e.CutoffTime.String())
}

var (
	ErrJobNotCancelled   = goerrors.New("Job was not cancelled due to internal server error.")
	ErrJobNotCancellable = goerrors.New("Job was not cancelled because it is not Pending or In Progress")
)<|MERGE_RESOLUTION|>--- conflicted
+++ resolved
@@ -123,13 +123,8 @@
 	cutoffDuration time.Duration
 }
 
-<<<<<<< HEAD
-func (s *service) GetQueJobs(ctx context.Context, conditions RequestConditions) (queJobs []*que.Job, err error) {
+func (s *service) GetQueJobs(ctx context.Context, conditions RequestConditions) (queJobs []*models.JobEnqueueArgs, err error) {
 	if conditions.timeConstraint, err = s.timeConstraints(ctx, conditions.CMSID); err != nil {
-=======
-func (s *service) GetQueJobs(ctx context.Context, conditions RequestConditions) (queJobs []*models.JobEnqueueArgs, err error) {
-	if err := s.setTimeConstraints(ctx, conditions.ACOID, &conditions); err != nil {
->>>>>>> c0c33bb3
 		return nil, fmt.Errorf("failed to set time constraints for caller: %w", err)
 	}
 
