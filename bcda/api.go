--- conflicted
+++ resolved
@@ -98,7 +98,6 @@
 	bulkRequest("Patient", w, r)
 }
 
-<<<<<<< HEAD
 /*
 	swagger:route GET /api/v1/Coverage/$export bulkData bulkCoverageRequest
 
@@ -117,8 +116,6 @@
 		400:ErrorModel
 		500:FHIRResponse
 */
-=======
->>>>>>> 63b25a15
 func bulkCoverageRequest(w http.ResponseWriter, r *http.Request) {
 	bulkRequest("Coverage", w, r)
 }
