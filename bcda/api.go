--- conflicted
+++ resolved
@@ -333,11 +333,7 @@
 	// Generates a token for fake user and ACO combination
 	token, err := authBackend.GenerateTokenString(
 		"82503A18-BF3B-436D-BA7B-BAE09B7FFD2F",
-<<<<<<< HEAD
-		"0c527d2e-2e8a-4808-b11d-0fa06baf8254",
-=======
 		"0C527D2E-2E8A-4808-B11D-0FA06BAF8254",
->>>>>>> 48eb3c35
 	)
 	if err != nil {
 		log.Error(err)
