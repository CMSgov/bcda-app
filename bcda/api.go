--- conflicted
+++ resolved
@@ -245,16 +245,13 @@
 			URL:  fmt.Sprintf("%s://%s/data/%s/%s.ndjson", scheme, r.Host, jobID, job.AcoID),
 		}
 
+
 		var jobKeys []string
 		keyMap := make(map[string]string)
 		var jobKeysObj []models.JobKey
 		db.Find(&jobKeysObj, "job_id = ?", job.ID)
 		for _, jobKey := range jobKeysObj {
-<<<<<<< HEAD
 			jobKeys = append(jobKeys, hex.EncodeToString(jobKey.EncryptedKey)+"|"+jobKey.FileName)
-=======
-			jobKeys = append(jobKeys, string(jobKey.EncryptedKey)+"|"+jobKey.FileName)
->>>>>>> 0c2fcb24
 			keyMap[jobKey.FileName] = hex.EncodeToString(jobKey.EncryptedKey)
 		}
 
@@ -356,7 +353,10 @@
 	}
 
 	// Generates a token for fake user and ACO combination
-	token, err := authBackend.GenerateTokenString(user.UUID.String(), aco.UUID.String())
+	token, err := authBackend.GenerateTokenString(
+		"82503A18-BF3B-436D-BA7B-BAE09B7FFD2F",
+		"0C527D2E-2E8A-4808-B11D-0FA06BAF8254",
+	)
 	if err != nil {
 		log.Error(err)
 		oo := responseutils.CreateOpOutcome(responseutils.Error, responseutils.Exception, "", responseutils.TokenErr)
