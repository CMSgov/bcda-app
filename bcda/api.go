/*
 Package main Beneficiary Claims Data API

 The Beneficiary Claims Data API (BCDA) allows downloading of claims data in accordance with the FHIR Bulk Data Export specification.

 If you have a token you can use this page to explore the API.  To do this click the green "Authorize" button below and enter "Bearer {YOUR_TOKEN}"
 in the "Value" field and click authorize.  Until you click logout your token will be presented with every request made.  To make requests click on the
 "Try it out" button for the desired endpoint.


     Version: 1.0.0
     License: https://github.com/CMSgov/bcda-app/blob/master/LICENSE.md
     Contact: bcapi@cms.hhs.gov

     Produces:
     - application/fhir+json
     - application/json

     Security:
     - api_key:

     SecurityDefinitions:
     api_key:
          type: apiKey
          name: Authorization
          in: header
 swagger:meta
*/
package main

import (
	"encoding/hex"
	"encoding/json"
	"errors"
	"fmt"
	"net/http"
	"os"
	"regexp"
	"strconv"
	"strings"
	"time"

	"github.com/CMSgov/bcda-app/bcda/auth"
	"github.com/CMSgov/bcda-app/bcda/database"
	"github.com/CMSgov/bcda-app/bcda/models"
	"github.com/CMSgov/bcda-app/bcda/monitoring"
	"github.com/CMSgov/bcda-app/bcda/responseutils"
	"github.com/CMSgov/bcda-app/bcda/servicemux"
	"github.com/bgentry/que-go"
	"github.com/dgrijalva/jwt-go"
	fhirmodels "github.com/eug48/fhir/models"
	"github.com/go-chi/chi"
	"github.com/pborman/uuid"
	log "github.com/sirupsen/logrus"
)

/*
<<<<<<< HEAD
	swagger:route GET /api/v1/ExplanationOfBenefit/$export bulkData bulkRequest
=======
	swagger:route GET /api/v1/ExplanationOfBenefit/$export bulkData bulkEOBRequest
>>>>>>> bf838e08

	Start explanation of benefit export

	Initiates a job to collect data from the Blue Button API for your ACO.

	Produces:
	- application/fhir+json

	Schemes: [http, https]

	Security:
		api_key

	Responses:
		202:BulkRequestResponse
		400:ErrorModel
		500:FHIRResponse
*/
func bulkEOBRequest(w http.ResponseWriter, r *http.Request) {
	bulkRequest("ExplanationOfBenefit", w, r)
}

func bulkPatientRequest(w http.ResponseWriter, r *http.Request) {
	bulkRequest("Patient", w, r)
}

func bulkRequest(t string, w http.ResponseWriter, r *http.Request) {
	if t != "ExplanationOfBenefit" && t != "Patient" {
		oo := responseutils.CreateOpOutcome(responseutils.Error, responseutils.Exception, "Invalid resource type", responseutils.RequestErr)
		responseutils.WriteError(oo, w, http.StatusBadRequest)
		return
	}

	m := monitoring.GetMonitor()
	txn := m.Start("bulkRequest", w, r)
	defer m.End(txn)

	var (
		claims jwt.MapClaims
		err    error
	)

	db := database.GetGORMDbConnection()
	defer db.Close()

	if claims, err = readTokenClaims(r); err != nil {
		oo := responseutils.CreateOpOutcome(responseutils.Error, responseutils.Exception, "", responseutils.TokenErr)
		responseutils.WriteError(oo, w, http.StatusUnauthorized)
		return
	}

	acoId, _ := claims["aco"].(string)
	userId, _ := claims["sub"].(string)

	scheme := "http"
	if servicemux.IsHTTPS(r) {
		scheme = "https"
	}

	newJob := models.Job{
		AcoID:      uuid.Parse(acoId),
		UserID:     uuid.Parse(userId),
		RequestURL: fmt.Sprintf("%s://%s%s", scheme, r.Host, r.URL),
		Status:     "Pending",
	}
	if result := db.Save(&newJob); result.Error != nil {
		log.Error(err)
		oo := responseutils.CreateOpOutcome(responseutils.Error, responseutils.Exception, "", responseutils.DbErr)
		responseutils.WriteError(oo, w, http.StatusInternalServerError)
		return
	}

	beneficiaryIds := []string{}
	rows, err := db.Table("beneficiaries").Select("patient_id").Where("aco_id = ?", acoId).Rows()
	if err != nil {
		log.Error(err)
		oo := responseutils.CreateOpOutcome(responseutils.Error, responseutils.Exception, "", responseutils.DbErr)
		responseutils.WriteError(oo, w, http.StatusInternalServerError)
		return
	}
	defer rows.Close()
	var id string
	for rows.Next() {
		err := rows.Scan(&id)
		if err != nil {
			log.Error(err)
			oo := responseutils.CreateOpOutcome(responseutils.Error, responseutils.Exception, "", responseutils.DbErr)
			responseutils.WriteError(oo, w, http.StatusInternalServerError)
			return
		}
		beneficiaryIds = append(beneficiaryIds, id)
	}

	// TODO(rnagle): this checks for ?encrypt=true appended to the bulk data request URL
	// This is a temporary addition to allow SCA/ACT auditors to verify encryption of files works properly
	// without exposing file encryption functionality to BCDA pilot users.
	var encrypt bool = false
	param, ok := r.URL.Query()["encrypt"]
	if ok && strings.ToLower(param[0]) == "true" {
		encrypt = true
	}

	args, err := json.Marshal(jobEnqueueArgs{
		ID:             int(newJob.ID),
		AcoID:          acoId,
		UserID:         userId,
		BeneficiaryIDs: beneficiaryIds,
		ResourceType:   t,
		// TODO(rnagle): remove `Encrypt` when file encryption functionality is ready for release
		Encrypt: encrypt,
	})
	if err != nil {
		log.Error(err)
		oo := responseutils.CreateOpOutcome(responseutils.Error, responseutils.Exception, "", responseutils.Processing)
		responseutils.WriteError(oo, w, http.StatusInternalServerError)
		return
	}

	j := &que.Job{
		Type: "ProcessJob",
		Args: args,
	}

	if qc == nil {
		log.Error(err)
		oo := responseutils.CreateOpOutcome(responseutils.Error, responseutils.Exception, "", responseutils.Processing)
		responseutils.WriteError(oo, w, http.StatusInternalServerError)
		return
	} else if err = qc.Enqueue(j); err != nil {
		log.Error(err)
		oo := responseutils.CreateOpOutcome(responseutils.Error, responseutils.Exception, "", responseutils.Processing)
		responseutils.WriteError(oo, w, http.StatusInternalServerError)
		return
	}

	w.Header().Set("Content-Location", fmt.Sprintf("%s://%s/api/v1/jobs/%d", scheme, r.Host, newJob.ID))
	w.WriteHeader(http.StatusAccepted)
}

/*
	swagger:route GET /api/v1/jobs/{jobId} bulkData jobStatus

	Get job status

	Returns the current status of an export job.

	Produces:
	- application/fhir+json

	Schemes: http, https

	Security:
		api_key:

	Responses:
		202:JobStatus
		200:bulkResponseBody
		400:ErrorModel
        404:ErrorModel
		500:FHIRResponse
*/
func jobStatus(w http.ResponseWriter, r *http.Request) {
	m := monitoring.GetMonitor()
	txn := m.Start("jobStatus", w, r)
	defer m.End(txn)

	jobID := chi.URLParam(r, "jobId")
	db := database.GetGORMDbConnection()
	defer db.Close()

	i, err := strconv.Atoi(jobID)
	if err != nil {
		log.Print(err)
		oo := responseutils.CreateOpOutcome(responseutils.Error, responseutils.Exception, "", responseutils.Processing)
		responseutils.WriteError(oo, w, http.StatusBadRequest)
		return
	}

	var claims jwt.MapClaims

	if claims, err = readTokenClaims(r); err != nil {
		oo := responseutils.CreateOpOutcome(responseutils.Error, responseutils.Exception, "", responseutils.TokenErr)
		responseutils.WriteError(oo, w, http.StatusBadRequest)
		return
	}

	acoId := claims["aco"].(string)

	var job models.Job
	err = db.Find(&job, "id = ? and aco_id = ?", i, acoId).Error
	if err != nil {
		log.Print(err)
		oo := responseutils.CreateOpOutcome(responseutils.Error, responseutils.Exception, "", responseutils.DbErr)
		responseutils.WriteError(oo, w, http.StatusNotFound)
		return
	}

	switch job.Status {
	case "Pending":
		fallthrough
	case "In Progress":
		w.Header().Set("X-Progress", job.Status)
		w.WriteHeader(http.StatusAccepted)
	case "Failed":
		responseutils.WriteError(&fhirmodels.OperationOutcome{}, w, http.StatusInternalServerError)
	case "Completed":
		w.Header().Set("Content-Type", "application/json")

		scheme := "http"
		if servicemux.IsHTTPS(r) {
			scheme = "https"
		}

		re := regexp.MustCompile(`/(ExplanationOfBenefit|Patient)/\$export`)
		resourceType := re.FindStringSubmatch(job.RequestURL)[1]

		fi := fileItem{
			Type: resourceType,
			URL:  fmt.Sprintf("%s://%s/data/%s/%s.ndjson", scheme, r.Host, jobID, job.AcoID),
		}

		var jobKeys []string
		keyMap := make(map[string]string)
		var jobKeysObj []models.JobKey
		db.Find(&jobKeysObj, "job_id = ?", job.ID)
		for _, jobKey := range jobKeysObj {
			jobKeys = append(jobKeys, hex.EncodeToString(jobKey.EncryptedKey)+"|"+jobKey.FileName)
			keyMap[jobKey.FileName] = hex.EncodeToString(jobKey.EncryptedKey)
		}

		rb := bulkResponseBody{
			TransactionTime:     job.CreatedAt,
			RequestURL:          job.RequestURL,
			RequiresAccessToken: true,
			Files:               []fileItem{fi},
			Keys:                jobKeys,
			Errors:              []fileItem{},
			KeyMap:              keyMap,
		}

		errFilePath := fmt.Sprintf("%s/%s/%s-error.ndjson", os.Getenv("FHIR_PAYLOAD_DIR"), jobID, job.AcoID)
		if _, err := os.Stat(errFilePath); !os.IsNotExist(err) {
			errFI := fileItem{
				Type: "OperationOutcome",
				URL:  fmt.Sprintf("%s://%s/data/%s/%s-error.ndjson", scheme, r.Host, jobID, job.AcoID),
			}
			rb.Errors = append(rb.Errors, errFI)
		}

		jsonData, err := json.Marshal(rb)
		if err != nil {
			oo := responseutils.CreateOpOutcome(responseutils.Error, responseutils.Exception, "", responseutils.Processing)
			responseutils.WriteError(oo, w, http.StatusInternalServerError)
			return
		}

		_, err = w.Write([]byte(jsonData))
		if err != nil {
			oo := responseutils.CreateOpOutcome(responseutils.Error, responseutils.Exception, "", responseutils.Processing)
			responseutils.WriteError(oo, w, http.StatusInternalServerError)
			return
		}

		w.WriteHeader(http.StatusOK)
	}
}

/*
	swagger:route GET /data/{jobId}/{filename} bulkData serveData

	Get data file

	Returns the NDJSON file of data generated by an export job.  Will be in the format <UUID>.ndjson.  Get the full value from the job status response

	Produces:
	- application/fhir+json

	Schemes: http, https

	Security:
		api_key:

	Responses:
		200:ExplanationOfBenefitNDJSON
		400:ErrorModel
        404:ErrorModel
		500:FHIRResponse
*/
func serveData(w http.ResponseWriter, r *http.Request) {
	m := monitoring.GetMonitor()
	txn := m.Start("serveData", w, r)
	defer m.End(txn)

	dataDir := os.Getenv("FHIR_PAYLOAD_DIR")
	acoID := chi.URLParam(r, "acoID")
	jobID := chi.URLParam(r, "jobID")
	http.ServeFile(w, r, fmt.Sprintf("%s/%s/%s.ndjson", dataDir, jobID, acoID))
}

func getToken(w http.ResponseWriter, r *http.Request) {
	m := monitoring.GetMonitor()
	txn := m.Start("getToken", w, r)
	defer m.End(txn)

	authBackend := auth.InitAuthBackend()

	db := database.GetGORMDbConnection()
	defer db.Close()

	var user auth.User
	err := db.First(&user, "name = ?", "User One").Error
	if err != nil {
		log.Error(err)
		oo := responseutils.CreateOpOutcome(responseutils.Error, responseutils.Exception, "", responseutils.DbErr)
		responseutils.WriteError(oo, w, http.StatusInternalServerError)
		return
	}

	var aco auth.ACO
	err = db.First(&aco, "name = ?", "ACO Dev").Error
	if err != nil {
		log.Error(err)
		oo := responseutils.CreateOpOutcome(responseutils.Error, responseutils.Exception, "", responseutils.DbErr)
		responseutils.WriteError(oo, w, http.StatusInternalServerError)
		return
	}

	// Generates a token for fake user and ACO combination
	token, err := authBackend.GenerateTokenString(user.UUID.String(), aco.UUID.String())
	if err != nil {
		log.Error(err)
		oo := responseutils.CreateOpOutcome(responseutils.Error, responseutils.Exception, "", responseutils.TokenErr)
		responseutils.WriteError(oo, w, http.StatusInternalServerError)
		return
	}
	_, err = w.Write([]byte(token))
	if err != nil {
		log.Error(err)
		oo := responseutils.CreateOpOutcome(responseutils.Error, responseutils.Exception, "", responseutils.TokenErr)
		responseutils.WriteError(oo, w, http.StatusInternalServerError)
		return
	}
}

/*
	swagger:route GET /api/v1/metadata metadata metadata

	Get metadata

	Returns metadata about the API.

	Produces:
	- application/fhir+json

	Schemes: http, https

	Responses:
		200: MetadataResponse
*/
func metadata(w http.ResponseWriter, r *http.Request) {
	dt := time.Now()

	scheme := "http"
	if servicemux.IsHTTPS(r) {
		scheme = "https"
	}
	host := fmt.Sprintf("%s://%s", scheme, r.Host)
	statement := responseutils.CreateCapabilityStatement(dt, version, host)
	responseutils.WriteCapabilityStatement(statement, w)
}

/*
	swagger:route GET /_version metadata getVersion

	Get API version

	Returns the version of the API that is currently running. Note that this endpoint is **not** prefixed with the base path (e.g. /api/v1).

	Produces:
	- application/json

	Schemes: http, https

	Responses:
		200: VersionResponse
*/
func getVersion(w http.ResponseWriter, r *http.Request) {
	respMap := make(map[string]string)
	respMap["version"] = version
	respBytes, err := json.Marshal(respMap)
	if err != nil {
		log.Error(err)
		oo := responseutils.CreateOpOutcome(responseutils.Error, responseutils.Exception, "", responseutils.InternalErr)
		responseutils.WriteError(oo, w, http.StatusInternalServerError)
		return
	}

	w.Header().Set("Content-Type", "application/json")
	_, err = w.Write(respBytes)
	if err != nil {
		log.Error(err)
		oo := responseutils.CreateOpOutcome(responseutils.Error, responseutils.Exception, "", responseutils.InternalErr)
		responseutils.WriteError(oo, w, http.StatusInternalServerError)
		return
	}
}

func readTokenClaims(r *http.Request) (jwt.MapClaims, error) {
	var (
		claims jwt.MapClaims
		err    error
	)

	t := r.Context().Value("token")
	if token, ok := t.(*jwt.Token); ok && token.Valid {
		claims, err = auth.ClaimsFromToken(token)
		if err != nil {
			log.Error(err)
			return nil, err
		}
	} else {
		err = errors.New("missing or invalid token")
		log.Error(err)
		return nil, err
	}

	return claims, nil
}<|MERGE_RESOLUTION|>--- conflicted
+++ resolved
@@ -55,11 +55,9 @@
 )
 
 /*
-<<<<<<< HEAD
+
 	swagger:route GET /api/v1/ExplanationOfBenefit/$export bulkData bulkRequest
-=======
-	swagger:route GET /api/v1/ExplanationOfBenefit/$export bulkData bulkEOBRequest
->>>>>>> bf838e08
+
 
 	Start explanation of benefit export
 
