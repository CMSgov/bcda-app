--- conflicted
+++ resolved
@@ -228,21 +228,12 @@
 		api_key:
 
 	Responses:
-<<<<<<< HEAD
 		202: jobStatusResponse
 		200: completedJobResponse
 		400: badRequestResponse
 		404: notFoundResponse
 		410: goneResponse
 		500: errorResponse
-=======
-		202:JobStatus
-		200:bulkResponseBody
-		400:ErrorModel
-        404:ErrorModel
-        410:ErrorModel
-		500:FHIRResponse
->>>>>>> 684865f0
 */
 func jobStatus(w http.ResponseWriter, r *http.Request) {
 	jobID := chi.URLParam(r, "jobId")
