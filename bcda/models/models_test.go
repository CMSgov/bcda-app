package models

import (
<<<<<<< HEAD
	"crypto/rand"
	"crypto/rsa"
	"crypto/x509"
	"encoding/json"
	"encoding/pem"
	"fmt"
=======
	"crypto/x509"
	"encoding/json"
	"encoding/pem"
	"github.com/CMSgov/bcda-app/bcda/client"
	"github.com/CMSgov/bcda-app/bcda/testUtils"
>>>>>>> e75a8f4a
	"os"
	"strconv"
	"testing"
	"time"

<<<<<<< HEAD
	"github.com/CMSgov/bcda-app/bcda/client"
	"github.com/CMSgov/bcda-app/bcda/testUtils"

=======
	"github.com/CMSgov/bcda-app/bcda/constants"
>>>>>>> e75a8f4a
	"github.com/CMSgov/bcda-app/bcda/database"
	"github.com/jinzhu/gorm"
	"github.com/pborman/uuid"
	"github.com/stretchr/testify/assert"
	"github.com/stretchr/testify/suite"
)

type ModelsTestSuite struct {
	suite.Suite
	db *gorm.DB
}

func (s *ModelsTestSuite) SetupTest() {
	InitializeGormModels()
	s.db = database.GetGORMDbConnection()
}

func (s *ModelsTestSuite) TearDownTest() {
	database.Close(s.db)
}

func (s *ModelsTestSuite) TestCreateACO() {
	assert := s.Assert()

	const ACOName = "ACO Name"
	cmsID := "A0000"
	acoUUID, err := CreateACO(ACOName, &cmsID)

	assert.Nil(err)
	assert.NotNil(acoUUID)

	var aco ACO
	s.db.Find(&aco, "UUID = ?", acoUUID)
	assert.NotNil(aco)
	assert.Equal(ACOName, aco.Name)
	assert.Equal("", aco.ClientID)
	assert.Equal(cmsID, *aco.CMSID)
	pubKey, err := aco.GetPublicKey()
	assert.NotNil(err)
	assert.Nil(pubKey)
	assert.NotNil(GetATOPrivateKey())
	// should confirm the keys are a matched pair? i.e., encrypt something with one and decrypt with the other
	// the auth provider determines what the clientID contains (formatting, alphabet used, etc).
	// we require that it be representable in a string of less than 255 characters
	const ClientID = "Alpha client id"
	aco.ClientID = ClientID
	s.db.Save(aco)
	s.db.Find(&aco, "UUID = ?", acoUUID)
	assert.NotNil(aco)
	assert.Equal(ACOName, aco.Name)
	assert.NotNil(aco.ClientID)
	assert.Equal(ClientID, aco.ClientID)

	// make sure we can't duplicate the ACO UUID
	aco = ACO{
		UUID: acoUUID,
		Name: "Duplicate UUID Test",
	}
	err = s.db.Save(&aco).Error
	assert.NotNil(err)

	// Duplicate CMS ID
	aco = ACO{
		UUID:  uuid.NewRandom(),
		CMSID: &cmsID,
		Name:  "Duplicate CMS ID Test",
	}
	err = s.db.Save(&aco).Error
	assert.NotNil(err)
}

func (s *ModelsTestSuite) TestACOPublicKeySave() {
	assert := s.Assert()

	// Setup ACO
	cmsID := "A4444"
	aco := ACO{Name: "Pub Key Test ACO", CMSID: &cmsID, UUID: uuid.NewRandom()}
	err := s.db.Create(&aco).Error
	assert.Nil(err)
	assert.NotEmpty(aco)
	defer s.db.Delete(&aco)

	// Setup key
	pubKey := GetATOPublicKey()
	publicKeyPKIX, err := x509.MarshalPKIXPublicKey(pubKey)
	assert.Nil(err, "unable to marshal public key")
	publicKeyBytes := pem.EncodeToMemory(&pem.Block{
		Type:  "RSA PUBLIC KEY",
		Bytes: publicKeyPKIX,
	})
	assert.NotNil(publicKeyBytes, "unexpectedly empty public key byte slice")

	// Save and verify
	aco.PublicKey = string(publicKeyBytes)
	err = s.db.Save(&aco).Error
	assert.Nil(err)
	err = s.db.First(&aco, "cms_id = ?", cmsID).Error
	assert.Nil(err)
	assert.NotEmpty(aco)
	assert.NotEmpty(aco.PublicKey)
	assert.Equal(publicKeyBytes, []byte(aco.PublicKey))
}

<<<<<<< HEAD
func (s *ModelsTestSuite) TestACOPublicKeyEmpty() {
	assert := s.Assert()
	emptyPEM := "-----BEGIN RSA PUBLIC KEY-----    -----END RSA PUBLIC KEY-----"
	validPEM :=
		`-----BEGIN RSA PUBLIC KEY-----
MIIBIjANBgkqhkiG9w0BAQEFAAOCAQ8AMIIBCgKCAQEAsZYpl2VjUja8VgkgoQ9K
lgjvcjwaQZ7pLGrIA/BQcm+KnCIYOHaDH15eVDKQ+M2qE4FHRwLec/DTqlwg8TkT
IYjBnXgN1Sg18y+SkSYYklO4cxlvMO3V8gaot9amPmt4YbpgG7CyZ+BOUHuoGBTh
z2v9wLlK4zPAs3pLln3R/4NnGFKw2Eku2JVFTotQ03gSmSzesZixicw8LxgYKbNV
oyTpERFansw6BbCJe7AP90rmaxCx80NiewFq+7ncqMbCMcqeUuCwk8MjS6bjvpcC
htFCqeRi6AAUDRg0pcG8yoM+jo13Z5RJPOIf3ofohncfH5wr5Q7qiOCE5VH4I7cp
OwIDAQAB
-----END RSA PUBLIC KEY-----`
	emptyPubKey := ACO{PublicKey: ""}
	emptyPubKey2 := ACO{PublicKey: emptyPEM}
	nonEmptyPEM := ACO{PublicKey: validPEM}

	k, err := emptyPubKey.GetPublicKey()
	assert.NotNil(err)
	assert.Nil(k, "Empty string does not yield nil public key!")
	k, err = emptyPubKey2.GetPublicKey()
	assert.NotNil(err)
	assert.Nil(k, "Empty PEM key does not yield nil public key!")
	k, err = nonEmptyPEM.GetPublicKey()
	assert.Nil(err)
	assert.NotNil(k, "Valid PEM key yields nil public key!")
}

func (s *ModelsTestSuite) TestACOPublicKeyFixtures() {
	assert := s.Assert()
	acoUUID1 := "DBBD1CE1-AE24-435C-807D-ED45953077D3"
	acoUUID2 := "0C527D2E-2E8A-4808-B11D-0FA06BAF8254"

	var aco1 ACO
	var aco2 ACO
	err := s.db.First(&aco1, "uuid = ?", acoUUID1).Error
	assert.Nil(err)
	assert.NotEmpty(aco1, "This ACO (DBBD1CE1-AE24-435C-807D-ED45953077D3) is in the fixtures; why is it not being found?")
	assert.NotEmpty(aco1.PublicKey, "The fixture (DBBD1CE1-AE24-435C-807D-ED45953077D3) has data in the public_key column; why is it not being returned?")
	fmt.Println(aco1.PublicKey)
	pubKey, err := aco1.GetPublicKey()
	assert.Nil(err)
	assert.NotNil(pubKey, "Public key for DBBD1CE1-AE24-435C-807D-ED45953077D3 is unexpectedly nil.  Was there a parsing error in aco.GetPublicKey?")

	err = s.db.First(&aco2, "uuid = ?", acoUUID2).Error
	assert.Nil(err)
	assert.NotEmpty(aco2, "This ACO (0C527D2E-2E8A-4808-B11D-0FA06BAF8254) is in the fixtures; why is it not being found?")
	assert.NotEmpty(aco2.PublicKey, "The fixture (0C527D2E-2E8A-4808-B11D-0FA06BAF8254) has data in the public_key column; why is it not being returned?")
	pubKey, err = aco2.GetPublicKey()
	assert.Nil(err)
	assert.NotNil(pubKey, "Public key for 0C527D2E-2E8A-4808-B11D-0FA06BAF8254 is unexpectedly nil.  Was there a parsing error in aco.GetPublicKey?")
}

func (s *ModelsTestSuite) TestACOPublicKeyRetrieve() {
	assert := s.Assert()

	// Setup ACO
	cmsID := "A9994"
	var aco ACO
	s.db.Find(&aco, "cms_id = ?", cmsID)
	assert.NotNil(aco)
	origKey := aco.PublicKey

	// Setup key
	keyPair, err := rsa.GenerateKey(rand.Reader, 2048)
	assert.Nil(err, "error creating random test keypair")
	publicKeyPKIX, err := x509.MarshalPKIXPublicKey(&keyPair.PublicKey)
	assert.Nil(err, "unable to marshal public key")
	publicKeyBytes := pem.EncodeToMemory(&pem.Block{
		Type:  "RSA PUBLIC KEY",
		Bytes: publicKeyPKIX,
	})
	assert.NotNil(publicKeyBytes, "unexpectedly empty public key byte slice")

	// Save
	aco.PublicKey = string(publicKeyBytes)
	s.db.Save(&aco)
	s.db.Find(&aco, "cms_id = ?", cmsID)
	assert.NotNil(aco)
	assert.NotNil(aco.PublicKey)

	// Retrieve and verify
	storedKey, err := aco.GetPublicKey()
	if err != nil {
		assert.FailNow("error getting stored key")
	}
	if storedKey == nil {
		assert.FailNow("no stored key was found")
	}
	storedPublicKeyPKIX, err := x509.MarshalPKIXPublicKey(storedKey)
	assert.Nil(err, "unable to marshal saved public key")
	storedPublicKeyBytes := pem.EncodeToMemory(&pem.Block{
		Type:  "RSA PUBLIC KEY",
		Bytes: storedPublicKeyPKIX,
	})
	assert.NotNil(storedPublicKeyBytes, "unexpectedly empty stored public key byte slice")
	assert.Equal(storedPublicKeyBytes, publicKeyBytes)

	// Clean up
	aco.PublicKey = origKey
	s.db.Save(&aco)
}

=======
>>>>>>> e75a8f4a
func (s *ModelsTestSuite) TestCreateUser() {
	name, email, sampleUUID, duplicateName := "First Last", "firstlast@example.com", "DBBD1CE1-AE24-435C-807D-ED45953077D3", "Duplicate Name"

	// Make a user for an ACO that doesn't exist
	badACOUser, err := CreateUser(name, email, uuid.NewRandom())
	//No ID because it wasn't saved
	assert.True(s.T(), badACOUser.ID == 0)
	// Should get an error
	assert.NotNil(s.T(), err)

	// Make a good user
	user, err := CreateUser(name, email, uuid.Parse(sampleUUID))
	assert.Nil(s.T(), err)
	assert.NotNil(s.T(), user.UUID)
	assert.NotNil(s.T(), user.ID)

	// Try making a duplicate user for the same E-mail address
	duplicateUser, err := CreateUser(duplicateName, email, uuid.Parse(sampleUUID))
	// Got a user, not the one that was requested
	assert.True(s.T(), duplicateUser.Name == name)
	assert.NotNil(s.T(), err)
}

func TestModelsTestSuite(t *testing.T) {
	suite.Run(t, new(ModelsTestSuite))
}

func (s *ModelsTestSuite) TestJobCompleted() {

	j := Job{
		ACOID:      uuid.Parse("DBBD1CE1-AE24-435C-807D-ED45953077D3"),
		UserID:     uuid.Parse("82503A18-BF3B-436D-BA7B-BAE09B7FFD2F"),
		RequestURL: "/api/v1/Patient/$export",
		Status:     "Pending",
		JobCount:   1,
	}
	s.db.Save(&j)
	completed, err := j.CheckCompletedAndCleanup()
	assert.Nil(s.T(), err)
	assert.False(s.T(), completed)

	err = s.db.Create(&JobKey{JobID: j.ID, EncryptedKey: []byte("NOT A KEY"), FileName: "SOMETHING.ndjson"}).Error
	assert.Nil(s.T(), err)
	completed, err = j.CheckCompletedAndCleanup()
	assert.Nil(s.T(), err)
	assert.True(s.T(), completed)
	s.db.Delete(&j)
}
func (s *ModelsTestSuite) TestJobDefaultCompleted() {

	// Job is completed, but no keys exist.  This is fine, it is still complete
	j := Job{
		ACOID:      uuid.Parse("DBBD1CE1-AE24-435C-807D-ED45953077D3"),
		UserID:     uuid.Parse("82503A18-BF3B-436D-BA7B-BAE09B7FFD2F"),
		RequestURL: "/api/v1/Patient/$export",
		Status:     "Completed",
		JobCount:   10,
	}
	s.db.Save(&j)

	completed, err := j.CheckCompletedAndCleanup()
	assert.Nil(s.T(), err)
	assert.True(s.T(), completed)
	s.db.Delete(&j)

}
func (s *ModelsTestSuite) TestJobwithKeysCompleted() {

	j := Job{
		ACOID:      uuid.Parse("DBBD1CE1-AE24-435C-807D-ED45953077D3"),
		UserID:     uuid.Parse("82503A18-BF3B-436D-BA7B-BAE09B7FFD2F"),
		RequestURL: "/api/v1/Patient/$export",
		Status:     "Pending",
		JobCount:   10,
	}
	s.db.Save(&j)
	completed, err := j.CheckCompletedAndCleanup()
	assert.Nil(s.T(), err)
	assert.False(s.T(), completed)

	for i := 1; i <= 5; i++ {
		err = s.db.Create(&JobKey{JobID: j.ID, EncryptedKey: []byte("NOT A KEY"), FileName: "SOMETHING.ndjson"}).Error
		assert.Nil(s.T(), err)
	}
	// JobKeys exist, but not enough to make the job complete
	completed, err = j.CheckCompletedAndCleanup()
	assert.Nil(s.T(), err)
	assert.False(s.T(), completed)

	for i := 1; i <= 5; i++ {
		err = s.db.Create(&JobKey{JobID: j.ID, EncryptedKey: []byte("NOT A KEY"), FileName: "SOMETHING.ndjson"}).Error
		assert.Nil(s.T(), err)
	}
	completed, err = j.CheckCompletedAndCleanup()
	assert.Nil(s.T(), err)
	assert.True(s.T(), completed)
	s.db.Delete(&j)

}

func (s *ModelsTestSuite) TestGetEnqueJobs() {
	assert := s.Assert()

	j := Job{
		ACOID:      uuid.Parse(constants.DEVACOUUID),
		UserID:     uuid.Parse("6baf8254-2e8a-4808-b11d-0fa00c527d2e"),
		RequestURL: "/api/v1/Patient/$export",
		Status:     "Pending",
	}
	s.db.Save(&j)
	defer s.db.Delete(&j)

	enqueueJobs, err := j.GetEnqueJobs("Patient")

	assert.Nil(err)
	assert.NotNil(enqueueJobs)
	assert.Equal(1, len(enqueueJobs))
	for _, queJob := range enqueueJobs {

		jobArgs := jobEnqueueArgs{}
		err := json.Unmarshal(queJob.Args, &jobArgs)
		if err != nil {
			s.T().Error(err)
		}
		assert.Equal(int(j.ID), jobArgs.ID)
		assert.Equal(constants.DEVACOUUID, jobArgs.ACOID)
		assert.Equal("6baf8254-2e8a-4808-b11d-0fa00c527d2e", jobArgs.UserID)
		assert.Equal("Patient", jobArgs.ResourceType)
		assert.Equal(50, len(jobArgs.BeneficiaryIDs))
	}

	j = Job{
		ACOID:      uuid.Parse(constants.DEVACOUUID),
		UserID:     uuid.Parse("6baf8254-2e8a-4808-b11d-0fa00c527d2e"),
		RequestURL: "/api/v1/ExplanationOfBenefit/$export",
		Status:     "Pending",
	}

	s.db.Save(&j)
	defer s.db.Delete(&j)
	os.Setenv("BCDA_FHIR_MAX_RECORDS", "15")

	enqueueJobs, err = j.GetEnqueJobs("ExplanationOfBenefit")
	assert.Nil(err)
	assert.NotNil(enqueueJobs)
	assert.Equal(4, len(enqueueJobs))
	enqueuedBenes := 0
	for _, queJob := range enqueueJobs {

		jobArgs := jobEnqueueArgs{}
		err := json.Unmarshal(queJob.Args, &jobArgs)
		if err != nil {
			s.T().Error(err)
		}
		enqueuedBenes += len(jobArgs.BeneficiaryIDs)
		assert.True(len(jobArgs.BeneficiaryIDs) <= 15)
	}
	assert.Equal(50, enqueuedBenes)

}

func (s *ModelsTestSuite) TestGetBeneficiaryIDs() {
	assert := s.Assert()
	var aco, smallACO, mediumACO, largeACO ACO
	acoUUID := uuid.Parse(constants.DEVACOUUID)

	err := s.db.Find(&aco, "UUID = ?", acoUUID).Error
	assert.Nil(err)
	beneficiaryIDs, err := aco.GetBeneficiaryIDs()
	assert.Nil(err)
	assert.NotNil(beneficiaryIDs)
	assert.Equal(50, len(beneficiaryIDs))

	// small ACO has 10 benes
	acoUUID = uuid.Parse(constants.SMALLACOUUID)
	err = s.db.Debug().Find(&smallACO, "UUID = ?", acoUUID).Error
	assert.Nil(err)
	beneficiaryIDs, err = smallACO.GetBeneficiaryIDs()
	assert.Nil(err)
	assert.NotNil(beneficiaryIDs)
	assert.Equal(10, len(beneficiaryIDs))

	// Medium ACO has 25 benes
	acoUUID = uuid.Parse(constants.MEDIUMACOUUID)
	err = s.db.Find(&mediumACO, "UUID = ?", acoUUID).Error
	assert.Nil(err)
	beneficiaryIDs, err = mediumACO.GetBeneficiaryIDs()
	assert.Nil(err)
	assert.NotNil(beneficiaryIDs)
	assert.Equal(25, len(beneficiaryIDs))

	// Large ACO has 100 benes
	acoUUID = uuid.Parse(constants.LARGEACOUUID)
	err = s.db.Find(&largeACO, "UUID = ?", acoUUID).Error
	assert.Nil(err)
	beneficiaryIDs, err = largeACO.GetBeneficiaryIDs()
	assert.Nil(err)
	assert.NotNil(beneficiaryIDs)
	assert.Equal(100, len(beneficiaryIDs))

}

func (s *ModelsTestSuite) TestGroupModel() {
	groupBytes := []byte(`{  
		"group_id":"A12345",
		"data":{  
			"name":"ACO Corp Systems",
			"users":[  
				"00uiqolo7fEFSfif70h7",
				"l0vckYyfyow4TZ0zOKek",
				"HqtEi2khroEZkH4sdIzj"
			],
			"scopes":[  
				"user-admin",
				"system-admin"
			],
			"resources":[  
				{  
					"id":"xxx",
					"name":"BCDA API",
					"scopes":[  
						"bcda-api"
					]
				},
				{  
					"id":"eft",
					"name":"EFT CCLF",
					"scopes":[  
						"eft-app:download",
						"eft-data:read"
					]
				}
			],
			"systems":[  
				{  
					"client_id":"4tuhiOIFIwriIOH3zn",
					"software_id":"4NRB1-0XZABZI9E6-5SM3R",
					"client_name":"ACO System A",
					"client_uri":"https://www.acocorpsite.com"
				}
			]
		}
	}`)

	group := Group{}
	err := json.Unmarshal(groupBytes, &group)
	assert.Nil(s.T(), err)
	db := database.GetGORMDbConnection()
	defer database.Close(db)
	err = db.Save(&group).Error
	assert.Nil(s.T(), err)
}

func (s *ModelsTestSuite) TestEncryptionKeyModel() {
	db := database.GetGORMDbConnection()
	defer database.Close(db)

	group := Group{GroupID: "A00000"}
	db.Save(&group)

	system := System{GroupID: "A00000"}
	db.Save(&system)

	systemIDStr := strconv.FormatUint(uint64(system.ID), 10)
	encryptionKeyBytes := []byte(`{"body": "this is a public key", "system_id": ` + systemIDStr + `}`)
	encryptionKey := EncryptionKey{}
	err := json.Unmarshal(encryptionKeyBytes, &encryptionKey)
	assert.Nil(s.T(), err)

	err = db.Save(&encryptionKey).Error
	assert.Nil(s.T(), err)

	s.db.Unscoped().Delete(&system)
	s.db.Unscoped().Delete(&group)
}

func (s *ModelsTestSuite) TestGetBlueButtonID() {
	assert := s.Assert()
	cclfBeneficiary := CCLFBeneficiary{HICN: "HASH_ME", MBI: "NOTHING"}
	bbc := testUtils.BlueButtonClient{}

	bbc.On("GetBlueButtonIdentifier", client.HashHICN(cclfBeneficiary.HICN)).Return(bbc.GetData("Patient", "BB_VALUE"))
	db := database.GetGORMDbConnection()
	defer db.Close()

	// New never seen before hicn, asks the mock blue button client for the value
	blueButtonID, err := cclfBeneficiary.GetBlueButtonID(&bbc)
	assert.Nil(err)
	assert.Equal("BB_VALUE", blueButtonID)

	// trivial case.  The object has a BB ID set on it already, this does nothing
	cclfBeneficiary.BlueButtonID = "LOCAL_VAL"
	blueButtonID, err = cclfBeneficiary.GetBlueButtonID(&bbc)
	assert.Nil(err)
	assert.Equal("LOCAL_VAL", blueButtonID)

	// A record with the same HICN value exists.  Grab that value.
	cclfFile := CCLFFile{
		Name:            "HASHTEST",
		CCLFNum:         8,
		ACOCMSID:        "12345",
		PerformanceYear: 2019,
		Timestamp:       time.Now(),
	}
	db.Save(&cclfFile)
	defer db.Unscoped().Delete(&cclfFile)
	cclfBeneficiary.FileID = cclfFile.ID
	// Save a blank one, this shouldn't affect pulling a val from the DB later
	cclfBeneficiary.BlueButtonID = ""
	err = db.Create(&cclfBeneficiary).Error
	defer db.Unscoped().Delete(&cclfBeneficiary)
	assert.Nil(err)
	cclfBeneficiary.ID = 0
	cclfBeneficiary.BlueButtonID = "DB_VALUE"
	err = db.Create(&cclfBeneficiary).Error
	defer db.Unscoped().Delete(&cclfBeneficiary)

	assert.Nil(err)
	newCCLFBeneficiary := CCLFBeneficiary{HICN: cclfBeneficiary.HICN, MBI: "NOT_AN_MBI"}
	newBBID, err := newCCLFBeneficiary.GetBlueButtonID(&bbc)
	assert.Nil(err)
	assert.Equal("DB_VALUE", newBBID)
	// Should be making only a single call to BB for all 3 attempts.
	bbc.AssertNumberOfCalls(s.T(), "GetBlueButtonIdentifier", 1)
}<|MERGE_RESOLUTION|>--- conflicted
+++ resolved
@@ -1,33 +1,21 @@
 package models
 
 import (
-<<<<<<< HEAD
 	"crypto/rand"
 	"crypto/rsa"
 	"crypto/x509"
 	"encoding/json"
 	"encoding/pem"
 	"fmt"
-=======
-	"crypto/x509"
-	"encoding/json"
-	"encoding/pem"
-	"github.com/CMSgov/bcda-app/bcda/client"
-	"github.com/CMSgov/bcda-app/bcda/testUtils"
->>>>>>> e75a8f4a
 	"os"
 	"strconv"
 	"testing"
 	"time"
 
-<<<<<<< HEAD
 	"github.com/CMSgov/bcda-app/bcda/client"
+	"github.com/CMSgov/bcda-app/bcda/constants"
+	"github.com/CMSgov/bcda-app/bcda/database"
 	"github.com/CMSgov/bcda-app/bcda/testUtils"
-
-=======
-	"github.com/CMSgov/bcda-app/bcda/constants"
->>>>>>> e75a8f4a
-	"github.com/CMSgov/bcda-app/bcda/database"
 	"github.com/jinzhu/gorm"
 	"github.com/pborman/uuid"
 	"github.com/stretchr/testify/assert"
@@ -130,7 +118,6 @@
 	assert.Equal(publicKeyBytes, []byte(aco.PublicKey))
 }
 
-<<<<<<< HEAD
 func (s *ModelsTestSuite) TestACOPublicKeyEmpty() {
 	assert := s.Assert()
 	emptyPEM := "-----BEGIN RSA PUBLIC KEY-----    -----END RSA PUBLIC KEY-----"
@@ -234,8 +221,6 @@
 	s.db.Save(&aco)
 }
 
-=======
->>>>>>> e75a8f4a
 func (s *ModelsTestSuite) TestCreateUser() {
 	name, email, sampleUUID, duplicateName := "First Last", "firstlast@example.com", "DBBD1CE1-AE24-435C-807D-ED45953077D3", "Duplicate Name"
 
