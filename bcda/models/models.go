package models

import (
	"crypto/rsa"
	"encoding/json"
	"fmt"
	"io"
	"io/ioutil"
	"os"
	"strconv"
	"strings"
	"time"

	"github.com/CMSgov/bcda-app/bcda/constants"

	authclient "github.com/CMSgov/bcda-app/bcda/auth/client"
	"github.com/CMSgov/bcda-app/bcda/auth/rsautils"
	"github.com/CMSgov/bcda-app/bcda/client"
	"github.com/CMSgov/bcda-app/bcda/database"
	"github.com/CMSgov/bcda-app/bcda/utils"
	"github.com/bgentry/que-go"
	"github.com/jinzhu/gorm"
	"github.com/pborman/uuid"
	"github.com/pkg/errors"
	log "github.com/sirupsen/logrus"
)

const BCDA_FHIR_MAX_RECORDS_EOB_DEFAULT = 200
const BCDA_FHIR_MAX_RECORDS_PATIENT_DEFAULT = 5000
const BCDA_FHIR_MAX_RECORDS_COVERAGE_DEFAULT = 4000

func InitializeGormModels() *gorm.DB {
	log.Println("Initialize bcda models")
	db := database.GetGORMDbConnection()
	defer database.Close(db)

	// Migrate the schema
	// Add your new models here
	// This should probably not be called in production
	// What happens when you need to make a database change, there's already data you need to preserve, and
	// you need to run a script to migrate existing data to its new home or shape?
	db.AutoMigrate(
		&ACO{},
		&Job{},
		&JobKey{},
		&CCLFBeneficiaryXref{},
		&CCLFFile{},
		&CCLFBeneficiary{},
		&Suppression{},
		&SuppressionFile{},
	)

	db.Model(&CCLFBeneficiary{}).AddForeignKey("file_id", "cclf_files(id)", "RESTRICT", "RESTRICT")

	return db
}

type Job struct {
	gorm.Model
	ACO               ACO       `gorm:"foreignkey:ACOID;association_foreignkey:UUID"` // aco
	ACOID             uuid.UUID `gorm:"type:char(36)" json:"aco_id"`
	RequestURL        string    `json:"request_url"` // request_url
	Status            string    `json:"status"`      // status
	JobCount          int
	CompletedJobCount int
	JobKeys           []JobKey
}

func (job *Job) CheckCompletedAndCleanup(db *gorm.DB) (bool, error) {

	// Trivial case, no need to keep going
	if job.Status == "Completed" {
		return true, nil
	}

	var completedJobs int64
	db.Model(&JobKey{}).Where("job_id = ?", job.ID).Count(&completedJobs)

	if int(completedJobs) >= job.JobCount {

		staging := fmt.Sprintf("%s/%d", os.Getenv("FHIR_STAGING_DIR"), job.ID)
		payload := fmt.Sprintf("%s/%d", os.Getenv("FHIR_PAYLOAD_DIR"), job.ID)

		files, err := ioutil.ReadDir(staging)
		if err != nil {
			log.Error(err)
		}

		for _, f := range files {
			oldPath := fmt.Sprintf("%s/%s",staging,f.Name())
			newPath := fmt.Sprintf("%s/%s",payload,f.Name())
			err := os.Rename(oldPath,newPath)
			if err != nil {
				log.Error(err)
			}
		}
		err = os.Remove(staging)
		if err != nil {
			log.Error(err)
		}
		return true, db.Model(&job).Update("status", "Completed").Error
	}

	return false, nil
}

func (job *Job) GetEnqueJobs(resourceTypes []string) (enqueJobs []*que.Job, err error) {
	db := database.GetGORMDbConnection()
	defer database.Close(db)
	var aco ACO
	err = db.Find(&aco, "uuid = ?", job.ACOID).Error
	if err != nil {
		return nil, err
	}

	// includeSuppressed = false to exclude beneficiaries who have opted out of data sharing
	beneficiaries, err := aco.GetBeneficiaries(false)
	if err != nil {
		return nil, err
	}

	for _, rt := range resourceTypes {
		var rowCount = 0
		var jobIDs []string
		maxBeneficiaries, err := GetMaxBeneCount(rt)
       		if err != nil {
                	return nil, err
        	}
		for _, b := range beneficiaries {
			rowCount++
			jobIDs = append(jobIDs, fmt.Sprint(b.ID))
			if len(jobIDs) >= maxBeneficiaries || rowCount >= len(beneficiaries) {
	
				args, err := json.Marshal(jobEnqueueArgs{
					ID:             int(job.ID),
					ACOID:          job.ACOID.String(),
					BeneficiaryIDs: jobIDs,
					ResourceType:   rt,
				})
				if err != nil {
					return nil, err
				}
	
				j := &que.Job{
					Type: "ProcessJob",
					Args: args,
				}
	
				enqueJobs = append(enqueJobs, j)
	
				jobIDs = []string{}
			}
		}
	}
	return enqueJobs, nil
}

func (j *Job) StatusMessage() string {
	if j.Status == "In Progress" && j.JobCount > 0 {
		pct := float64(j.CompletedJobCount) / float64(j.JobCount) * 100
		return fmt.Sprintf("%s (%d%%)", j.Status, int(pct))
	}

	return j.Status
}

func GetMaxBeneCount(requestType string) (int, error) {
	var envVar string
	var defaultVal int

	switch requestType {
	case "ExplanationOfBenefit":
		envVar = "BCDA_FHIR_MAX_RECORDS_EOB"
		defaultVal = BCDA_FHIR_MAX_RECORDS_EOB_DEFAULT
	case "Patient":
		envVar = "BCDA_FHIR_MAX_RECORDS_PATIENT"
		defaultVal = BCDA_FHIR_MAX_RECORDS_PATIENT_DEFAULT
	case "Coverage":
		envVar = "BCDA_FHIR_MAX_RECORDS_COVERAGE"
		defaultVal = BCDA_FHIR_MAX_RECORDS_COVERAGE_DEFAULT
	default:
		err := errors.New("invalid request type")
		return -1, err
	}
	maxBeneficiaries := utils.GetEnvInt(envVar, defaultVal)

	return maxBeneficiaries, nil
}

type JobKey struct {
	gorm.Model
	Job          Job  `gorm:"foreignkey:jobID"`
	JobID        uint `gorm:"primary_key" json:"job_id"`
	EncryptedKey []byte
	FileName     string `gorm:"type:char(127)"`
	ResourceType string
}

// ACO represents an Accountable Care Organization.
type ACO struct {
	gorm.Model
	UUID        uuid.UUID `gorm:"primary_key;type:char(36)" json:"uuid"`
	CMSID       *string   `gorm:"type:char(5);unique" json:"cms_id"`
	Name        string    `json:"name"`
	ClientID    string    `json:"client_id"`
	GroupID     string    `json:"group_id"`
	SystemID    string    `json:"system_id"`
	AlphaSecret string    `json:"alpha_secret"`
	PublicKey   string    `json:"public_key"`
}

func (aco *ACO) GetBeneficiaryIDs(includeSuppressed bool) (cclfBeneficiaryIDs []string, err error) {
	cclfBeneficiaries, err := aco.GetBeneficiaries(includeSuppressed)
	if err != nil {
		return nil, err
	}
	if cclfBeneficiaries == nil {
		return cclfBeneficiaryIDs, nil
	}

	for _, b := range cclfBeneficiaries {
		cclfBeneficiaryIDs = append(cclfBeneficiaryIDs, fmt.Sprint(b.ID))
	}

	return cclfBeneficiaryIDs, nil
}

// GetBeneficiaries retrieves beneficiaries associated with the ACO.
func (aco *ACO) GetBeneficiaries(includeSuppressed bool) ([]CCLFBeneficiary, error) {
	var cclfBeneficiaries []CCLFBeneficiary

	if aco.CMSID == nil {
		log.Errorf("No CMSID set for ACO: %s", aco.UUID)
		return cclfBeneficiaries, fmt.Errorf("no CMS ID set for this ACO")
	}
	db := database.GetGORMDbConnection()
	defer database.Close(db)
	var cclfFile CCLFFile
	// todo add a filter here to make sure the file is up to date.
	if db.Where("aco_cms_id = ? and cclf_num = 8 and import_status= ?", aco.CMSID, constants.ImportComplete).Order("timestamp desc").First(&cclfFile).RecordNotFound() {
		log.Errorf("Unable to find CCLF8 File for ACO: %v", *aco.CMSID)
		return cclfBeneficiaries, fmt.Errorf("unable to find cclfFile")
	}

	var suppressedBBIDs []string

	if !includeSuppressed {
		suppressedBBIDs = GetSuppressedBlueButtonIDs(db)
	}

	var err error
	if suppressedBBIDs != nil {
		err = db.Not("blue_button_id", suppressedBBIDs).Find(&cclfBeneficiaries, "file_id = ?", cclfFile.ID).Error
	} else {
		err = db.Find(&cclfBeneficiaries, "file_id = ?", cclfFile.ID).Error
	}

	if err != nil {
		log.Errorf("Error retrieving beneficiaries from latest CCLF8 file for ACO ID %s: %s", aco.UUID.String(), err.Error())
		return nil, err
	} else if len(cclfBeneficiaries) == 0 {
		log.Errorf("Found 0 beneficiaries from latest CCLF8 file for ACO ID %s", aco.UUID.String())
		return nil, fmt.Errorf("found 0 beneficiaries from latest CCLF8 file for ACO ID %s", aco.UUID.String())
	}

	return cclfBeneficiaries, nil
}

func GetSuppressedBlueButtonIDs(db *gorm.DB) []string {

	var suppressedBBIDs []string

	db.Raw(`SELECT DISTINCT s.blue_button_id
			FROM (
				SELECT blue_button_id, MAX(effective_date) max_date
				FROM suppressions
				WHERE effective_date <= NOW() AND preference_indicator != '' AND blue_button_id != '' AND blue_button_id IS NOT NULL
				GROUP BY blue_button_id
			) h
			JOIN suppressions s ON s.blue_button_id = h.blue_button_id and s.effective_date = h.max_date
			WHERE preference_indicator = 'N'`).Pluck("blue_button_id", &suppressedBBIDs)

	return suppressedBBIDs
}

type CCLFBeneficiaryXref struct {
	gorm.Model
	FileID        uint   `gorm:"not null"`
	XrefIndicator string `json:"xref_indicator"`
	CurrentNum    string `json:"current_number"`
	PrevNum       string `json:"previous_number"`
	PrevsEfctDt   string `json:"effective_date"`
	PrevsObsltDt  string `json:"obsolete_date"`
}

// GetPublicKey returns the ACO's public key.
func (aco *ACO) GetPublicKey() (*rsa.PublicKey, error) {
	var key string
	if strings.ToLower(os.Getenv("BCDA_AUTH_PROVIDER")) == "ssas" {
		ssas, err := authclient.NewSSASClient()
		if err != nil {
			return nil, errors.Wrap(err, "cannot retrieve public key for ACO "+aco.UUID.String())
		}

		systemID, err := strconv.Atoi(aco.ClientID)
		if err != nil {
			return nil, errors.Wrap(err, "cannot retrieve public key for ACO "+aco.UUID.String())
		}

		keyBytes, err := ssas.GetPublicKey(systemID)
		if err != nil {
			return nil, errors.Wrap(err, "cannot retrieve public key for ACO "+aco.UUID.String())
		}

		key = string(keyBytes)
	} else {
		key = aco.PublicKey
	}
	return rsautils.ReadPublicKey(key)
}

func (aco *ACO) SavePublicKey(publicKey io.Reader) error {
	db := database.GetGORMDbConnection()
	defer database.Close(db)

	k, err := ioutil.ReadAll(publicKey)
	if err != nil {
		return errors.Wrap(err, "cannot read public key for ACO "+aco.UUID.String())
	}

	key, err := rsautils.ReadPublicKey(string(k))
	if err != nil || key == nil {
		return errors.Wrap(err, "invalid public key for ACO "+aco.UUID.String())
	}

	aco.PublicKey = string(k)
	err = db.Save(&aco).Error
	if err != nil {
		return errors.Wrap(err, "cannot save public key for ACO "+aco.UUID.String())
	}

	return nil
}

// This exists to provide a known static keys used for ACO's in our alpha tests.
// This key is not meant to protect anything and both halves will be made available publicly
func GetATOPublicKey() *rsa.PublicKey {
	fmt.Println("Looking for a key at:")
	fmt.Println(os.Getenv("ATO_PUBLIC_KEY_FILE"))
	atoPublicKeyFile, err := os.Open(os.Getenv("ATO_PUBLIC_KEY_FILE"))
	if err != nil {
		fmt.Println("failed to open file")
		panic(err)
	}
	return utils.OpenPublicKeyFile(atoPublicKeyFile)
}

func GetATOPrivateKey() *rsa.PrivateKey {
	atoPrivateKeyFile, err := os.Open(os.Getenv("ATO_PRIVATE_KEY_FILE"))
	if err != nil {
		panic(err)
	}
	return utils.OpenPrivateKeyFile(atoPrivateKeyFile)
}

// CreateACO creates an ACO with the provided name and CMS ID.
func CreateACO(name string, cmsID *string) (uuid.UUID, error) {
	db := database.GetGORMDbConnection()
	defer database.Close(db)

	id := uuid.NewRandom()

	// TODO: remove ClientID below when a future refactor removes the need
	//    for every ACO to have a client_id at creation
	aco := ACO{Name: name, CMSID: cmsID, UUID: id, ClientID: id.String()}
	db.Create(&aco)

	return aco.UUID, db.Error
}

// CLI command only support; note that we are choosing to fail quickly and let the user (one of us) figure it out
func CreateAlphaACO(acoCMSID string, db *gorm.DB) (ACO, error) {
	var count int
	db.Table("acos").Count(&count)
	aco := ACO{Name: fmt.Sprintf("Alpha ACO %d", count), UUID: uuid.NewRandom(), CMSID: &acoCMSID}
	db.Create(&aco)

	return aco, db.Error
}

type CCLFFile struct {
	gorm.Model
	CCLFNum         int       `gorm:"not null"`
	Name            string    `gorm:"not null;unique"`
	ACOCMSID        string    `gorm:"column:aco_cms_id"`
	Timestamp       time.Time `gorm:"not null"`
	PerformanceYear int       `gorm:"not null"`
	ImportStatus    string    `gorm:"column:import_status"`
}

func (cclfFile *CCLFFile) Delete() error {
	db := database.GetGORMDbConnection()
	defer db.Close()
	err := db.Unscoped().Where("file_id = ?", cclfFile.ID).Delete(&CCLFBeneficiary{}).Error
	if err != nil {
		return err
	}
	return db.Unscoped().Delete(&cclfFile).Error
}

// "The MBI has 11 characters, like the Health Insurance Claim Number (HICN), which can have up to 11."
// https://www.cms.gov/Medicare/New-Medicare-Card/Understanding-the-MBI-with-Format.pdf
type CCLFBeneficiary struct {
	gorm.Model
	CCLFFile     CCLFFile
	FileID       uint   `gorm:"not null;index:idx_cclf_beneficiaries_file_id"`
	HICN         string `gorm:"type:varchar(11);not null;index:idx_cclf_beneficiaries_hicn"`
	MBI          string `gorm:"type:char(11);not null;index:idx_cclf_beneficiaries_mbi"`
	BlueButtonID string `gorm:"type: text;index:idx_cclf_beneficiaries_bb_id"`
}

type SuppressionFile struct {
	gorm.Model
	Name         string    `gorm:"not null;unique"`
	Timestamp    time.Time `gorm:"not null"`
	ImportStatus string    `gorm:"column:import_status"`
}

func (suppressionFile *SuppressionFile) Delete() error {
	db := database.GetGORMDbConnection()
	defer db.Close()
	err := db.Unscoped().Where("file_id = ?", suppressionFile.ID).Delete(&Suppression{}).Error
	if err != nil {
		return err
	}
	return db.Unscoped().Delete(&suppressionFile).Error
}

type Suppression struct {
	gorm.Model
	SuppressionFile     SuppressionFile
	FileID              uint      `gorm:"not null"`
	BlueButtonID        string    `gorm:"type: text;index:idx_suppression_bb_id"`
	HICN                string    `gorm:"type:varchar(11);not null"`
	SourceCode          string    `gorm:"type:varchar(5)"`
	EffectiveDt         time.Time `gorm:"column:effective_date"`
	PrefIndicator       string    `gorm:"column:preference_indicator;type:char(1)"`
	SAMHSASourceCode    string    `gorm:"type:varchar(5)"`
	SAMHSAEffectiveDt   time.Time `gorm:"column:samhsa_effective_date"`
	SAMHSAPrefIndicator string    `gorm:"column:samhsa_preference_indicator;type:char(1)"`
	ACOCMSID            string    `gorm:"column:aco_cms_id;type:char(5)"`
	BeneficiaryLinkKey  int
}

// This method will ensure that a valid BlueButton ID is returned.
// If you use cclfBeneficiary.BlueButtonID you will not be guaranteed a valid value
func (cclfBeneficiary *CCLFBeneficiary) GetBlueButtonID(bb client.APIClient) (blueButtonID string, err error) {
	// If this is set already, just give it back.
	if cclfBeneficiary.BlueButtonID != "" {
		return cclfBeneficiary.BlueButtonID, nil
	}
	blueButtonID, err = GetBlueButtonID(bb, cclfBeneficiary.HICN, cclfBeneficiary.ID)
	if err != nil {
		return "", err
	}
	return blueButtonID, nil
}

<<<<<<< HEAD
	patientIdMode := "HICN"
	identifier :=  cclfBeneficiary.HICN
	systemMode := "hicn-hash"
	if utils.FromEnv("PATIENT_IDENTIFIER_MODE","HICN_MODE") == "MBI_MODE"  {
		patientIdMode = "MBI"
		identifier = cclfBeneficiary.MBI
		systemMode = "mbi-hash"
	}

	// didn't find a local value, need to ask BlueButton
	hashedIdentifier := client.HashIdentifier(identifier)
	jsonData, err := bb.GetPatientByIdentifierHash(hashedIdentifier)
=======
// This method will ensure that a valid BlueButton ID is returned.
// If you use suppressionBeneficiary.BlueButtonID you will not be guaranteed a valid value
func (suppressionBeneficiary *Suppression) GetBlueButtonID(bb client.APIClient) (blueButtonID string, err error) {
	// If this is set already, just give it back.
	if suppressionBeneficiary.BlueButtonID != "" {
		return suppressionBeneficiary.BlueButtonID, nil
	}
	blueButtonID, err = GetBlueButtonID(bb, suppressionBeneficiary.HICN, suppressionBeneficiary.ID)
	if err != nil {
		return "", err
	}
	return blueButtonID, nil
}

func GetBlueButtonID(bb client.APIClient, modelHicn string, modelID uint) (blueButtonID string, err error) {
	// didn't find a local value, need to ask BlueButton
	hashedHICN := client.HashHICN(modelHicn)
	jsonData, err := bb.GetPatientByHICNHash(hashedHICN)
>>>>>>> 1b05c578
	if err != nil {
		return "", err
	}
	var patient Patient
	err = json.Unmarshal([]byte(jsonData), &patient)
	if err != nil {
		log.Error(err)
		return "", err
	}

	if len(patient.Entry) == 0 {
		err = fmt.Errorf("patient identifier not found at Blue Button for CCLF beneficiary ID: %v", modelID)
		log.Error(err)
		return "", err
	}
	var foundIdentifier = false
	var foundBlueButtonID = false
	blueButtonID = patient.Entry[0].Resource.ID
	for _, identifier := range patient.Entry[0].Resource.Identifier {
		if strings.Contains(identifier.System, systemMode) {
			if identifier.Value == hashedIdentifier {
				foundIdentifier = true
			}
		} else if strings.Contains(identifier.System, "bene_id") {
			if identifier.Value == blueButtonID {
				foundBlueButtonID = true
			}
		}
	}
	if !foundIdentifier {
		err = fmt.Errorf("hashed %v not found in the identifiers", patientIdMode)
		log.Error(err)
		return "", err
	}
	if !foundBlueButtonID {
		err = fmt.Errorf("Blue Button identifier not found in the identifiers")
		log.Error(err)
		return "", err
	}

	return blueButtonID, nil
}

// StoreSuppressionBBID returns the suppression beneficiary's Blue Button ID. If not already in the BCDA database,
// the ID value is retrieved from BB and saved.
func StoreSuppressionBBID() (success, failure int, err error) {
	db := database.GetGORMDbConnection()
	defer func() {
		err := db.Close()
		if err != nil {
			log.Error(err)
			return
		}
	}()

	bb, err := client.NewBlueButtonClient()
	if err != nil {
		err = errors.Wrap(err, "could not create Blue Button client")
		log.Error(err)
		return 0, 0, err
	}

	var suppressList []Suppression
	db.Find(&suppressList, "blue_button_id = '' OR blue_button_id is NULL")
	for _, suppressBene := range suppressList {
		bbID, err := suppressBene.GetBlueButtonID(bb)
		if err != nil {
			failure++
			continue
		}
		suppressBene.BlueButtonID = bbID
		db.Save(&suppressBene)
		success++
	}
	return success, failure, nil
}

// This is not a persistent model so it is not necessary to include in GORM auto migrate.
// swagger:ignore
type jobEnqueueArgs struct {
	ID             int
	ACOID          string
	BeneficiaryIDs []string
	ResourceType   string
}<|MERGE_RESOLUTION|>--- conflicted
+++ resolved
@@ -87,9 +87,9 @@
 		}
 
 		for _, f := range files {
-			oldPath := fmt.Sprintf("%s/%s",staging,f.Name())
-			newPath := fmt.Sprintf("%s/%s",payload,f.Name())
-			err := os.Rename(oldPath,newPath)
+			oldPath := fmt.Sprintf("%s/%s", staging, f.Name())
+			newPath := fmt.Sprintf("%s/%s", payload, f.Name())
+			err := os.Rename(oldPath, newPath)
 			if err != nil {
 				log.Error(err)
 			}
@@ -123,14 +123,14 @@
 		var rowCount = 0
 		var jobIDs []string
 		maxBeneficiaries, err := GetMaxBeneCount(rt)
-       		if err != nil {
-                	return nil, err
-        	}
+		if err != nil {
+			return nil, err
+		}
 		for _, b := range beneficiaries {
 			rowCount++
 			jobIDs = append(jobIDs, fmt.Sprint(b.ID))
 			if len(jobIDs) >= maxBeneficiaries || rowCount >= len(beneficiaries) {
-	
+
 				args, err := json.Marshal(jobEnqueueArgs{
 					ID:             int(job.ID),
 					ACOID:          job.ACOID.String(),
@@ -140,14 +140,14 @@
 				if err != nil {
 					return nil, err
 				}
-	
+
 				j := &que.Job{
 					Type: "ProcessJob",
 					Args: args,
 				}
-	
+
 				enqueJobs = append(enqueJobs, j)
-	
+
 				jobIDs = []string{}
 			}
 		}
@@ -459,6 +459,14 @@
 	if cclfBeneficiary.BlueButtonID != "" {
 		return cclfBeneficiary.BlueButtonID, nil
 	}
+
+	/*
+	modelIdentifier := cclfBeneficiary.HICN
+	patientIdMode := utils.FromEnv("PATIENT_IDENTIFIER_MODE","HICN_MODE")
+	if patientIdMode == "MBI_MODE" {
+		modelIdentifier = cclfBeneficiary.MBI
+	}*/
+
 	blueButtonID, err = GetBlueButtonID(bb, cclfBeneficiary.HICN, cclfBeneficiary.ID)
 	if err != nil {
 		return "", err
@@ -466,7 +474,31 @@
 	return blueButtonID, nil
 }
 
-<<<<<<< HEAD
+// This method will ensure that a valid BlueButton ID is returned.
+// If you use suppressionBeneficiary.BlueButtonID you will not be guaranteed a valid value
+func (suppressionBeneficiary *Suppression) GetBlueButtonID(bb client.APIClient) (blueButtonID string, err error) {
+	// If this is set already, just give it back.
+	if suppressionBeneficiary.BlueButtonID != "" {
+		return suppressionBeneficiary.BlueButtonID, nil
+	}
+
+	/*
+	modelIdentifier := suppressionBeneficiary.HICN
+	patientIdMode := utils.FromEnv("PATIENT_IDENTIFIER_MODE","HICN_MODE")
+	if patientIdMode == "MBI_MODE" {
+		modelIdentifier = suppressionBeneficiary.
+	}
+	*/
+
+	blueButtonID, err = GetBlueButtonID(bb, suppressionBeneficiary.HICN, suppressionBeneficiary.ID)
+	if err != nil {
+		return "", err
+	}
+	return blueButtonID, nil
+}
+
+func GetBlueButtonID(bb client.APIClient, modelHicn string, modelID uint) (blueButtonID string, err error) {
+	/*
 	patientIdMode := "HICN"
 	identifier :=  cclfBeneficiary.HICN
 	systemMode := "hicn-hash"
@@ -476,29 +508,36 @@
 		systemMode = "mbi-hash"
 	}
 
+
+
+	// didn't find a local value, need to ask BlueButton
+	hashedHICN := client.HashHICN(modelHicn)
+	jsonData, err := bb.GetPatientByHICNHash(hashedHICN)
+	if err != nil {
+		return "", err
+	}
+
+	// didn't find a local value, need to ask BlueButton
+	hashedHICN := client.HashHICN(modelHicn)
+	jsonData, err := bb.GetPatientByHICNHash(hashedHICN)
+	if err != nil {
+		return "", err
+	}
+	*/
+
+	patientIdMode := "HICN"
+	identifier :=  modelHicn
+	systemMode := "hicn-hash"
+	if utils.FromEnv("PATIENT_IDENTIFIER_MODE","HICN_MODE") == "MBI_MODE"  {
+		patientIdMode = "MBI"
+		identifier = modelHicn
+		systemMode = "mbi-hash"
+	}
+
+	// didn't find a local value, need to ask BlueButton
 	// didn't find a local value, need to ask BlueButton
 	hashedIdentifier := client.HashIdentifier(identifier)
 	jsonData, err := bb.GetPatientByIdentifierHash(hashedIdentifier)
-=======
-// This method will ensure that a valid BlueButton ID is returned.
-// If you use suppressionBeneficiary.BlueButtonID you will not be guaranteed a valid value
-func (suppressionBeneficiary *Suppression) GetBlueButtonID(bb client.APIClient) (blueButtonID string, err error) {
-	// If this is set already, just give it back.
-	if suppressionBeneficiary.BlueButtonID != "" {
-		return suppressionBeneficiary.BlueButtonID, nil
-	}
-	blueButtonID, err = GetBlueButtonID(bb, suppressionBeneficiary.HICN, suppressionBeneficiary.ID)
-	if err != nil {
-		return "", err
-	}
-	return blueButtonID, nil
-}
-
-func GetBlueButtonID(bb client.APIClient, modelHicn string, modelID uint) (blueButtonID string, err error) {
-	// didn't find a local value, need to ask BlueButton
-	hashedHICN := client.HashHICN(modelHicn)
-	jsonData, err := bb.GetPatientByHICNHash(hashedHICN)
->>>>>>> 1b05c578
 	if err != nil {
 		return "", err
 	}
@@ -527,6 +566,7 @@
 				foundBlueButtonID = true
 			}
 		}
+
 	}
 	if !foundIdentifier {
 		err = fmt.Errorf("hashed %v not found in the identifiers", patientIdMode)
