--- conflicted
+++ resolved
@@ -407,7 +407,6 @@
 
 type Suppression struct {
 	gorm.Model
-<<<<<<< HEAD
 	SuppressionFile     SuppressionFile
 	FileID              uint   `gorm:"not null"`
 	HICN                string `gorm:"type:varchar(11);not null"`
@@ -417,16 +416,6 @@
 	SAMHSASourceCode    string `gorm:"type:varchar(5)"`
 	SAMHSAEffectiveDt   time.Time
 	SAMHSAPrefIndicator string `gorm:"type:char(1)"`
-=======
-	HICN                string    `gorm:"type:varchar(11);not null"`
-	SourceCode          string    `gorm:"type:varchar(5)"`
-	EffectiveDt         time.Time `gorm:"column:effective_date"`
-	PrefIndicator       string    `gorm:"column:preference_indicator;type:char(1)"`
-	SAMHSASourceCode    string    `gorm:"type:varchar(5)"`
-	SAMHSAEffectiveDt   time.Time `gorm:"column:samhsa_effective_date"`
-	SAMHSAPrefIndicator string    `gorm:"column:samhsa_preference_indicator;type:char(1)"`
-	ACOCMSID            string    `gorm:"column:aco_cms_id;type:char(5)"`
->>>>>>> f1083e74
 	BeneficiaryLinkKey  int
 }
 
