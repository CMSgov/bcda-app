--- conflicted
+++ resolved
@@ -325,42 +325,17 @@
 		var uniqueIds []int64
 		db.Raw("SELECT id FROM ( SELECT max(id) as id, mbi FROM cclf_beneficiaries where file_id = ? GROUP BY mbi ) as id", cclfFileNew.ID).Pluck("id", &uniqueIds)
 
-<<<<<<< HEAD
-	if suppressedMBIs != nil {
-		err = db.Not("mbi", suppressedMBIs).Not("mbi", cclfBeneficiariesOld).Find(&cclfBeneficiaries, "distinct file_id = ?", cclfFileNew.ID).Error
-	} else {
-		err = db.Not("mbi", cclfBeneficiariesOld).Find(&cclfBeneficiaries, "file_id = ?", cclfFileNew.ID).Error
-	}
-=======
 		// Populate new beneficiaries collection
 		if suppressedMBIs != nil {
 			err = db.Not("mbi", suppressedMBIs).Not("mbi", cclfBeneficiariesOld).Where("id IN (?)", uniqueIds).Find(&newBeneficiaries, "file_id = ?", cclfFileNew.ID).Error
 		} else {
 			err = db.Not("mbi", cclfBeneficiariesOld).Where("id IN (?)", uniqueIds).Find(&newBeneficiaries, "file_id = ?", cclfFileNew.ID).Error
 		}
->>>>>>> fd0b0210
-
 		if err != nil {
 			log.Errorf("Error retrieving new beneficiaries from CCLF8 for ACO ID %s: %s", aco.UUID.String(), err.Error())
 			return nil, nil, err
 		}
 
-<<<<<<< HEAD
-	return unique(cclfBeneficiaries), nil
-	// return cclfBeneficiaries, nil
-}
-
-func unique(intSlice []CCLFBeneficiary) []CCLFBeneficiary {
-	keys := make(map[CCLFBeneficiary]bool)
-	list := []CCLFBeneficiary{}
-	for _, entry := range intSlice {
-		if _, value := keys[entry]; !value {
-			keys[entry] = true
-			list = append(list, entry)
-		}
-	}
-	return list
-=======
 		// Populate existing beneficaries collection
 		if suppressedMBIs != nil {
 			err = db.Not("mbi", suppressedMBIs).Where("mbi IN (?)", cclfBeneficiariesOld).Where("id IN (?)", uniqueIds).Find(&beneficiaries, "file_id = ?", cclfFileNew.ID).Error
@@ -383,7 +358,6 @@
 		newBeneficiaries, err = aco.GetBeneficiaries(includeSuppressed)
 		return newBeneficiaries, nil, err
 	}
->>>>>>> fd0b0210
 }
 
 // GetBeneficiaries retrieves all beneficiaries associated with the ACO, contained in one array
