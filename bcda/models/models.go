--- conflicted
+++ resolved
@@ -263,20 +263,6 @@
 		"', b.id from beneficiaries b join acos_beneficiaries ab on b.id = ab.beneficiary_id " +
 		"where ab.aco_id = (select uuid from acos where name ilike 'ACO " + acoSize + "')"
 	return db.Exec(s).Error
-<<<<<<< HEAD
-=======
-}
-
-// CLI command only support; note that we are choosing to fail quickly and let the user (one of us) figure it out
-func CreateAlphaUser(db *gorm.DB, aco ACO) (User, error) {
-	var count int
-	db.Table("users").Count(&count)
-	user := User{UUID: uuid.NewRandom(),
-		Name:  fmt.Sprintf("Alpha User%d", count),
-		Email: fmt.Sprintf("alpha.user.%d@nosuchdomain.com", count), ACOID: aco.UUID}
-	db.Create(&user)
-
-	return user, db.Error
 }
 
 // This is not a persistent model so it is not necessary to include in GORM auto migrate.
@@ -289,5 +275,4 @@
 	ResourceType   string
 	// TODO: remove `Encrypt` when file encryption disable functionality is ready to be deprecated
 	Encrypt bool
->>>>>>> f831eb98
 }