--- conflicted
+++ resolved
@@ -177,23 +177,14 @@
 	db := database.GetGORMDbConnection()
 	defer database.Close(db)
 	var cclfFile CCLFFile
-<<<<<<< HEAD
 	// todo add a filter here to make sure the file is up to date.
 	if db.Where("aco_cms_id = ? and cclf_num = 8", aco.CMSID).Order("timestamp desc").First(&cclfFile).RecordNotFound() {
-=======
-	// should I put a filter here to make sure it isn't too old?
-	if db.Debug().Where("aco_cms_id = ? and cclf_num = 8", aco.CMSID).Order("timestamp desc").First(&cclfFile).RecordNotFound() {
->>>>>>> 7a9088e0
 		log.Errorf("Unable to find CCLF8 File for ACO: %v", *aco.CMSID)
 		return cclfBeneficiaryIDs, fmt.Errorf("unable to find cclfFile")
 	}
 
 	if err = db.Table("cclf_beneficiaries").Where("file_id = ?", cclfFile.ID).Pluck("ID", &cclfBeneficiaryIDs).Error; err != nil {
-<<<<<<< HEAD
-		log.Errorf("Error retrieving ACO-beneficiaries for ACO ID %s: %s", aco.UUID.String(), err.Error())
-=======
 		log.Errorf("Error retrieving beneficiaries from latest CCLF8 file for ACO ID %s: %s", aco.UUID.String(), err.Error())
->>>>>>> 7a9088e0
 		return nil, err
 	} else if len(cclfBeneficiaryIDs) == 0 {
 		log.Errorf("Retrieved 0 ACO-beneficiaries for ACO ID %s", aco.UUID.String())
