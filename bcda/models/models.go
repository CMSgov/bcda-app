--- conflicted
+++ resolved
@@ -407,17 +407,6 @@
 
 type Suppression struct {
 	gorm.Model
-<<<<<<< HEAD
-	CCLFFile            CCLFFile
-	FileID              uint   `gorm:"not null"`
-	HICN                string `gorm:"type:varchar(11);not null"`
-	SourceCode          string `gorm:"type:varchar(5)"`
-	EffectiveDt         time.Time
-	PrefIndicator       string `gorm:"type:char(1)"`
-	SAMHSASourceCode    string `gorm:"type:varchar(5)"`
-	SAMHSAEffectiveDt   time.Time
-	SAMHSAPrefIndicator string `gorm:"type:char(1)"`
-=======
 	HICN                string    `gorm:"type:varchar(11);not null"`
 	SourceCode          string    `gorm:"type:varchar(5)"`
 	EffectiveDt         time.Time `gorm:"column:effective_date"`
@@ -426,15 +415,7 @@
 	SAMHSAEffectiveDt   time.Time `gorm:"column:samhsa_effective_date"`
 	SAMHSAPrefIndicator string    `gorm:"column:samhsa_preference_indicator;type:char(1)"`
 	ACOCMSID            string    `gorm:"column:aco_cms_id;type:char(5)"`
->>>>>>> f1083e74
 	BeneficiaryLinkKey  int
-}
-
-type SuppressionFile struct {
-	gorm.Model
-	Name      string    `gorm:"not null;unique"`
-	ACOCMSID  string    `gorm:"column:aco_cms_id;type:char(5)"`
-	Timestamp time.Time `gorm:"not null"`
 }
 
 // This method will ensure that a valid BlueButton ID is returned.
