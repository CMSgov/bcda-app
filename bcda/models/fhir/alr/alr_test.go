package alr_test

import (
	"bufio"
	"flag"
	"fmt"
	"io/ioutil"
	"os"
	"path/filepath"
	"strings"
	"testing"

	alrcsv "github.com/CMSgov/bcda-app/bcda/alr/csv"
	alrgen "github.com/CMSgov/bcda-app/bcda/alr/gen"
	"github.com/CMSgov/bcda-app/bcda/models/fhir/alr"
	"github.com/CMSgov/bcda-app/bcda/testUtils"
	"github.com/CMSgov/bcda-app/bcda/utils"
	"github.com/google/fhir/go/jsonformat"
	"github.com/pborman/uuid"
	"github.com/stretchr/testify/assert"
)

var output = flag.Bool("output", false, "write FHIR resources to a file")
var resources = [...]string{"patient", "coverage", "group", "risk", "observations"}

// TestGenerateAlr uses our synthetic data generation tool to produce the associated FHIR resources
// To write to the FHIR resources to a file:
// go test -v github.com/CMSgov/bcda-app/bcda/models/fhir/alr -run TestGenerateAlr -output true
func TestGenerateAlr(t *testing.T) {
	p, c := testUtils.CopyToTemporaryDirectory(t, "../../../alr/gen/testdata/")
	t.Cleanup(c)
	csvPath := filepath.Join(p, "PY21ALRTemplatePrelimProspTable1.csv")
	err := alrgen.UpdateCSV(csvPath, mbiSupplier{func() string { return testUtils.RandomMBI(t) }}.GetMBIs)
	assert.NoError(t, err)

	alrs, err := alrcsv.ToALR(csvPath)
	assert.NoError(t, err)
	assert.Len(t, alrs, 1)

	//lastUpdated := time.Now().Round(time.Second)
	fhirBulk := alr.ToFHIR(alrs[0])
	assert.NotNil(t, fhirBulk)
	//assert.Len(t, 5, 5)

	// Do not write the FHIR resources to a file
	if !*output {
		//Test models.Alr where hccVersion is empty
		delete(alrs[0].KeyValue, "HCC_version")
		fhirBulk = alr.ToFHIR(alrs[0])
		assert.Nil(t, fhirBulk)

		return
	}

	dir := writeToFile(t, fhirBulk)
	t.Logf("FHIR resources written to: %s", dir)
}

<<<<<<< HEAD
// writeToFile writes the patient and observation resources to a file returning the directory
=======
// writeToFile writes the FHIR resources to a file returning the directory
>>>>>>> fc423a60
func writeToFile(t *testing.T, fhirBulk *alr.AlrFhirBulk) string {
	tempDir, err := ioutil.TempDir("", "alr_fhir")
	assert.NoError(t, err)

	marshaller, err := jsonformat.NewPrettyMarshaller(jsonformat.STU3)
	assert.NoError(t, err)

	fieldNum := len(resources)
	writerPool := make([]*bufio.Writer, fieldNum)

	for i := 0; i < fieldNum; i++ {
		ndjsonFilename := uuid.New()
		f, err := os.Create(fmt.Sprintf("%s/%s.ndjson", tempDir, ndjsonFilename))
		assert.NoError(t, err)

		file := f
		w := bufio.NewWriter(file)
		writerPool[i] = w
		defer utils.CloseFileAndLogError(file)
	}

	// marshalling structs into JSON
<<<<<<< HEAD

	//PATIENT
	patientb, err := marshaller.MarshalResource(fhirBulk.Patient)
	assert.NoError(t, err)
	patients := string(patientb) + "\n"

	// COVERAGE
	coverageb, err := marshaller.MarshalResource(fhirBulk.Coverage)
	assert.NoError(t, err)
=======

	//PATIENT
	patientb, err := marshaller.MarshalResource(fhirBulk.Patient)
	assert.NoError(t, err)
	patients := string(patientb) + "\n"

	// COVERAGE
	coverageb, err := marshaller.MarshalResource(fhirBulk.Coverage)
	assert.NoError(t, err)
>>>>>>> fc423a60
	coverage := string(coverageb) + "\n"

	// GROUP
	groupb, err := marshaller.MarshalResource(fhirBulk.Group)
<<<<<<< HEAD
	assert.NoError(t, err)
	group := string(groupb) + "\n"

	// RISK
	var riskAssessment = []string{}

	for _, r := range fhirBulk.Risk {

		riskb, err := marshaller.MarshalResource(r)
		assert.NoError(t, err)
		risk := string(riskb) + "\n"
		riskAssessment = append(riskAssessment, risk)
	}
	risk := strings.Join(riskAssessment, "\n")

	// OBSERVATION
	observationb, err := marshaller.MarshalResource(fhirBulk.Observation)
	assert.NoError(t, err)
=======
	assert.NoError(t, err)
	group := string(groupb) + "\n"

	// RISK
	var riskAssessment = []string{}

	for _, r := range fhirBulk.Risk {

		riskb, err := marshaller.MarshalResource(r)
		assert.NoError(t, err)
		risk := string(riskb) + "\n"
		riskAssessment = append(riskAssessment, risk)
	}
	risk := strings.Join(riskAssessment, "\n")

	// OBSERVATION
	observationb, err := marshaller.MarshalResource(fhirBulk.Observation)
	assert.NoError(t, err)
>>>>>>> fc423a60

	observation := string(observationb) + "\n"

	alrResources := []string{patients, observation, coverage, group, risk}

	// IO operations
	for n, resource := range alrResources {

		w := writerPool[n]

		_, err = w.WriteString(resource)
		assert.NoError(t, err)
		err = w.Flush()
		assert.NoError(t, err)

	}

	return tempDir
}

type mbiSupplier struct {
	mbiGen func() string
}

func (m mbiSupplier) GetMBIs() ([]string, error) {
	return []string{m.mbiGen()}, nil
}<|MERGE_RESOLUTION|>--- conflicted
+++ resolved
@@ -56,11 +56,7 @@
 	t.Logf("FHIR resources written to: %s", dir)
 }
 
-<<<<<<< HEAD
-// writeToFile writes the patient and observation resources to a file returning the directory
-=======
 // writeToFile writes the FHIR resources to a file returning the directory
->>>>>>> fc423a60
 func writeToFile(t *testing.T, fhirBulk *alr.AlrFhirBulk) string {
 	tempDir, err := ioutil.TempDir("", "alr_fhir")
 	assert.NoError(t, err)
@@ -83,7 +79,6 @@
 	}
 
 	// marshalling structs into JSON
-<<<<<<< HEAD
 
 	//PATIENT
 	patientb, err := marshaller.MarshalResource(fhirBulk.Patient)
@@ -93,22 +88,10 @@
 	// COVERAGE
 	coverageb, err := marshaller.MarshalResource(fhirBulk.Coverage)
 	assert.NoError(t, err)
-=======
-
-	//PATIENT
-	patientb, err := marshaller.MarshalResource(fhirBulk.Patient)
-	assert.NoError(t, err)
-	patients := string(patientb) + "\n"
-
-	// COVERAGE
-	coverageb, err := marshaller.MarshalResource(fhirBulk.Coverage)
-	assert.NoError(t, err)
->>>>>>> fc423a60
 	coverage := string(coverageb) + "\n"
 
 	// GROUP
 	groupb, err := marshaller.MarshalResource(fhirBulk.Group)
-<<<<<<< HEAD
 	assert.NoError(t, err)
 	group := string(groupb) + "\n"
 
@@ -127,26 +110,6 @@
 	// OBSERVATION
 	observationb, err := marshaller.MarshalResource(fhirBulk.Observation)
 	assert.NoError(t, err)
-=======
-	assert.NoError(t, err)
-	group := string(groupb) + "\n"
-
-	// RISK
-	var riskAssessment = []string{}
-
-	for _, r := range fhirBulk.Risk {
-
-		riskb, err := marshaller.MarshalResource(r)
-		assert.NoError(t, err)
-		risk := string(riskb) + "\n"
-		riskAssessment = append(riskAssessment, risk)
-	}
-	risk := strings.Join(riskAssessment, "\n")
-
-	// OBSERVATION
-	observationb, err := marshaller.MarshalResource(fhirBulk.Observation)
-	assert.NoError(t, err)
->>>>>>> fc423a60
 
 	observation := string(observationb) + "\n"
 
