--- conflicted
+++ resolved
@@ -5,26 +5,13 @@
 	"crypto/tls"
 	"encoding/json"
 	"fmt"
-<<<<<<< HEAD
-	"github.com/CMSgov/bcda-app/bcda/auth"
-=======
->>>>>>> 58244123
 	"net/http"
 	"net/http/httptest"
 	"os"
 	"testing"
 	"time"
 
-<<<<<<< HEAD
-	"github.com/CMSgov/bcda-app/bcda/database"
-	"github.com/CMSgov/bcda-app/bcda/models"
-	"github.com/CMSgov/bcda-app/bcda/responseutils"
-	"github.com/CMSgov/bcda-app/bcda/testUtils"
 	"github.com/bgentry/que-go"
-	"github.com/dgrijalva/jwt-go"
-=======
-	"github.com/bgentry/que-go"
->>>>>>> 58244123
 	fhirmodels "github.com/eug48/fhir/models"
 	"github.com/go-chi/chi"
 	"github.com/jackc/pgx"
@@ -438,7 +425,6 @@
 	}
 	s.db.Save(&j)
 
-<<<<<<< HEAD
 	var expectedUrls []string
 
 	for i := 1; i <= 10; i++ {
@@ -452,15 +438,6 @@
 	}
 	assert.Equal(s.T(), 10, len(expectedUrls))
 
-=======
-	// Encrypt something to get a fake key to put in the job key
-	fileName := "dbbd1ce1-ae24-435c-807d-ed45953077d3.ndjson"
-	_, encryptedKey, err := encryption.EncryptBytes(s.AuthBackend.PublicKey, []byte("FOO"), fileName)
-	assert.Nil(s.T(), err)
-	jobKey := models.JobKey{JobID: j.ID, EncryptedKey: encryptedKey, FileName: fileName}
-	err = s.db.Save(&jobKey).Error
-	assert.Nil(s.T(), err)
->>>>>>> 58244123
 	req := httptest.NewRequest("GET", fmt.Sprintf("/api/v1/jobs/%d", j.ID), nil)
 	req.TLS = &tls.ConnectionState{}
 
