package main

import (
	"os"
	"testing"

<<<<<<< HEAD
	"github.com/aws/aws-sdk-go/aws"
	"github.com/aws/aws-sdk-go/service/kms"
	"github.com/aws/aws-sdk-go/service/kms/kmsiface"
=======
	"github.com/CMSgov/bcda-app/conf"
>>>>>>> 0da6389d
	"github.com/aws/aws-sdk-go/service/s3"
	"github.com/aws/aws-sdk-go/service/s3/s3iface"
	"github.com/stretchr/testify/assert"
)

type mockS3 struct {
	s3iface.S3API
}

func (m *mockS3) PutObject(*s3.PutObjectInput) (*s3.PutObjectOutput, error) {
	return &s3.PutObjectOutput{}, nil
}

func TestPutObject(t *testing.T) {
	mock := &mockS3{}

	result, err := putObject(mock, "test-filename", "test-creds", "test-bucket")
	assert.Nil(t, err)
	assert.Equal(t, result, "{\n\n}")
}

func TestSetupEnvironment(t *testing.T) {
	// store env vars to restore later
	origSSASURL := os.Getenv("SSAS_URL")
	origBCDASSASClientID := os.Getenv("BCDA_SSAS_CLIENT_ID")
	origBCDASSASSecret := os.Getenv("BCDA_SSAS_SECRET")
	origSSASUseTLS := os.Getenv("SSAS_USE_TLS")
	origBCDACAFile := os.Getenv("BCDA_CA_FILE")

	err := setupEnvironment(awsParams{
		ssasURL:      "test-SSAS_URL",
		clientID:     "test-BCDA_SSAS_CLIENT_ID",
		clientSecret: "test-BCDA_SSAS_SECRET",
	})
	assert.Nil(t, err)

	assert.Equal(t, "test-SSAS_URL", os.Getenv("SSAS_URL"))
	assert.Equal(t, "test-BCDA_SSAS_CLIENT_ID", os.Getenv("BCDA_SSAS_CLIENT_ID"))
	assert.Equal(t, "test-BCDA_SSAS_SECRET", os.Getenv("BCDA_SSAS_SECRET"))
	assert.Equal(t, "true", os.Getenv("SSAS_USE_TLS"))
	assert.Equal(t, pemFilePath, os.Getenv("BCDA_CA_FILE"))

	assert.FileExists(t, pemFilePath)

	// restore original env vars
	err = os.Setenv("SSAS_URL", origSSASURL)
	assert.Nil(t, err)
	err = os.Setenv("BCDA_SSAS_CLIENT_ID", origBCDASSASClientID)
	assert.Nil(t, err)
	err = os.Setenv("BCDA_SSAS_SECRET", origBCDASSASSecret)
	assert.Nil(t, err)
	err = os.Setenv("SSAS_USE_TLS", origSSASUseTLS)
	assert.Nil(t, err)
	err = os.Setenv("BCDA_CA_FILE", origBCDACAFile)
	assert.Nil(t, err)
}<|MERGE_RESOLUTION|>--- conflicted
+++ resolved
@@ -4,13 +4,7 @@
 	"os"
 	"testing"
 
-<<<<<<< HEAD
-	"github.com/aws/aws-sdk-go/aws"
-	"github.com/aws/aws-sdk-go/service/kms"
-	"github.com/aws/aws-sdk-go/service/kms/kmsiface"
-=======
 	"github.com/CMSgov/bcda-app/conf"
->>>>>>> 0da6389d
 	"github.com/aws/aws-sdk-go/service/s3"
 	"github.com/aws/aws-sdk-go/service/s3/s3iface"
 	"github.com/stretchr/testify/assert"
@@ -30,6 +24,28 @@
 	result, err := putObject(mock, "test-filename", "test-creds", "test-bucket")
 	assert.Nil(t, err)
 	assert.Equal(t, result, "{\n\n}")
+}
+
+func TestAdjustedEnv(t *testing.T) {
+	origEnv := conf.GetEnv("ENV")
+
+	conf.SetEnv(t, "ENV", "dev")
+	resultEnv := adjustedEnv()
+	assert.Equal(t, resultEnv, "dev")
+
+	conf.SetEnv(t, "ENV", "test")
+	resultEnv = adjustedEnv()
+	assert.Equal(t, resultEnv, "test")
+
+	conf.SetEnv(t, "ENV", "sbx")
+	resultEnv = adjustedEnv()
+	assert.Equal(t, resultEnv, "opensbx")
+
+	conf.SetEnv(t, "ENV", "prod")
+	resultEnv = adjustedEnv()
+	assert.Equal(t, resultEnv, "prod")
+
+	conf.SetEnv(t, "ENV", origEnv)
 }
 
 func TestSetupEnvironment(t *testing.T) {
