package v1

import (
	"compress/gzip"
	"context"
	"crypto/tls"
	"database/sql"
	"encoding/json"
	"fmt"
	"io/ioutil"
	"net/http"
	"net/http/httptest"
	"os"
	"strings"
	"testing"
	"time"

	"github.com/go-chi/chi"
	"github.com/google/fhir/go/jsonformat"
	fhircodes "github.com/google/fhir/go/proto/google/fhir/proto/stu3/codes_go_proto"
	fhirmodels "github.com/google/fhir/go/proto/google/fhir/proto/stu3/resources_go_proto"
	"github.com/pborman/uuid"
	"github.com/stretchr/testify/assert"
	"github.com/stretchr/testify/suite"

	"github.com/CMSgov/bcda-app/bcda/api"
	"github.com/CMSgov/bcda-app/bcda/auth"
	"github.com/CMSgov/bcda-app/bcda/constants"
	"github.com/CMSgov/bcda-app/bcda/database"
	"github.com/CMSgov/bcda-app/bcda/models"
	"github.com/CMSgov/bcda-app/bcda/models/postgres/postgrestest"
	"github.com/CMSgov/bcda-app/bcda/responseutils"
	"github.com/CMSgov/bcda-app/bcda/testUtils"
	"github.com/CMSgov/bcda-app/conf"
)

const (
	expiryHeaderFormat = "2006-01-02 15:04:05.999999999 -0700 MST"
)

var (
	acoUnderTest = uuid.Parse(constants.SmallACOUUID)
)

type APITestSuite struct {
	suite.Suite
	rr *httptest.ResponseRecorder
	db *sql.DB
}

func (s *APITestSuite) SetupSuite() {
	origDate := conf.GetEnv("CCLF_REF_DATE")
	conf.SetEnv(s.T(), "CCLF_REF_DATE", time.Now().Format("060102 15:01:01"))
	conf.SetEnv(s.T(), "BB_REQUEST_RETRY_INTERVAL_MS", "10")
	origBBCert := conf.GetEnv("BB_CLIENT_CERT_FILE")
	conf.SetEnv(s.T(), "BB_CLIENT_CERT_FILE", "../../../shared_files/decrypted/bfd-dev-test-cert.pem")
	origBBKey := conf.GetEnv("BB_CLIENT_KEY_FILE")
	conf.SetEnv(s.T(), "BB_CLIENT_KEY_FILE", "../../../shared_files/decrypted/bfd-dev-test-key.pem")

	s.T().Cleanup(func() {
		conf.SetEnv(s.T(), "CCLF_REF_DATE", origDate)
		conf.SetEnv(s.T(), "BB_CLIENT_CERT_FILE", origBBCert)
		conf.SetEnv(s.T(), "BB_CLIENT_KEY_FILE", origBBKey)
		testUtils.SetUnitTestKeysForAuth() // needed until token endpoint moves to auth
	})
}

func (s *APITestSuite) SetupTest() {
	s.db = database.Connection
	s.rr = httptest.NewRecorder()
}

func (s *APITestSuite) TearDownTest() {
	postgrestest.DeleteJobsByACOID(s.T(), s.db, acoUnderTest)
}

<<<<<<< HEAD
=======
func (s *APITestSuite) TestBulkEOBRequest() {
	since := "2020-02-13T08:00:00.000-05:00"
	bulkEOBRequestHelper("Patient", "", s)
	s.TearDownTest()
	s.SetupTest()
	bulkEOBRequestHelper("Group/all", "", s)
	s.TearDownTest()
	s.SetupTest()
	bulkEOBRequestHelper("Patient", since, s)
	s.TearDownTest()
	s.SetupTest()
	bulkEOBRequestHelper("Group/all", since, s)
}

func (s *APITestSuite) TestBulkEOBRequestNoBeneficiariesInACO() {
	bulkEOBRequestNoBeneficiariesInACOHelper("Patient", s)
	s.TearDownTest()
	s.SetupTest()
	bulkEOBRequestNoBeneficiariesInACOHelper("Group/all", s)
}

func (s *APITestSuite) TestBulkEOBRequestMissingToken() {
	bulkEOBRequestMissingTokenHelper("Patient", s)
	s.TearDownTest()
	s.SetupTest()
	bulkEOBRequestMissingTokenHelper("Group/all", s)
}

func (s *APITestSuite) TestBulkPatientRequest() {
	for _, since := range []string{"", "2020-02-13T08:00:00.000-05:00", "2020-02-13T08:00:00.000+05:00"} {
		bulkPatientRequestHelper("Patient", since, s)
		s.TearDownTest()
		s.SetupTest()
		bulkPatientRequestHelper("Group/all", since, s)
		s.TearDownTest()
		s.SetupTest()
	}
}

func (s *APITestSuite) TestBulkCoverageRequest() {
	requestParams := RequestParams{}
	bulkCoverageRequestHelper("Patient", requestParams, s)
	s.TearDownTest()
	s.SetupTest()
	bulkCoverageRequestHelper("Group/all", requestParams, s)
	s.TearDownTest()
	s.SetupTest()
	requestParams.since = "2020-02-13T08:00:00.000-05:00"
	bulkCoverageRequestHelper("Patient", requestParams, s)
	s.TearDownTest()
	s.SetupTest()
	bulkCoverageRequestHelper("Group/all", requestParams, s)
}

func (s *APITestSuite) TestBulkCoverageRequestValidOutputFormatNDJSON() {
	requestParams := RequestParams{outputFormat: "ndjson"}
	bulkCoverageRequestHelper("Patient", requestParams, s)
	s.TearDownTest()
	s.SetupTest()
	bulkCoverageRequestHelper("Group/all", requestParams, s)
}

func (s *APITestSuite) TestBulkCoverageRequestValidOutputFormatApplicationNDJSON() {
	requestParams := RequestParams{outputFormat: "application/ndjson"}
	bulkCoverageRequestHelper("Patient", requestParams, s)
	s.TearDownTest()
	s.SetupTest()
	bulkCoverageRequestHelper("Group/all", requestParams, s)
}

func (s *APITestSuite) TestBulkCoverageRequestValidOutputFormatApplicationFHIR() {
	requestParams := RequestParams{outputFormat: "application/fhir+ndjson"}
	bulkCoverageRequestHelper("Patient", requestParams, s)
	s.TearDownTest()
	s.SetupTest()
	bulkCoverageRequestHelper("Group/all", requestParams, s)
}

func (s *APITestSuite) TestBulkCoverageRequestValidMultipleParameters() {
	requestParams := RequestParams{outputFormat: "application/fhir+ndjson", since: "2020-02-13T08:00:00.000-05:00"}
	bulkCoverageRequestHelper("Patient", requestParams, s)
	s.TearDownTest()
	s.SetupTest()
	bulkCoverageRequestHelper("Group/all", requestParams, s)
}

func (s *APITestSuite) TestBulkConcurrentRequest() {
	bulkConcurrentRequestHelper("Patient", s)
	s.TearDownTest()
	s.SetupTest()
	bulkConcurrentRequestHelper("Group/all", s)
}

func (s *APITestSuite) TestBulkConcurrentRequestTime() {
	bulkConcurrentRequestTimeHelper("Patient", s)
	s.TearDownTest()
	s.SetupTest()
	bulkConcurrentRequestTimeHelper("Group/all", s)
}

func (s *APITestSuite) TestBulkPatientRequestBBClientFailure() {
	bulkPatientRequestBBClientFailureHelper("Patient", s)
	s.TearDownTest()
	s.SetupTest()
	bulkPatientRequestBBClientFailureHelper("Group/all", s)
}

func bulkEOBRequestHelper(endpoint, since string, s *APITestSuite) {
	acoID := acoUnderTest
	requestParams := RequestParams{resourceType: "ExplanationOfBenefit", since: since}
	_, handlerFunc, req := bulkRequestHelper(endpoint, requestParams)
	ad := s.makeContextValues(acoID)
	req = req.WithContext(context.WithValue(req.Context(), auth.AuthDataContextKey, ad))

	handler := http.HandlerFunc(handlerFunc)
	handler.ServeHTTP(s.rr, req)

	assert.Equal(s.T(), http.StatusAccepted, s.rr.Code)
}

func bulkEOBRequestNoBeneficiariesInACOHelper(endpoint string, s *APITestSuite) {
	acoID := uuid.Parse("A40404F7-1EF2-485A-9B71-40FE7ACDCBC2")
	jobCount := s.getJobCount(acoID)

	// Since we should've failed somewhere in the bulk request, we should not have
	// have a job count change.
	defer s.verifyJobCount(acoID, jobCount)

	requestParams := RequestParams{resourceType: "ExplanationOfBenefit"}
	_, handlerFunc, req := bulkRequestHelper(endpoint, requestParams)
	ad := s.makeContextValues(acoID)
	req = req.WithContext(context.WithValue(req.Context(), auth.AuthDataContextKey, ad))

	handler := http.HandlerFunc(handlerFunc)
	handler.ServeHTTP(s.rr, req)

	assert.Equal(s.T(), http.StatusInternalServerError, s.rr.Code)
}

func bulkEOBRequestMissingTokenHelper(endpoint string, s *APITestSuite) {
	requestParams := RequestParams{resourceType: "ExplanationOfBenefit"}
	_, handlerFunc, req := bulkRequestHelper(endpoint, requestParams)

	handler := http.HandlerFunc(handlerFunc)
	handler.ServeHTTP(s.rr, req)

	assert.Equal(s.T(), http.StatusUnauthorized, s.rr.Code)

	respOO := getOperationOutcome(s.T(), s.rr.Body.Bytes())

	assert.Equal(s.T(), fhircodes.IssueSeverityCode_ERROR, respOO.Issue[0].Severity.Value)
	assert.Equal(s.T(), fhircodes.IssueTypeCode_EXCEPTION, respOO.Issue[0].Code.Value)
	assert.Equal(s.T(), responseutils.TokenErr, respOO.Issue[0].Details.Coding[0].Code.Value)
}

func bulkPatientRequestHelper(endpoint, since string, s *APITestSuite) {
	acoID := acoUnderTest

	requestParams := RequestParams{resourceType: "Patient", since: since}
	_, handlerFunc, req := bulkRequestHelper(endpoint, requestParams)

	ad := s.makeContextValues(acoID)
	req = req.WithContext(context.WithValue(req.Context(), auth.AuthDataContextKey, ad))

	handler := http.HandlerFunc(handlerFunc)
	handler.ServeHTTP(s.rr, req)

	assert.Equal(s.T(), http.StatusAccepted, s.rr.Code)
}

func bulkCoverageRequestHelper(endpoint string, requestParams RequestParams, s *APITestSuite) {
	acoID := acoUnderTest

	requestParams.resourceType = "Coverage"
	_, handlerFunc, req := bulkRequestHelper(endpoint, requestParams)

	ad := s.makeContextValues(acoID)
	req = req.WithContext(context.WithValue(req.Context(), auth.AuthDataContextKey, ad))

	handler := http.HandlerFunc(handlerFunc)
	handler.ServeHTTP(s.rr, req)

	assert.Equal(s.T(), http.StatusAccepted, s.rr.Code)
}

func bulkPatientRequestBBClientFailureHelper(endpoint string, s *APITestSuite) {
	orig := conf.GetEnv("BB_CLIENT_CERT_FILE")
	defer conf.SetEnv(s.T(), "BB_CLIENT_CERT_FILE", orig)

	err := conf.SetEnv(s.T(), "BB_CLIENT_CERT_FILE", "blah")
	assert.Nil(s.T(), err)

	acoID := acoUnderTest

	jobCount := s.getJobCount(acoID)

	// Since we should've failed somewhere in the bulk request, we should not have
	// have a job count change.
	defer s.verifyJobCount(acoID, jobCount)

	requestParams := RequestParams{resourceType: "Patient"}
	_, handlerFunc, req := bulkRequestHelper(endpoint, requestParams)
	ad := s.makeContextValues(acoID)
	req = req.WithContext(context.WithValue(req.Context(), auth.AuthDataContextKey, ad))

	handlerFunc(s.rr, req)

	assert.Equal(s.T(), http.StatusInternalServerError, s.rr.Code)

	assert.Equal(s.T(), http.StatusInternalServerError, s.rr.Code)
}

func bulkConcurrentRequestHelper(endpoint string, s *APITestSuite) {
	err := conf.SetEnv(s.T(), "DEPLOYMENT_TARGET", "prod")
	defer conf.UnsetEnv(s.T(), "DEPLOYMENT_TARGET")
	assert.Nil(s.T(), err)
	acoID := acoUnderTest

	firstRequestParams := RequestParams{resourceType: "ExplanationOfBenefit"}
	requestUrl, handlerFunc, req := bulkRequestHelper(endpoint, firstRequestParams)

	j := models.Job{
		ACOID:      acoID,
		RequestURL: requestUrl,
		Status:     models.JobStatusInProgress,
		JobCount:   1,
	}
	postgrestest.CreateJobs(s.T(), s.db, &j)

	ad := s.makeContextValues(acoID)
	req = req.WithContext(context.WithValue(req.Context(), auth.AuthDataContextKey, ad))

	tests := []struct {
		status        models.JobStatus
		expStatusCode int
	}{
		{models.JobStatusPending, http.StatusTooManyRequests},
		{models.JobStatusInProgress, http.StatusTooManyRequests},
		{models.JobStatusCompleted, http.StatusAccepted},
		{models.JobStatusArchived, http.StatusAccepted},
		{models.JobStatusExpired, http.StatusAccepted},
		{models.JobStatusFailed, http.StatusAccepted},
		{models.JobStatusCancelled, http.StatusAccepted},
		{models.JobStatusFailedExpired, http.StatusAccepted},
		{models.JobStatusCancelledExpired, http.StatusAccepted},
	}
	assert.Equal(s.T(), len(models.AllJobStatuses), len(tests), "Not all models.JobStatus tested.")

	exp := regexp.MustCompile(`\/api\/v1\/jobs\/(\d+)`)
	for _, tt := range tests {
		s.T().Run(string(tt.status), func(t *testing.T) {
			j.Status = tt.status
			postgrestest.UpdateJob(s.T(), s.db, j)

			rr := httptest.NewRecorder()
			handlerFunc(rr, req)

			assert.Equal(t, tt.expStatusCode, rr.Code)
			// If we've created a job, we need to make sure it's removed to not affect other tests
			if rr.Code == http.StatusAccepted {
				jobID, err := strconv.ParseUint(exp.FindStringSubmatch(rr.Header().Get("Content-Location"))[1], 10, 64)
				assert.NoError(t, err)
				postgrestest.DeleteJobByID(t, s.db, uint(jobID))
			}
		})
	}

	// different aco same endpoint
	j.ACOID, j.Status = uuid.Parse("DBBD1CE1-AE24-435C-807D-ED45953077D3"), models.JobStatusInProgress
	postgrestest.UpdateJob(s.T(), s.db, j)
	rr := httptest.NewRecorder()
	handlerFunc(rr, req)
	assert.Equal(s.T(), http.StatusAccepted, rr.Code)
	jobID, err := strconv.ParseUint(exp.FindStringSubmatch(rr.Header().Get("Content-Location"))[1], 10, 64)
	assert.NoError(s.T(), err)
	postgrestest.DeleteJobByID(s.T(), s.db, uint(jobID))
}

func bulkConcurrentRequestTimeHelper(endpoint string, s *APITestSuite) {
	err := conf.SetEnv(s.T(), "DEPLOYMENT_TARGET", "prod")
	defer conf.UnsetEnv(s.T(), "DEPLOYMENT_TARGET")
	assert.Nil(s.T(), err)
	acoID := acoUnderTest

	requestParams := RequestParams{resourceType: "ExplanationOfBenefit"}
	requestUrl, handlerFunc, req := bulkRequestHelper(endpoint, requestParams)

	j := models.Job{
		ACOID:      acoID,
		RequestURL: requestUrl,
		Status:     models.JobStatusInProgress,
		JobCount:   1,
	}

	postgrestest.CreateJobs(s.T(), s.db, &j)

	ad := s.makeContextValues(acoID)
	req = req.WithContext(context.WithValue(req.Context(), auth.AuthDataContextKey, ad))

	// serve job
	handler := http.HandlerFunc(handlerFunc)
	rr := httptest.NewRecorder()

	handler.ServeHTTP(rr, req)
	assert.Equal(s.T(), http.StatusTooManyRequests, rr.Code)

	// change created_at timestamp so that the job is considered expired.
	// Use an offset to account for any clock skew
	j.CreatedAt = j.CreatedAt.Add(-(api.GetJobTimeout() + time.Second))
	postgrestest.UpdateJob(s.T(), s.db, j)

	rr = httptest.NewRecorder()
	handler.ServeHTTP(rr, req)
	assert.Equal(s.T(), http.StatusAccepted, rr.Code)
}

func bulkRequestHelper(endpoint string, testRequestParams RequestParams) (string, func(http.ResponseWriter, *http.Request), *http.Request) {
	var handlerFunc http.HandlerFunc
	var req *http.Request
	var group string

	if endpoint == "Patient" {
		handlerFunc = BulkPatientRequest
	} else if endpoint == "Group/all" {
		handlerFunc = BulkGroupRequest
		group = "all"
	}

	requestUrl, _ := url.Parse(fmt.Sprintf("/api/v1/%s/$export", endpoint))
	q := requestUrl.Query()
	if testRequestParams.resourceType != "" {
		q.Set("_type", testRequestParams.resourceType)
	}
	if testRequestParams.since != "" {
		q.Set("_since", testRequestParams.since)
	}
	if testRequestParams.outputFormat != "" {
		q.Set("_outputFormat", testRequestParams.outputFormat)
	}

	requestUrl.RawQuery = q.Encode()
	req = httptest.NewRequest("GET", requestUrl.String(), nil)
	rctx := chi.NewRouteContext()
	rctx.URLParams.Add("groupId", group)
	req = req.WithContext(context.WithValue(req.Context(), chi.RouteCtxKey, rctx))
	return requestUrl.Path, handlerFunc, req
}

>>>>>>> d2a12829
func (s *APITestSuite) TestJobStatusBadInputs() {
	tests := []struct {
		name          string
		jobID         string
		expStatusCode int
		expErrCode    string
	}{
		{"InvalidJobID", "abcd", 400, responseutils.RequestErr},
		{"DoesNotExist", "0", 404, responseutils.DbErr},
	}

	for _, tt := range tests {
		s.T().Run(tt.name, func(t *testing.T) {
			req := httptest.NewRequest("GET", fmt.Sprintf("/api/v1/jobs/%s", tt.jobID), nil)
			rr := httptest.NewRecorder()

			rctx := chi.NewRouteContext()
			rctx.URLParams.Add("jobID", tt.jobID)
			req = req.WithContext(context.WithValue(req.Context(), chi.RouteCtxKey, rctx))
			ad := s.makeContextValues(acoUnderTest)
			req = req.WithContext(context.WithValue(req.Context(), auth.AuthDataContextKey, ad))

			JobStatus(rr, req)

			respOO := getOperationOutcome(t, rr.Body.Bytes())

			assert.Equal(t, fhircodes.IssueSeverityCode_ERROR, respOO.Issue[0].Severity.Value)
			assert.Equal(t, fhircodes.IssueTypeCode_EXCEPTION, respOO.Issue[0].Code.Value)
			assert.Equal(t, tt.expErrCode, respOO.Issue[0].Details.Coding[0].Code.Value)
		})
	}
}

func (s *APITestSuite) TestJobStatusNotComplete() {
	tests := []struct {
		status        models.JobStatus
		expStatusCode int
	}{
		{models.JobStatusPending, http.StatusAccepted},
		{models.JobStatusInProgress, http.StatusAccepted},
		{models.JobStatusFailed, http.StatusInternalServerError},
		{models.JobStatusFailedExpired, http.StatusInternalServerError},
		{models.JobStatusExpired, http.StatusGone},
		{models.JobStatusArchived, http.StatusGone},
		{models.JobStatusCancelled, http.StatusNotFound},
		{models.JobStatusCancelledExpired, http.StatusNotFound},
	}

	for _, tt := range tests {
		s.T().Run(string(tt.status), func(t *testing.T) {
			j := models.Job{
				ACOID:      uuid.Parse("DBBD1CE1-AE24-435C-807D-ED45953077D3"),
				RequestURL: "/api/v1/Patient/$export?_type=ExplanationOfBenefit",
				Status:     tt.status,
			}
			postgrestest.CreateJobs(t, s.db, &j)
			defer postgrestest.DeleteJobByID(t, s.db, j.ID)

			req := s.createJobStatusRequest(acoUnderTest, j.ID)
			rr := httptest.NewRecorder()

			JobStatus(rr, req)
			assert.Equal(t, tt.expStatusCode, rr.Code)
			if rr.Code == http.StatusAccepted {
				assert.Contains(t, rr.Header().Get("X-Progress"), tt.status)
				assert.Equal(t, "", rr.Header().Get("Expires"))
			} else if rr.Code == http.StatusInternalServerError {
				assert.Contains(t, rr.Body.String(), "Service encountered numerous errors")
			} else if rr.Code == http.StatusGone {
				assertExpiryEquals(t, j.CreatedAt.Add(h.JobTimeout), rr.Header().Get("Expires"))
			}
		})
	}
}

// https://stackoverflow.com/questions/34585957/postgresql-9-3-how-to-insert-upper-case-uuid-into-table
func (s *APITestSuite) TestJobStatusCompleted() {
	j := models.Job{
		ACOID:      acoUnderTest,
		RequestURL: "/api/v1/Patient/$export?_type=ExplanationOfBenefit",
		Status:     models.JobStatusCompleted,
	}
	postgrestest.CreateJobs(s.T(), s.db, &j)

	var expectedUrls []string
	for i := 1; i <= 10; i++ {
		fileName := fmt.Sprintf("%s.ndjson", uuid.NewRandom().String())
		expectedurl := fmt.Sprintf("%s/%s/%s", "http://example.com/data", fmt.Sprint(j.ID), fileName)
		expectedUrls = append(expectedUrls, expectedurl)
		postgrestest.CreateJobKeys(s.T(), s.db,
			models.JobKey{JobID: j.ID, FileName: fileName, ResourceType: "ExplanationOfBenefit"})
	}

	req := s.createJobStatusRequest(acoUnderTest, j.ID)
	JobStatus(s.rr, req)

	assert.Equal(s.T(), http.StatusOK, s.rr.Code)
	assert.Equal(s.T(), "application/json", s.rr.Header().Get("Content-Type"))
	str := s.rr.Header().Get("Expires")
	fmt.Println(str)
	assertExpiryEquals(s.T(), j.CreatedAt.Add(h.JobTimeout), s.rr.Header().Get("Expires"))

	var rb api.BulkResponseBody
	err := json.Unmarshal(s.rr.Body.Bytes(), &rb)
	if err != nil {
		s.T().Error(err)
	}

	assert.Equal(s.T(), j.RequestURL, rb.RequestURL)
	assert.Equal(s.T(), true, rb.RequiresAccessToken)
	assert.Equal(s.T(), "ExplanationOfBenefit", rb.Files[0].Type)
	assert.Equal(s.T(), len(expectedUrls), len(rb.Files))
	// Order of these values is impossible to know so this is the only way
	for _, fileItem := range rb.Files {
		inOutput := false
		for _, expectedUrl := range expectedUrls {
			if fileItem.URL == expectedUrl {
				inOutput = true
				break
			}
		}
		assert.True(s.T(), inOutput)

	}
	assert.Empty(s.T(), rb.Errors)
}

func (s *APITestSuite) TestJobStatusCompletedErrorFileExists() {
	j := models.Job{
		ACOID:      acoUnderTest,
		RequestURL: "/api/v1/Patient/$export?_type=ExplanationOfBenefit",
		Status:     models.JobStatusCompleted,
	}
	postgrestest.CreateJobs(s.T(), s.db, &j)

	fileName := fmt.Sprintf("%s.ndjson", uuid.NewRandom().String())
	jobKey := models.JobKey{
		JobID:        j.ID,
		FileName:     fileName,
		ResourceType: "ExplanationOfBenefit",
	}
	postgrestest.CreateJobKeys(s.T(), s.db, jobKey)

	f := fmt.Sprintf("%s/%s", conf.GetEnv("FHIR_PAYLOAD_DIR"), fmt.Sprint(j.ID))
	if _, err := os.Stat(f); os.IsNotExist(err) {
		err = os.MkdirAll(f, os.ModePerm)
		if err != nil {
			s.T().Error(err)
		}
	}

	errFileName := strings.Split(jobKey.FileName, ".")[0]
	errFilePath := fmt.Sprintf("%s/%s/%s-error.ndjson", conf.GetEnv("FHIR_PAYLOAD_DIR"), fmt.Sprint(j.ID), errFileName)
	_, err := os.Create(errFilePath)
	if err != nil {
		s.T().Error(err)
	}

	req := s.createJobStatusRequest(acoUnderTest, j.ID)
	JobStatus(s.rr, req)

	assert.Equal(s.T(), http.StatusOK, s.rr.Code)
	assert.Equal(s.T(), "application/json", s.rr.Header().Get("Content-Type"))

	var rb api.BulkResponseBody
	err = json.Unmarshal(s.rr.Body.Bytes(), &rb)
	if err != nil {
		s.T().Error(err)
	}

	dataurl := fmt.Sprintf("%s/%s/%s", "http://example.com/data", fmt.Sprint(j.ID), fileName)
	errorurl := fmt.Sprintf("%s/%s/%s-error.ndjson", "http://example.com/data", fmt.Sprint(j.ID), errFileName)

	assert.Equal(s.T(), j.RequestURL, rb.RequestURL)
	assert.Equal(s.T(), true, rb.RequiresAccessToken)
	assert.Equal(s.T(), "ExplanationOfBenefit", rb.Files[0].Type)
	assert.Equal(s.T(), dataurl, rb.Files[0].URL)
	assert.Equal(s.T(), "OperationOutcome", rb.Errors[0].Type)
	assert.Equal(s.T(), errorurl, rb.Errors[0].URL)

	os.Remove(errFilePath)
}

// This job is old, but has not yet been marked as expired.
func (s *APITestSuite) TestJobStatusNotExpired() {
	j := models.Job{
		ACOID:      acoUnderTest,
		RequestURL: "/api/v1/Patient/$export?_type=ExplanationOfBenefit",
		Status:     models.JobStatusCompleted,
	}
	postgrestest.CreateJobs(s.T(), s.db, &j)

	j.UpdatedAt = time.Now().Add(-(h.JobTimeout + time.Second))
	postgrestest.UpdateJob(s.T(), s.db, j)

	req := s.createJobStatusRequest(acoUnderTest, j.ID)
	JobStatus(s.rr, req)

	assert.Equal(s.T(), http.StatusGone, s.rr.Code)
	assertExpiryEquals(s.T(), j.UpdatedAt.Add(h.JobTimeout), s.rr.Header().Get("Expires"))
}

func (s *APITestSuite) TestDeleteJobBadInputs() {
	tests := []struct {
		name          string
		jobID         string
		expStatusCode int
		expErrCode    string
	}{
		{"InvalidJobID", "abcd", 400, responseutils.RequestErr},
		{"DoesNotExist", "0", 404, responseutils.DbErr},
	}

	for _, tt := range tests {
		s.T().Run(tt.name, func(t *testing.T) {
			req := httptest.NewRequest("DELETE", fmt.Sprintf("/api/v1/jobs/%s", tt.jobID), nil)
			rr := httptest.NewRecorder()

			rctx := chi.NewRouteContext()
			rctx.URLParams.Add("jobID", tt.jobID)
			req = req.WithContext(context.WithValue(req.Context(), chi.RouteCtxKey, rctx))
			ad := s.makeContextValues(acoUnderTest)
			req = req.WithContext(context.WithValue(req.Context(), auth.AuthDataContextKey, ad))

			JobStatus(rr, req)

			respOO := getOperationOutcome(t, rr.Body.Bytes())

			assert.Equal(t, fhircodes.IssueSeverityCode_ERROR, respOO.Issue[0].Severity.Value)
			assert.Equal(t, fhircodes.IssueTypeCode_EXCEPTION, respOO.Issue[0].Code.Value)
			assert.Equal(t, tt.expErrCode, respOO.Issue[0].Details.Coding[0].Code.Value)
		})
	}
}

func (s *APITestSuite) TestDeleteJob() {
	tests := []struct {
		status        models.JobStatus
		expStatusCode int
	}{
		{models.JobStatusPending, http.StatusAccepted},
		{models.JobStatusInProgress, http.StatusAccepted},
		{models.JobStatusFailed, http.StatusGone},
		{models.JobStatusExpired, http.StatusGone},
		{models.JobStatusArchived, http.StatusGone},
		{models.JobStatusCompleted, http.StatusGone},
		{models.JobStatusCancelled, http.StatusGone},
		{models.JobStatusFailedExpired, http.StatusGone},
	}

	for _, tt := range tests {
		s.T().Run(string(tt.status), func(t *testing.T) {
			j := models.Job{
				ACOID:      uuid.Parse("DBBD1CE1-AE24-435C-807D-ED45953077D3"),
				RequestURL: "/api/v1/Patient/$export?_type=ExplanationOfBenefit",
				Status:     tt.status,
			}
			postgrestest.CreateJobs(t, s.db, &j)
			defer postgrestest.DeleteJobByID(t, s.db, j.ID)

			req := s.createJobStatusRequest(acoUnderTest, j.ID)
			rr := httptest.NewRecorder()

			DeleteJob(rr, req)
			assert.Equal(t, tt.expStatusCode, rr.Code)
			if rr.Code == http.StatusGone {
				assert.Contains(t, rr.Body.String(), "Job was not cancelled because it is not Pending or In Progress")
			}
		})
	}
}

func (s *APITestSuite) TestServeData() {
	conf.SetEnv(s.T(), "FHIR_PAYLOAD_DIR", "../../../bcdaworker/data/test")

	tests := []struct {
		name    string
		headers []string
	}{
		{"gzip-only", []string{"gzip"}},
		{"gzip", []string{"deflate", "br", "gzip"}},
		{"non-gzip", nil},
	}

	for _, tt := range tests {
		s.T().Run(tt.name, func(t *testing.T) {
			defer s.SetupTest()
			req := httptest.NewRequest("GET", "/data/test.ndjson", nil)

			rctx := chi.NewRouteContext()
			rctx.URLParams.Add("fileName", "test.ndjson")
			req = req.WithContext(context.WithValue(req.Context(), chi.RouteCtxKey, rctx))

			var useGZIP bool
			for _, h := range tt.headers {
				req.Header.Add("Accept-Encoding", h)
				if h == "gzip" {
					useGZIP = true
				}
			}

			handler := http.HandlerFunc(ServeData)
			handler.ServeHTTP(s.rr, req)

			assert.Equal(t, http.StatusOK, s.rr.Code)
			assert.Equal(t, "application/fhir+ndjson", s.rr.Result().Header.Get("Content-Type"))

			var b []byte

			if useGZIP {
				assert.Equal(t, "gzip", s.rr.Header().Get("Content-Encoding"))
				reader, err := gzip.NewReader(s.rr.Body)
				assert.NoError(t, err)
				defer reader.Close()
				b, err = ioutil.ReadAll(reader)
				assert.NoError(t, err)
			} else {
				assert.Equal(t, "", s.rr.Header().Get("Content-Encoding"))
				b = s.rr.Body.Bytes()
			}

			assert.Contains(t, string(b), `{"resourceType": "Bundle", "total": 33, "entry": [{"resource": {"status": "active", "diagnosis": [{"diagnosisCodeableConcept": {"coding": [{"system": "http://hl7.org/fhir/sid/icd-9-cm", "code": "2113"}]},`)

		})
	}
}

func (s *APITestSuite) TestMetadata() {
	req := httptest.NewRequest("GET", "/api/v1/metadata", nil)
	req.TLS = &tls.ConnectionState{}

	handler := http.HandlerFunc(Metadata)
	handler.ServeHTTP(s.rr, req)

	assert.Equal(s.T(), http.StatusOK, s.rr.Code)
}

func (s *APITestSuite) TestGetVersion() {
	req := httptest.NewRequest("GET", "/_version", nil)

	handler := http.HandlerFunc(GetVersion)
	handler.ServeHTTP(s.rr, req)

	assert.Equal(s.T(), http.StatusOK, s.rr.Code)

	respMap := make(map[string]string)
	err := json.Unmarshal(s.rr.Body.Bytes(), &respMap)
	if err != nil {
		s.T().Error(err.Error())
	}

	assert.Equal(s.T(), "latest", respMap["version"])
}

func (s *APITestSuite) TestJobStatusWithWrongACO() {
	j := models.Job{
		ACOID:      acoUnderTest,
		RequestURL: "/api/v1/Patient/$export?_type=ExplanationOfBenefit",
		Status:     models.JobStatusPending,
	}
	postgrestest.CreateJobs(s.T(), s.db, &j)

	handler := auth.RequireTokenJobMatch(http.HandlerFunc(JobStatus))
	req := s.createJobStatusRequest(uuid.Parse(constants.LargeACOUUID), j.ID)

	handler.ServeHTTP(s.rr, req)
	assert.Equal(s.T(), http.StatusNotFound, s.rr.Code)
}

func (s *APITestSuite) TestHealthCheck() {
	req, err := http.NewRequest("GET", "/_health", nil)
	assert.Nil(s.T(), err)
	handler := http.HandlerFunc(HealthCheck)
	handler.ServeHTTP(s.rr, req)
	assert.Equal(s.T(), http.StatusOK, s.rr.Code)
}

func (s *APITestSuite) TestAuthInfoDefault() {

	// get original provider so we can reset at the end of the test
	originalProvider := auth.GetProviderName()

	// set provider to bogus value and make sure default (alpha) is retrieved
	auth.SetProvider("bogus")
	req := httptest.NewRequest("GET", "/_auth", nil)
	handler := http.HandlerFunc(GetAuthInfo)
	handler.ServeHTTP(s.rr, req)
	assert.Equal(s.T(), http.StatusOK, s.rr.Code)
	respMap := make(map[string]string)
	err := json.Unmarshal(s.rr.Body.Bytes(), &respMap)
	if err != nil {
		s.T().Error(err.Error())
	}
	assert.Equal(s.T(), "alpha", respMap["auth_provider"])

	// set provider back to original value
	auth.SetProvider(originalProvider)
}

func (s *APITestSuite) TestAuthInfoAlpha() {

	// get original provider so we can reset at the end of the test
	originalProvider := auth.GetProviderName()

	// set provider to alpha and make sure alpha is retrieved
	auth.SetProvider("alpha")
	req := httptest.NewRequest("GET", "/_auth", nil)
	handler := http.HandlerFunc(GetAuthInfo)
	handler.ServeHTTP(s.rr, req)
	assert.Equal(s.T(), http.StatusOK, s.rr.Code)
	respMap := make(map[string]string)
	err := json.Unmarshal(s.rr.Body.Bytes(), &respMap)
	if err != nil {
		s.T().Error(err.Error())
	}
	assert.Equal(s.T(), "alpha", respMap["auth_provider"])

	// set provider back to original value
	auth.SetProvider(originalProvider)
}

func (s *APITestSuite) TestAuthInfoOkta() {

	// get original provider so we can reset at the end of the test
	originalProvider := auth.GetProviderName()

	// set provider to okta and make sure okta is retrieved
	auth.SetProvider("okta")
	req := httptest.NewRequest("GET", "/_auth", nil)
	handler := http.HandlerFunc(GetAuthInfo)
	handler.ServeHTTP(s.rr, req)
	assert.Equal(s.T(), http.StatusOK, s.rr.Code)
	respMap := make(map[string]string)
	err := json.Unmarshal(s.rr.Body.Bytes(), &respMap)
	if err != nil {
		s.T().Error(err.Error())
	}
	assert.Equal(s.T(), "okta", respMap["auth_provider"])

	// set provider back to original value
	auth.SetProvider(originalProvider)
}

func (s *APITestSuite) makeContextValues(acoID uuid.UUID) (data auth.AuthData) {
	aco := postgrestest.GetACOByUUID(s.T(), s.db, acoID)
	return auth.AuthData{ACOID: aco.UUID.String(), CMSID: *aco.CMSID, TokenID: uuid.NewRandom().String()}
}

func (s *APITestSuite) createJobStatusRequest(acoID uuid.UUID, jobID uint) *http.Request {
	req := httptest.NewRequest("GET", fmt.Sprintf("/api/v1/jobs/%d", jobID), nil)
	rctx := chi.NewRouteContext()
	rctx.URLParams.Add("jobID", fmt.Sprint(jobID))
	req = req.WithContext(context.WithValue(req.Context(), chi.RouteCtxKey, rctx))
	ad := s.makeContextValues(acoID)
	return req.WithContext(context.WithValue(req.Context(), auth.AuthDataContextKey, ad))
}

func TestAPITestSuite(t *testing.T) {
	suite.Run(t, new(APITestSuite))
}

// Compare expiry header against the expected time value.
// There seems to be some slight difference in precision here,
// so we'll compare up to seconds
func assertExpiryEquals(t *testing.T, expectedTime time.Time, expiry string) {
	expiryTime, err := time.Parse(expiryHeaderFormat, expiry)
	if err != nil {
		t.Fatalf("Failed to parse %s to time.Time %s", expiry, err)
	}

	assert.Equal(t, time.Duration(0), expectedTime.Round(time.Second).Sub(expiryTime.Round(time.Second)))
}

func getOperationOutcome(t *testing.T, data []byte) *fhirmodels.OperationOutcome {
	unmarshaller, err := jsonformat.NewUnmarshaller("UTC", jsonformat.STU3)
	assert.NoError(t, err)
	container, err := unmarshaller.Unmarshal(data)
	assert.NoError(t, err)
	return container.(*fhirmodels.ContainedResource).GetOperationOutcome()
}<|MERGE_RESOLUTION|>--- conflicted
+++ resolved
@@ -74,357 +74,6 @@
 	postgrestest.DeleteJobsByACOID(s.T(), s.db, acoUnderTest)
 }
 
-<<<<<<< HEAD
-=======
-func (s *APITestSuite) TestBulkEOBRequest() {
-	since := "2020-02-13T08:00:00.000-05:00"
-	bulkEOBRequestHelper("Patient", "", s)
-	s.TearDownTest()
-	s.SetupTest()
-	bulkEOBRequestHelper("Group/all", "", s)
-	s.TearDownTest()
-	s.SetupTest()
-	bulkEOBRequestHelper("Patient", since, s)
-	s.TearDownTest()
-	s.SetupTest()
-	bulkEOBRequestHelper("Group/all", since, s)
-}
-
-func (s *APITestSuite) TestBulkEOBRequestNoBeneficiariesInACO() {
-	bulkEOBRequestNoBeneficiariesInACOHelper("Patient", s)
-	s.TearDownTest()
-	s.SetupTest()
-	bulkEOBRequestNoBeneficiariesInACOHelper("Group/all", s)
-}
-
-func (s *APITestSuite) TestBulkEOBRequestMissingToken() {
-	bulkEOBRequestMissingTokenHelper("Patient", s)
-	s.TearDownTest()
-	s.SetupTest()
-	bulkEOBRequestMissingTokenHelper("Group/all", s)
-}
-
-func (s *APITestSuite) TestBulkPatientRequest() {
-	for _, since := range []string{"", "2020-02-13T08:00:00.000-05:00", "2020-02-13T08:00:00.000+05:00"} {
-		bulkPatientRequestHelper("Patient", since, s)
-		s.TearDownTest()
-		s.SetupTest()
-		bulkPatientRequestHelper("Group/all", since, s)
-		s.TearDownTest()
-		s.SetupTest()
-	}
-}
-
-func (s *APITestSuite) TestBulkCoverageRequest() {
-	requestParams := RequestParams{}
-	bulkCoverageRequestHelper("Patient", requestParams, s)
-	s.TearDownTest()
-	s.SetupTest()
-	bulkCoverageRequestHelper("Group/all", requestParams, s)
-	s.TearDownTest()
-	s.SetupTest()
-	requestParams.since = "2020-02-13T08:00:00.000-05:00"
-	bulkCoverageRequestHelper("Patient", requestParams, s)
-	s.TearDownTest()
-	s.SetupTest()
-	bulkCoverageRequestHelper("Group/all", requestParams, s)
-}
-
-func (s *APITestSuite) TestBulkCoverageRequestValidOutputFormatNDJSON() {
-	requestParams := RequestParams{outputFormat: "ndjson"}
-	bulkCoverageRequestHelper("Patient", requestParams, s)
-	s.TearDownTest()
-	s.SetupTest()
-	bulkCoverageRequestHelper("Group/all", requestParams, s)
-}
-
-func (s *APITestSuite) TestBulkCoverageRequestValidOutputFormatApplicationNDJSON() {
-	requestParams := RequestParams{outputFormat: "application/ndjson"}
-	bulkCoverageRequestHelper("Patient", requestParams, s)
-	s.TearDownTest()
-	s.SetupTest()
-	bulkCoverageRequestHelper("Group/all", requestParams, s)
-}
-
-func (s *APITestSuite) TestBulkCoverageRequestValidOutputFormatApplicationFHIR() {
-	requestParams := RequestParams{outputFormat: "application/fhir+ndjson"}
-	bulkCoverageRequestHelper("Patient", requestParams, s)
-	s.TearDownTest()
-	s.SetupTest()
-	bulkCoverageRequestHelper("Group/all", requestParams, s)
-}
-
-func (s *APITestSuite) TestBulkCoverageRequestValidMultipleParameters() {
-	requestParams := RequestParams{outputFormat: "application/fhir+ndjson", since: "2020-02-13T08:00:00.000-05:00"}
-	bulkCoverageRequestHelper("Patient", requestParams, s)
-	s.TearDownTest()
-	s.SetupTest()
-	bulkCoverageRequestHelper("Group/all", requestParams, s)
-}
-
-func (s *APITestSuite) TestBulkConcurrentRequest() {
-	bulkConcurrentRequestHelper("Patient", s)
-	s.TearDownTest()
-	s.SetupTest()
-	bulkConcurrentRequestHelper("Group/all", s)
-}
-
-func (s *APITestSuite) TestBulkConcurrentRequestTime() {
-	bulkConcurrentRequestTimeHelper("Patient", s)
-	s.TearDownTest()
-	s.SetupTest()
-	bulkConcurrentRequestTimeHelper("Group/all", s)
-}
-
-func (s *APITestSuite) TestBulkPatientRequestBBClientFailure() {
-	bulkPatientRequestBBClientFailureHelper("Patient", s)
-	s.TearDownTest()
-	s.SetupTest()
-	bulkPatientRequestBBClientFailureHelper("Group/all", s)
-}
-
-func bulkEOBRequestHelper(endpoint, since string, s *APITestSuite) {
-	acoID := acoUnderTest
-	requestParams := RequestParams{resourceType: "ExplanationOfBenefit", since: since}
-	_, handlerFunc, req := bulkRequestHelper(endpoint, requestParams)
-	ad := s.makeContextValues(acoID)
-	req = req.WithContext(context.WithValue(req.Context(), auth.AuthDataContextKey, ad))
-
-	handler := http.HandlerFunc(handlerFunc)
-	handler.ServeHTTP(s.rr, req)
-
-	assert.Equal(s.T(), http.StatusAccepted, s.rr.Code)
-}
-
-func bulkEOBRequestNoBeneficiariesInACOHelper(endpoint string, s *APITestSuite) {
-	acoID := uuid.Parse("A40404F7-1EF2-485A-9B71-40FE7ACDCBC2")
-	jobCount := s.getJobCount(acoID)
-
-	// Since we should've failed somewhere in the bulk request, we should not have
-	// have a job count change.
-	defer s.verifyJobCount(acoID, jobCount)
-
-	requestParams := RequestParams{resourceType: "ExplanationOfBenefit"}
-	_, handlerFunc, req := bulkRequestHelper(endpoint, requestParams)
-	ad := s.makeContextValues(acoID)
-	req = req.WithContext(context.WithValue(req.Context(), auth.AuthDataContextKey, ad))
-
-	handler := http.HandlerFunc(handlerFunc)
-	handler.ServeHTTP(s.rr, req)
-
-	assert.Equal(s.T(), http.StatusInternalServerError, s.rr.Code)
-}
-
-func bulkEOBRequestMissingTokenHelper(endpoint string, s *APITestSuite) {
-	requestParams := RequestParams{resourceType: "ExplanationOfBenefit"}
-	_, handlerFunc, req := bulkRequestHelper(endpoint, requestParams)
-
-	handler := http.HandlerFunc(handlerFunc)
-	handler.ServeHTTP(s.rr, req)
-
-	assert.Equal(s.T(), http.StatusUnauthorized, s.rr.Code)
-
-	respOO := getOperationOutcome(s.T(), s.rr.Body.Bytes())
-
-	assert.Equal(s.T(), fhircodes.IssueSeverityCode_ERROR, respOO.Issue[0].Severity.Value)
-	assert.Equal(s.T(), fhircodes.IssueTypeCode_EXCEPTION, respOO.Issue[0].Code.Value)
-	assert.Equal(s.T(), responseutils.TokenErr, respOO.Issue[0].Details.Coding[0].Code.Value)
-}
-
-func bulkPatientRequestHelper(endpoint, since string, s *APITestSuite) {
-	acoID := acoUnderTest
-
-	requestParams := RequestParams{resourceType: "Patient", since: since}
-	_, handlerFunc, req := bulkRequestHelper(endpoint, requestParams)
-
-	ad := s.makeContextValues(acoID)
-	req = req.WithContext(context.WithValue(req.Context(), auth.AuthDataContextKey, ad))
-
-	handler := http.HandlerFunc(handlerFunc)
-	handler.ServeHTTP(s.rr, req)
-
-	assert.Equal(s.T(), http.StatusAccepted, s.rr.Code)
-}
-
-func bulkCoverageRequestHelper(endpoint string, requestParams RequestParams, s *APITestSuite) {
-	acoID := acoUnderTest
-
-	requestParams.resourceType = "Coverage"
-	_, handlerFunc, req := bulkRequestHelper(endpoint, requestParams)
-
-	ad := s.makeContextValues(acoID)
-	req = req.WithContext(context.WithValue(req.Context(), auth.AuthDataContextKey, ad))
-
-	handler := http.HandlerFunc(handlerFunc)
-	handler.ServeHTTP(s.rr, req)
-
-	assert.Equal(s.T(), http.StatusAccepted, s.rr.Code)
-}
-
-func bulkPatientRequestBBClientFailureHelper(endpoint string, s *APITestSuite) {
-	orig := conf.GetEnv("BB_CLIENT_CERT_FILE")
-	defer conf.SetEnv(s.T(), "BB_CLIENT_CERT_FILE", orig)
-
-	err := conf.SetEnv(s.T(), "BB_CLIENT_CERT_FILE", "blah")
-	assert.Nil(s.T(), err)
-
-	acoID := acoUnderTest
-
-	jobCount := s.getJobCount(acoID)
-
-	// Since we should've failed somewhere in the bulk request, we should not have
-	// have a job count change.
-	defer s.verifyJobCount(acoID, jobCount)
-
-	requestParams := RequestParams{resourceType: "Patient"}
-	_, handlerFunc, req := bulkRequestHelper(endpoint, requestParams)
-	ad := s.makeContextValues(acoID)
-	req = req.WithContext(context.WithValue(req.Context(), auth.AuthDataContextKey, ad))
-
-	handlerFunc(s.rr, req)
-
-	assert.Equal(s.T(), http.StatusInternalServerError, s.rr.Code)
-
-	assert.Equal(s.T(), http.StatusInternalServerError, s.rr.Code)
-}
-
-func bulkConcurrentRequestHelper(endpoint string, s *APITestSuite) {
-	err := conf.SetEnv(s.T(), "DEPLOYMENT_TARGET", "prod")
-	defer conf.UnsetEnv(s.T(), "DEPLOYMENT_TARGET")
-	assert.Nil(s.T(), err)
-	acoID := acoUnderTest
-
-	firstRequestParams := RequestParams{resourceType: "ExplanationOfBenefit"}
-	requestUrl, handlerFunc, req := bulkRequestHelper(endpoint, firstRequestParams)
-
-	j := models.Job{
-		ACOID:      acoID,
-		RequestURL: requestUrl,
-		Status:     models.JobStatusInProgress,
-		JobCount:   1,
-	}
-	postgrestest.CreateJobs(s.T(), s.db, &j)
-
-	ad := s.makeContextValues(acoID)
-	req = req.WithContext(context.WithValue(req.Context(), auth.AuthDataContextKey, ad))
-
-	tests := []struct {
-		status        models.JobStatus
-		expStatusCode int
-	}{
-		{models.JobStatusPending, http.StatusTooManyRequests},
-		{models.JobStatusInProgress, http.StatusTooManyRequests},
-		{models.JobStatusCompleted, http.StatusAccepted},
-		{models.JobStatusArchived, http.StatusAccepted},
-		{models.JobStatusExpired, http.StatusAccepted},
-		{models.JobStatusFailed, http.StatusAccepted},
-		{models.JobStatusCancelled, http.StatusAccepted},
-		{models.JobStatusFailedExpired, http.StatusAccepted},
-		{models.JobStatusCancelledExpired, http.StatusAccepted},
-	}
-	assert.Equal(s.T(), len(models.AllJobStatuses), len(tests), "Not all models.JobStatus tested.")
-
-	exp := regexp.MustCompile(`\/api\/v1\/jobs\/(\d+)`)
-	for _, tt := range tests {
-		s.T().Run(string(tt.status), func(t *testing.T) {
-			j.Status = tt.status
-			postgrestest.UpdateJob(s.T(), s.db, j)
-
-			rr := httptest.NewRecorder()
-			handlerFunc(rr, req)
-
-			assert.Equal(t, tt.expStatusCode, rr.Code)
-			// If we've created a job, we need to make sure it's removed to not affect other tests
-			if rr.Code == http.StatusAccepted {
-				jobID, err := strconv.ParseUint(exp.FindStringSubmatch(rr.Header().Get("Content-Location"))[1], 10, 64)
-				assert.NoError(t, err)
-				postgrestest.DeleteJobByID(t, s.db, uint(jobID))
-			}
-		})
-	}
-
-	// different aco same endpoint
-	j.ACOID, j.Status = uuid.Parse("DBBD1CE1-AE24-435C-807D-ED45953077D3"), models.JobStatusInProgress
-	postgrestest.UpdateJob(s.T(), s.db, j)
-	rr := httptest.NewRecorder()
-	handlerFunc(rr, req)
-	assert.Equal(s.T(), http.StatusAccepted, rr.Code)
-	jobID, err := strconv.ParseUint(exp.FindStringSubmatch(rr.Header().Get("Content-Location"))[1], 10, 64)
-	assert.NoError(s.T(), err)
-	postgrestest.DeleteJobByID(s.T(), s.db, uint(jobID))
-}
-
-func bulkConcurrentRequestTimeHelper(endpoint string, s *APITestSuite) {
-	err := conf.SetEnv(s.T(), "DEPLOYMENT_TARGET", "prod")
-	defer conf.UnsetEnv(s.T(), "DEPLOYMENT_TARGET")
-	assert.Nil(s.T(), err)
-	acoID := acoUnderTest
-
-	requestParams := RequestParams{resourceType: "ExplanationOfBenefit"}
-	requestUrl, handlerFunc, req := bulkRequestHelper(endpoint, requestParams)
-
-	j := models.Job{
-		ACOID:      acoID,
-		RequestURL: requestUrl,
-		Status:     models.JobStatusInProgress,
-		JobCount:   1,
-	}
-
-	postgrestest.CreateJobs(s.T(), s.db, &j)
-
-	ad := s.makeContextValues(acoID)
-	req = req.WithContext(context.WithValue(req.Context(), auth.AuthDataContextKey, ad))
-
-	// serve job
-	handler := http.HandlerFunc(handlerFunc)
-	rr := httptest.NewRecorder()
-
-	handler.ServeHTTP(rr, req)
-	assert.Equal(s.T(), http.StatusTooManyRequests, rr.Code)
-
-	// change created_at timestamp so that the job is considered expired.
-	// Use an offset to account for any clock skew
-	j.CreatedAt = j.CreatedAt.Add(-(api.GetJobTimeout() + time.Second))
-	postgrestest.UpdateJob(s.T(), s.db, j)
-
-	rr = httptest.NewRecorder()
-	handler.ServeHTTP(rr, req)
-	assert.Equal(s.T(), http.StatusAccepted, rr.Code)
-}
-
-func bulkRequestHelper(endpoint string, testRequestParams RequestParams) (string, func(http.ResponseWriter, *http.Request), *http.Request) {
-	var handlerFunc http.HandlerFunc
-	var req *http.Request
-	var group string
-
-	if endpoint == "Patient" {
-		handlerFunc = BulkPatientRequest
-	} else if endpoint == "Group/all" {
-		handlerFunc = BulkGroupRequest
-		group = "all"
-	}
-
-	requestUrl, _ := url.Parse(fmt.Sprintf("/api/v1/%s/$export", endpoint))
-	q := requestUrl.Query()
-	if testRequestParams.resourceType != "" {
-		q.Set("_type", testRequestParams.resourceType)
-	}
-	if testRequestParams.since != "" {
-		q.Set("_since", testRequestParams.since)
-	}
-	if testRequestParams.outputFormat != "" {
-		q.Set("_outputFormat", testRequestParams.outputFormat)
-	}
-
-	requestUrl.RawQuery = q.Encode()
-	req = httptest.NewRequest("GET", requestUrl.String(), nil)
-	rctx := chi.NewRouteContext()
-	rctx.URLParams.Add("groupId", group)
-	req = req.WithContext(context.WithValue(req.Context(), chi.RouteCtxKey, rctx))
-	return requestUrl.Path, handlerFunc, req
-}
-
->>>>>>> d2a12829
 func (s *APITestSuite) TestJobStatusBadInputs() {
 	tests := []struct {
 		name          string
