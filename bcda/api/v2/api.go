--- conflicted
+++ resolved
@@ -2,7 +2,6 @@
 
 import (
 	"fmt"
-	"github.com/CMSgov/bcda-app/bcda/service"
 	"net/http"
 	"time"
 
@@ -16,6 +15,7 @@
 	api "github.com/CMSgov/bcda-app/bcda/api"
 	"github.com/CMSgov/bcda-app/bcda/constants"
 	"github.com/CMSgov/bcda-app/bcda/servicemux"
+	"github.com/CMSgov/bcda-app/bcda/service"
 	"github.com/CMSgov/bcda-app/conf"
 	"github.com/CMSgov/bcda-app/log"
 )
@@ -28,7 +28,6 @@
 func init() {
 	var err error
 
-<<<<<<< HEAD
 	resources, ok := service.GetDataTypes([]string{
 		"Patient",
 		"Coverage",
@@ -42,16 +41,6 @@
 	} else {
 		panic("Failed to configure resource DataTypes")
 	}
-=======
-	resources := map[string]api.DataType{
-		"Patient":              {Adjudicated: true},
-		"Coverage":             {Adjudicated: true},
-		"ExplanationOfBenefit": {Adjudicated: true},
-		"Claim":                {Adjudicated: false, PreAdjudicated: true},
-		"ClaimResponse":        {Adjudicated: false, PreAdjudicated: true},
-	}
-	h = api.NewHandler(resources, "/v2/fhir", "v2")
->>>>>>> 441b3dc2
 
 	// Ensure that we write the serialized FHIR resources as a single line.
 	// Needed to comply with the NDJSON format that we are using.
