package api

import (
	"context"
	"fmt"
	"io/ioutil"
	"net/http"
	"net/http/httptest"
	"net/url"
	"os"
	"strings"
	"testing"
	"time"

	"github.com/pkg/errors"
	"github.com/stretchr/testify/assert"

	"github.com/CMSgov/bcda-app/bcda/auth"
	"github.com/CMSgov/bcda-app/bcda/database"
	"github.com/CMSgov/bcda-app/bcda/models"
	"github.com/bgentry/que-go"
	"github.com/pborman/uuid"

	"github.com/go-chi/chi"
	"github.com/jinzhu/gorm"
	"github.com/stretchr/testify/mock"
	"github.com/stretchr/testify/suite"
)

const (
	acoID = "DBBD1CE1-AE24-435C-807D-ED45953077D3"
)

type RequestsTestSuite struct {
	suite.Suite

	runoutEnabledEnvVar string

	db *gorm.DB
}

func TestRequestsTestSuite(t *testing.T) {
	suite.Run(t, new(RequestsTestSuite))
}

func (s *RequestsTestSuite) SetupSuite() {
	s.db = database.GetGORMDbConnection()
}

func (s *RequestsTestSuite) SetupTest() {
	s.runoutEnabledEnvVar = os.Getenv("BCDA_ENABLE_RUNOUT")
}

func (s *RequestsTestSuite) TearDownSuite() {
	s.db.Close()
}

func (s *RequestsTestSuite) TearDownTest() {
	os.Setenv("BCDA_ENABLE_RUNOUT", s.runoutEnabledEnvVar)
}

func (s *RequestsTestSuite) TestRunoutEnabled() {
	os.Setenv("BCDA_ENABLE_RUNOUT", "true")
	qj := []*que.Job{&que.Job{Type: "ProcessJob"}, &que.Job{Type: "ProcessJob"}}
	tests := []struct {
		name string

		errToReturn error
		respCode    int
	}{
		{"Successful", nil, http.StatusAccepted},
		{"No CCLF file found", models.CCLFNotFoundError{}, http.StatusNotFound},
		{"Some other error", errors.New("Some other error"), http.StatusInternalServerError},
	}

	for _, tt := range tests {
		s.T().Run(tt.name, func(t *testing.T) {
			mockSvc := &models.MockService{}
			var jobs []*que.Job
			if tt.errToReturn == nil {
				jobs = qj
			}

			mockSvc.On("GetQueJobs", mock.Anything, mock.Anything, mock.Anything, mock.Anything, mock.Anything).Return(jobs, tt.errToReturn)
			h := NewHandler([]string{"ExplanationOfBenefit", "Coverage", "Patient"}, "/v1/fhir")
			h.svc = mockSvc

			req := s.genGroupRequest("runout")
			w := httptest.NewRecorder()
			h.BulkGroupRequest(w, req)

			resp := w.Result()
			body, err := ioutil.ReadAll(resp.Body)

			assert.NoError(t, err)
			assert.Equal(t, tt.respCode, resp.StatusCode)
			if tt.errToReturn == nil {
				assert.NotEmpty(t, resp.Header.Get("Content-Location"))
			} else {
				assert.Contains(t, string(body), tt.errToReturn.Error())
			}
		})
	}
}

func (s *RequestsTestSuite) TestRunoutDisabled() {
	os.Setenv("BCDA_ENABLE_RUNOUT", "false")
	req := s.genGroupRequest("runout")
	w := httptest.NewRecorder()
	h := &Handler{}
	h.BulkGroupRequest(w, req)

	resp := w.Result()
	body, err := ioutil.ReadAll(resp.Body)

	s.NoError(err)
	s.Equal(http.StatusBadRequest, resp.StatusCode)
	s.Contains(string(body), "Invalid group ID")
}

<<<<<<< HEAD
func (s *RequestsTestSuite) TestInvalidRequests() {
	supportedTypes := []string{"ExplanationOfBenefit", "Coverage", "Patient"}
	h := NewHandler(supportedTypes, "/v1/fhir")

	type reqParams struct {
		types        []string
		since        string
		outputFormat string
	}
	tests := []struct {
		name             string
		reqParams        reqParams
		extraQueryParams map[string]string
		errMsg           string
	}{
		{"_elements query parameter", reqParams{}, map[string]string{"_elements": "blah,blah,blah"}, "Invalid parameter: this server does not support the _elements parameter."},

		{"Unsupported type", reqParams{types: []string{"Practitioner"}}, nil, "Invalid resource type"},
		{"Duplicate types", reqParams{types: []string{"Patient", "Patient"}}, nil, "Repeated resource type"},

		{"Invalid since", reqParams{since: "01-01-2020"}, nil, "Invalid date format supplied in _since parameter.  Date must be in FHIR Instant format."},
		{"Invalid since (non-date)", reqParams{since: "invalidDate"}, nil, "Invalid date format supplied in _since parameter.  Date must be in FHIR Instant format."},
		{"Invalid since (in the future)", reqParams{since: "2100-01-01T00:00:00Z"}, nil, "Invalid date format supplied in _since parameter. Date must be a date that has already passed"},
		{"Invalid since (escape character format)", reqParams{since: "2020-03-01T00%3A%2000%3A00.000-00%3A00"}, nil, "Invalid date format supplied in _since parameter.  Date must be in FHIR Instant format."},
		{"Invalid since (missing timezone)", reqParams{since: "2020-02-13T08:00:00.000"}, nil, "Invalid date format supplied in _since parameter.  Date must be in FHIR Instant format."},
		{"Invalid since (invalid time)", reqParams{since: "2020-02-13T33:00:00.000-05:00"}, nil, "Invalid date format supplied in _since parameter.  Date must be in FHIR Instant format."},
		{"Invalid since (invalid date)", reqParams{since: "2020-20-13T08:00:00.000-05:00"}, nil, "Invalid date format supplied in _since parameter.  Date must be in FHIR Instant format."},
		{"Invalid since (no time)", reqParams{since: "2020-03-01"}, nil, "Invalid date format supplied in _since parameter.  Date must be in FHIR Instant format."},
		{"Invalid since (invalid date no time)", reqParams{since: "2020-04-0"}, nil, "Invalid date format supplied in _since parameter.  Date must be in FHIR Instant format."},
		{"Invalid since (junk after time)", reqParams{since: "2020-02-13T08:00:00.000-05:00dfghj"}, nil, "Invalid date format supplied in _since parameter.  Date must be in FHIR Instant format."},
		{"Invalid since (junk before date)", reqParams{since: "erty2020-02-13T08:00:00.000-05:00"}, nil, "Invalid date format supplied in _since parameter.  Date must be in FHIR Instant format."},

		{"Invalid output format (text/html)", reqParams{outputFormat: "text/html"}, nil, "_outputFormat parameter must be application/fhir+ndjson, application/ndjson, or ndjson"},
		{"Invalid output format (application/xml)", reqParams{outputFormat: "application/xml"}, nil, "_outputFormat parameter must be application/fhir+ndjson, application/ndjson, or ndjson"},
		{"Invalid output format (x-custom)", reqParams{outputFormat: "x-custom"}, nil, "_outputFormat parameter must be application/fhir+ndjson, application/ndjson, or ndjson"},
	}

	for _, tt := range tests {
		u, err := url.Parse("/api/v1")
		if err != nil {
			s.Failf("Failed to parse URL %s", err.Error())
		}

		q := u.Query()
		if len(tt.reqParams.types) > 0 {
			q.Set("_type", strings.Join(tt.reqParams.types, ","))
		}
		if len(tt.reqParams.since) > 0 {
			q.Set("_since", tt.reqParams.since)
		}
		if len(tt.reqParams.outputFormat) > 0 {
			q.Set("_outputFormat", tt.reqParams.outputFormat)
		}
		for key, value := range tt.extraQueryParams {
			q.Set(key, value)
		}

		u.RawQuery = q.Encode()
		req := httptest.NewRequest("GET", u.String(), nil)
		rctx := chi.NewRouteContext()
		rctx.URLParams.Add("groupId", "all")
		req = req.WithContext(context.WithValue(req.Context(), chi.RouteCtxKey, rctx))

		s.T().Run(fmt.Sprintf("%s-group", tt.name), func(t *testing.T) {
			rr := httptest.NewRecorder()
			h.BulkGroupRequest(rr, req)
			assert.Equal(t, http.StatusBadRequest, rr.Code)
			assert.Contains(t, rr.Body.String(), tt.errMsg)
		})

		s.T().Run(fmt.Sprintf("%s-patient", tt.name), func(t *testing.T) {
			rr := httptest.NewRecorder()
			h.BulkGroupRequest(rr, req)
			assert.Equal(t, http.StatusBadRequest, rr.Code)
			assert.Contains(t, rr.Body.String(), tt.errMsg)
		})
	}
}

func (s *RequestsTestSuite) TestCheck429() {
	validJob := models.Job{RequestURL: "/api/v1/Group/$export", Status: "In Progress", Model: gorm.Model{CreatedAt: time.Now()}}
	tests := []struct {
		name        string
		job         models.Job
		version     string
		passesCheck bool
	}{
		{"Same version", validJob, "v1", false},
		{"Different version", validJob, "v2", true},
		{"Invalid job (bad URL)", models.Job{RequestURL: string([]byte{0x7f})}, "", false},
		{"Invalid job (no version)", models.Job{RequestURL: "/api/Group/$export"}, "", false},
=======
func (s *RequestsTestSuite) TestValidateRequest() {
	tests := []struct {
		name   string
		url    string
		errMsg string
	}{
		{"Valid URL", "/api/v1/Patient/$export?_type=ExplanationOfBenefit&_since=2020-09-13T08:00:00.000-05:00", ""},
		{"Invalid URL", "/api/v1/Patient/$export?_type=ExplanationOfBenefit&?_since=2020-09-13T08:00:00.000-05:00",
			"Invalid parameter: query parameters cannot start with ?"},
>>>>>>> 4eab2c33
	}

	for _, tt := range tests {
		s.T().Run(tt.name, func(t *testing.T) {
<<<<<<< HEAD
			res, err := check429([]models.Job{tt.job}, []string{"Patient"}, tt.version)
			if tt.passesCheck {
				assert.NotNil(t, res)
				assert.NoError(t, err)
			} else {
				assert.Nil(t, res)
				assert.Error(t, err)
=======
			req, err := http.NewRequest("GET", tt.url, nil)
			assert.NoError(t, err)
			assert.NotNil(t, req)
			types, oo := ValidateRequest(req)
			if len(tt.errMsg) == 0 {
				assert.Contains(t, types, "ExplanationOfBenefit")
				assert.Nil(t, oo)
			} else {
				assert.Nil(t, types)
				assert.NotNil(t, oo)
				assert.Contains(t, oo.Issue[0].Details.Text, tt.errMsg)
>>>>>>> 4eab2c33
			}
		})
	}
}

func (s *RequestsTestSuite) genGroupRequest(groupID string) *http.Request {
	req := httptest.NewRequest("GET", "http://bcda.cms.gov/api/v1/Group/$export", nil)

	rctx := chi.NewRouteContext()
	rctx.URLParams.Add("groupId", groupID)

	var aco models.ACO
	s.db.First(&aco, "uuid = ?", acoID)
	ad := auth.AuthData{ACOID: acoID, CMSID: *aco.CMSID, TokenID: uuid.NewRandom().String()}

	req = req.WithContext(context.WithValue(req.Context(), chi.RouteCtxKey, rctx))
	req = req.WithContext(context.WithValue(req.Context(), auth.AuthDataContextKey, ad))

	return req
}<|MERGE_RESOLUTION|>--- conflicted
+++ resolved
@@ -118,7 +118,6 @@
 	s.Contains(string(body), "Invalid group ID")
 }
 
-<<<<<<< HEAD
 func (s *RequestsTestSuite) TestInvalidRequests() {
 	supportedTypes := []string{"ExplanationOfBenefit", "Coverage", "Patient"}
 	h := NewHandler(supportedTypes, "/v1/fhir")
@@ -154,6 +153,7 @@
 		{"Invalid output format (text/html)", reqParams{outputFormat: "text/html"}, nil, "_outputFormat parameter must be application/fhir+ndjson, application/ndjson, or ndjson"},
 		{"Invalid output format (application/xml)", reqParams{outputFormat: "application/xml"}, nil, "_outputFormat parameter must be application/fhir+ndjson, application/ndjson, or ndjson"},
 		{"Invalid output format (x-custom)", reqParams{outputFormat: "x-custom"}, nil, "_outputFormat parameter must be application/fhir+ndjson, application/ndjson, or ndjson"},
+		{"Invalid query parameter (extra ?)", reqParams{}, map[string]string{"?_since": "2020-09-13T08:00:00.000-05:00"}, "Invalid parameter: query parameters cannot start with ?"},
 	}
 
 	for _, tt := range tests {
@@ -210,22 +210,10 @@
 		{"Different version", validJob, "v2", true},
 		{"Invalid job (bad URL)", models.Job{RequestURL: string([]byte{0x7f})}, "", false},
 		{"Invalid job (no version)", models.Job{RequestURL: "/api/Group/$export"}, "", false},
-=======
-func (s *RequestsTestSuite) TestValidateRequest() {
-	tests := []struct {
-		name   string
-		url    string
-		errMsg string
-	}{
-		{"Valid URL", "/api/v1/Patient/$export?_type=ExplanationOfBenefit&_since=2020-09-13T08:00:00.000-05:00", ""},
-		{"Invalid URL", "/api/v1/Patient/$export?_type=ExplanationOfBenefit&?_since=2020-09-13T08:00:00.000-05:00",
-			"Invalid parameter: query parameters cannot start with ?"},
->>>>>>> 4eab2c33
 	}
 
 	for _, tt := range tests {
 		s.T().Run(tt.name, func(t *testing.T) {
-<<<<<<< HEAD
 			res, err := check429([]models.Job{tt.job}, []string{"Patient"}, tt.version)
 			if tt.passesCheck {
 				assert.NotNil(t, res)
@@ -233,19 +221,6 @@
 			} else {
 				assert.Nil(t, res)
 				assert.Error(t, err)
-=======
-			req, err := http.NewRequest("GET", tt.url, nil)
-			assert.NoError(t, err)
-			assert.NotNil(t, req)
-			types, oo := ValidateRequest(req)
-			if len(tt.errMsg) == 0 {
-				assert.Contains(t, types, "ExplanationOfBenefit")
-				assert.Nil(t, oo)
-			} else {
-				assert.Nil(t, types)
-				assert.NotNil(t, oo)
-				assert.Contains(t, oo.Issue[0].Details.Text, tt.errMsg)
->>>>>>> 4eab2c33
 			}
 		})
 	}
