package api

import (
	"bytes"
	"context"
	"database/sql"
	"encoding/json"
	"errors"
	"fmt"
	"io/ioutil"
	"net/http"
	"net/http/httptest"
	"strings"
	"testing"
	"time"

	"github.com/go-testfixtures/testfixtures/v3"
	"github.com/stretchr/testify/assert"

	"github.com/CMSgov/bcda-app/bcda/auth"
	"github.com/CMSgov/bcda-app/bcda/client"
	"github.com/CMSgov/bcda-app/bcda/constants"
	"github.com/CMSgov/bcda-app/bcda/database/databasetest"
	"github.com/CMSgov/bcda-app/bcda/models"
	"github.com/CMSgov/bcda-app/bcda/models/postgres/postgrestest"
	"github.com/CMSgov/bcda-app/bcda/responseutils"
	"github.com/CMSgov/bcda-app/bcda/service"
	"github.com/CMSgov/bcda-app/bcda/testUtils"
	"github.com/CMSgov/bcda-app/bcda/web/middleware"
	"github.com/CMSgov/bcda-app/bcdaworker/queueing"
	"github.com/CMSgov/bcda-app/conf"
	"github.com/CMSgov/bcda-app/log"

	"github.com/go-chi/chi"
	"github.com/pborman/uuid"
	"github.com/stretchr/testify/mock"
	"github.com/stretchr/testify/suite"

	"github.com/google/fhir/go/fhirversion"
	"github.com/google/fhir/go/jsonformat"
	fhircodesv2 "github.com/google/fhir/go/proto/google/fhir/proto/r4/core/codes_go_proto"
	fhirmodelv2CR "github.com/google/fhir/go/proto/google/fhir/proto/r4/core/resources/bundle_and_contained_resource_go_proto"
	fhircodesv1 "github.com/google/fhir/go/proto/google/fhir/proto/stu3/codes_go_proto"
	fhirmodelsv1 "github.com/google/fhir/go/proto/google/fhir/proto/stu3/resources_go_proto"
)

const apiVersionOne = "v1"
const apiVersionTwo = "v2"
const v1BasePath = "/v1/fhir"
const v2BasePath = "/v2/fhir"
const v1JobRequestUrl = "http://bcda.cms.gov/api/v1/Jobs/1"
const v2JobRequestUrl = "http://bcda.cms.gov/api/v2/Jobs/1"

type RequestsTestSuite struct {
	suite.Suite

	runoutEnabledEnvVar string

	db *sql.DB

	acoID uuid.UUID

	resourceType map[string]service.DataType
}

func TestRequestsTestSuite(t *testing.T) {
	suite.Run(t, new(RequestsTestSuite))
}

func (s *RequestsTestSuite) SetupSuite() {
	// See testdata/acos.yml
	s.acoID = uuid.Parse("ba21d24d-cd96-4d7d-a691-b0e8c88e67a5")
	s.db, _ = databasetest.CreateDatabase(s.T(), "../../db/migrations/bcda/", true)
	tf, err := testfixtures.New(
		testfixtures.Database(s.db),
		testfixtures.Dialect("postgres"),
		testfixtures.Directory("testdata/"),
	)

	s.resourceType = map[string]service.DataType{
		"Patient":              {Adjudicated: true},
		"Coverage":             {Adjudicated: true},
		"ExplanationOfBenefit": {Adjudicated: true},
	}

	if err != nil {
		assert.FailNowf(s.T(), "Failed to setup test fixtures", err.Error())
	}
	if err := tf.Load(); err != nil {
		assert.FailNowf(s.T(), "Failed to load test fixtures", err.Error())
	}

	// Set up the logger since we're using the real client
	client.SetLogger(log.BBAPI)
}

func (s *RequestsTestSuite) SetupTest() {
	s.runoutEnabledEnvVar = conf.GetEnv("BCDA_ENABLE_RUNOUT")
}

func (s *RequestsTestSuite) TearDownTest() {
	conf.SetEnv(s.T(), "BCDA_ENABLE_RUNOUT", s.runoutEnabledEnvVar)
}

func (s *RequestsTestSuite) TestRunoutEnabled() {
	conf.SetEnv(s.T(), "BCDA_ENABLE_RUNOUT", "true")
	qj := []*models.JobEnqueueArgs{}
	tests := []struct {
		name string

		errToReturn error
		respCode    int
		apiVersion  string
	}{
<<<<<<< HEAD
		{"Successful", nil, http.StatusAccepted, "v1"},
		{"Successful v2", nil, http.StatusAccepted, "v2"},
		{"No CCLF file found", service.CCLFNotFoundError{}, http.StatusNotFound, "v1"},
		{"No CCLF file found v2", service.CCLFNotFoundError{}, http.StatusNotFound, "v2"},
		{constants.DefaultError, errors.New(constants.DefaultError), http.StatusInternalServerError, "v1"},
		{constants.DefaultError + " v2", errors.New(constants.DefaultError), http.StatusInternalServerError, "v2"},
=======
		{"Successful", nil, http.StatusAccepted, apiVersionOne},
		{"Successful v2", nil, http.StatusAccepted, apiVersionTwo},
		{"No CCLF file found", service.CCLFNotFoundError{}, http.StatusNotFound, apiVersionOne},
		{"No CCLF file found v2", service.CCLFNotFoundError{}, http.StatusNotFound, apiVersionTwo},
		{"Some other error", errors.New("Some other error"), http.StatusInternalServerError, apiVersionOne},
		{"Some other error v2", errors.New("Some other error"), http.StatusInternalServerError, apiVersionTwo},
>>>>>>> e3b028be
	}

	for _, tt := range tests {
		s.T().Run(tt.name, func(t *testing.T) {
			mockSvc := &service.MockService{}
			var jobs []*models.JobEnqueueArgs
			if tt.errToReturn == nil {
				jobs = qj
			}

			resourceMap := s.resourceType

			mockSvc.On("GetQueJobs", mock.Anything, mock.Anything, mock.Anything, mock.Anything, mock.Anything, mock.Anything).Return(jobs, tt.errToReturn)
			mockAco := service.ACOConfig{Data: []string{"adjudicated"}}
			mockSvc.On("GetACOConfigForID", mock.Anything, mock.Anything, mock.Anything, mock.Anything, mock.Anything, mock.Anything).Return(&mockAco, true)
			h := newHandler(resourceMap, fmt.Sprintf("/%s/fhir", tt.apiVersion), tt.apiVersion, s.db)
			h.Svc = mockSvc

			req := s.genGroupRequest("runout", middleware.RequestParameters{})
			w := httptest.NewRecorder()
			h.BulkGroupRequest(w, req)

			resp := w.Result()
			body, err := ioutil.ReadAll(resp.Body)

			assert.NoError(t, err)
			assert.Equal(t, tt.respCode, resp.StatusCode)
			if tt.errToReturn == nil {
				assert.NotEmpty(t, resp.Header.Get("Content-Location"))
			} else {
				assert.Contains(t, string(body), tt.errToReturn.Error())
			}
		})
	}
}

func (s *RequestsTestSuite) TestJobsStatusV1() {
<<<<<<< HEAD
	apiVersion := "v1"
	fhirPath := "/" + apiVersion + "/fhir"
=======
	apiVersion := apiVersionOne
>>>>>>> e3b028be

	tests := []struct {
		name string

		respCode int
		statuses []models.JobStatus
		codes    []fhircodesv1.TaskStatusCode_Value
	}{
		{"Successful with no status(es)", http.StatusOK, nil, []fhircodesv1.TaskStatusCode_Value{fhircodesv1.TaskStatusCode_COMPLETED}},
		{"Successful with one status", http.StatusOK, []models.JobStatus{models.JobStatusCompleted}, []fhircodesv1.TaskStatusCode_Value{fhircodesv1.TaskStatusCode_COMPLETED}},
		{"Successful with two statuses", http.StatusOK, []models.JobStatus{models.JobStatusCompleted, models.JobStatusFailed}, []fhircodesv1.TaskStatusCode_Value{fhircodesv1.TaskStatusCode_COMPLETED, fhircodesv1.TaskStatusCode_FAILED}},
		{"Successful with all statuses", http.StatusOK, models.AllJobStatuses,
			[]fhircodesv1.TaskStatusCode_Value{
				fhircodesv1.TaskStatusCode_ACCEPTED, fhircodesv1.TaskStatusCode_IN_PROGRESS, fhircodesv1.TaskStatusCode_COMPLETED, fhircodesv1.TaskStatusCode_COMPLETED, fhircodesv1.TaskStatusCode_COMPLETED, fhircodesv1.TaskStatusCode_FAILED, fhircodesv1.TaskStatusCode_CANCELLED, fhircodesv1.TaskStatusCode_FAILED, fhircodesv1.TaskStatusCode_CANCELLED,
			},
		},
		{"Jobs not found", http.StatusNotFound, []models.JobStatus{models.JobStatusCompleted}, nil},
	}

	for _, tt := range tests {
		s.T().Run(tt.name, func(t *testing.T) {
			mockSvc := &service.MockService{}

			switch tt.respCode {
			case http.StatusNotFound:
				mockSvc.On("GetJobs", testUtils.CtxMatcher, mock.Anything, mock.Anything).Return(
					nil, service.JobsNotFoundError{},
				)
			case http.StatusOK:
				var (
					jobs     []*models.Job
					mockArgs []interface{}
				)

				mockArgs = append(mockArgs, testUtils.CtxMatcher, mock.Anything)
				if tt.statuses == nil {
					jobs = s.addNewJob(jobs, uint(1), models.JobStatusCompleted, apiVersion)
					for range models.AllJobStatuses {
						mockArgs = append(mockArgs, mock.Anything)
					}
				} else {
					for k := range tt.statuses {
						mockArgs = append(mockArgs, mock.Anything)
						jobs = s.addNewJob(jobs, uint(k), tt.statuses[k], apiVersion)
					}
				}

				mockSvc.On("GetJobs", mockArgs...).Return(
					jobs, nil,
				)
			}

			h := newHandler(map[string]service.DataType{
				"Patient":              {},
				"Coverage":             {},
				"ExplanationOfBenefit": {},
<<<<<<< HEAD
			}, fhirPath, apiVersion, s.db)
=======
			}, v1BasePath, apiVersionOne, s.db)
>>>>>>> e3b028be
			h.Svc = mockSvc

			rr := httptest.NewRecorder()
			req := s.genGetJobsRequest(apiVersionOne, tt.statuses)
			h.JobsStatus(rr, req)

			unmarshaller, err := jsonformat.NewUnmarshaller("UTC", fhirversion.STU3)
			assert.NoError(s.T(), err)

			switch tt.respCode {
			case http.StatusNotFound:
				assert.Equal(s.T(), http.StatusNotFound, rr.Code)
			case http.StatusOK:
				assert.Equal(s.T(), tt.respCode, rr.Result().StatusCode)

				resp, err := unmarshaller.Unmarshal(rr.Body.Bytes())
				assert.NoError(s.T(), err)

				bundle := resp.(*fhirmodelsv1.ContainedResource)
				respB := bundle.GetBundle()
				assert.Equal(s.T(), http.StatusOK, rr.Code)
				assert.Equal(s.T(), uint32(len(respB.Entry)), respB.Total.Value)

				for k, entry := range respB.Entry {
					respT := entry.GetResource().GetTask()
					assert.Equal(s.T(), respT.Status.Value, tt.codes[k])
					assert.Equal(s.T(), respT.Input[0].Value.GetStringValue().Value, "GET https://bcda.test.gov/v1/this-is-a-test")
				}
			}
		})
	}
}

func (s *RequestsTestSuite) TestJobsStatusV2() {
	apiVersion := apiVersionTwo

	tests := []struct {
		name string

		respCode int
		statuses []models.JobStatus
		codes    []fhircodesv2.TaskStatusCode_Value
	}{
		{"Successful with no status(es)", http.StatusOK, nil, []fhircodesv2.TaskStatusCode_Value{fhircodesv2.TaskStatusCode_COMPLETED}},
		{"Successful with one status", http.StatusOK, []models.JobStatus{models.JobStatusCompleted}, []fhircodesv2.TaskStatusCode_Value{fhircodesv2.TaskStatusCode_COMPLETED}},
		{"Successful with two statuses", http.StatusOK, []models.JobStatus{models.JobStatusCompleted, models.JobStatusFailed}, []fhircodesv2.TaskStatusCode_Value{fhircodesv2.TaskStatusCode_COMPLETED, fhircodesv2.TaskStatusCode_FAILED}},
		{"Successful with all statuses", http.StatusOK, models.AllJobStatuses,
			[]fhircodesv2.TaskStatusCode_Value{
				fhircodesv2.TaskStatusCode_ACCEPTED, fhircodesv2.TaskStatusCode_IN_PROGRESS, fhircodesv2.TaskStatusCode_COMPLETED, fhircodesv2.TaskStatusCode_COMPLETED, fhircodesv2.TaskStatusCode_COMPLETED, fhircodesv2.TaskStatusCode_FAILED, fhircodesv2.TaskStatusCode_CANCELLED, fhircodesv2.TaskStatusCode_FAILED, fhircodesv2.TaskStatusCode_CANCELLED,
			},
		},
		{"Jobs not found", http.StatusNotFound, []models.JobStatus{models.JobStatusCompleted}, nil},
	}

	for _, tt := range tests {
		s.T().Run(tt.name, func(t *testing.T) {
			mockSvc := &service.MockService{}

			switch tt.respCode {
			case http.StatusNotFound:
				mockSvc.On("GetJobs", testUtils.CtxMatcher, mock.Anything, mock.Anything).Return(
					nil, service.JobsNotFoundError{},
				)
			case http.StatusOK:
				var (
					jobs     []*models.Job
					mockArgs []interface{}
				)

				mockArgs = append(mockArgs, testUtils.CtxMatcher, mock.Anything)
				if tt.statuses == nil {
					jobs = s.addNewJob(jobs, uint(1), models.JobStatusCompleted, apiVersion)
					for range models.AllJobStatuses {
						mockArgs = append(mockArgs, mock.Anything)
					}
				} else {
					for k := range tt.statuses {
						mockArgs = append(mockArgs, mock.Anything)
						jobs = s.addNewJob(jobs, uint(k), tt.statuses[k], apiVersion)
					}
				}

				mockSvc.On("GetJobs", mockArgs...).Return(
					jobs, nil,
				)
			}

			h := newHandler(map[string]service.DataType{
				"Patient":              {},
				"Coverage":             {},
				"ExplanationOfBenefit": {},
			}, v2BasePath, apiVersionTwo, s.db)
			h.Svc = mockSvc

			rr := httptest.NewRecorder()
			req := s.genGetJobsRequest(apiVersionTwo, tt.statuses)
			h.JobsStatus(rr, req)

			unmarshaller, err := jsonformat.NewUnmarshaller("UTC", fhirversion.R4)
			assert.NoError(s.T(), err)

			switch tt.respCode {
			case http.StatusNotFound:
				assert.Equal(s.T(), http.StatusNotFound, rr.Code)
			case http.StatusOK:
				assert.Equal(s.T(), tt.respCode, rr.Result().StatusCode)

				resp, err := unmarshaller.Unmarshal(rr.Body.Bytes())
				assert.NoError(s.T(), err)

				bundle := resp.(*fhirmodelv2CR.ContainedResource)
				respB := bundle.GetBundle()
				assert.Equal(s.T(), http.StatusOK, rr.Code)
				assert.Equal(s.T(), uint32(len(respB.Entry)), respB.Total.Value)

				for k, entry := range respB.Entry {
					respT := entry.GetResource().GetTask()
					assert.Equal(s.T(), respT.Status.Value, tt.codes[k])
					assert.Equal(s.T(), respT.Input[0].Value.GetStringValue().Value, "GET https://bcda.test.gov/v2/this-is-a-test")
				}
			}
		})
	}
}

func (s *RequestsTestSuite) addNewJob(jobs []*models.Job, id uint, status models.JobStatus, apiVersion string) []*models.Job {
	return append(jobs, &models.Job{
		ID:         id,
		ACOID:      uuid.NewUUID(),
		Status:     status,
		RequestURL: "https://bcda.test.gov/" + apiVersion + "/this-is-a-test",
		CreatedAt:  time.Now().Add(-24 * time.Hour),
		UpdatedAt:  time.Now(),
	})
}

func (s *RequestsTestSuite) TestAttributionStatus() {
	tests := []struct {
		name string

		respCode  int
		fileNames []string
		fileTypes []string
	}{
		{"Successful with both files", http.StatusOK, []string{"cclf_test_file_1", "cclf_test_file_2"}, []string{"last_attribution_update", "last_runout_update"}},
		{"Successful with default file", http.StatusOK, []string{"cclf_test_file_1", ""}, []string{"last_attribution_update", ""}},
		{"Successful with runout file", http.StatusOK, []string{"", "cclf_test_file_2"}, []string{"", "last_runout_update"}},
		{"No CCLF files found", http.StatusNotFound, []string{"", ""}, []string{"", ""}},
	}

	for _, tt := range tests {
		s.T().Run(tt.name, func(t *testing.T) {
			mockSvc := &service.MockService{}

			for i, name := range tt.fileNames {
				fileType := models.FileTypeDefault
				if i == 1 {
					fileType = models.FileTypeRunout
				}
				switch name {
				case "":
					mockSvc.On("GetLatestCCLFFile", testUtils.CtxMatcher, mock.Anything, fileType).Return(
						nil,
						service.CCLFNotFoundError{
							FileNumber: 8,
							CMSID:      "",
							FileType:   0,
							CutoffTime: time.Time{}},
					)
				default:
					mockSvc.On("GetLatestCCLFFile", testUtils.CtxMatcher, mock.Anything, fileType).Return(
						&models.CCLFFile{
							ID:        1,
							Name:      tt.fileNames[i],
							Timestamp: time.Time{},
							CCLFNum:   8,
						},
						nil,
					)
				}
			}
			apiVersion := "v1"
			fhirPath := "/" + apiVersion + "/fhir"

			resourceMap := s.resourceType
<<<<<<< HEAD
			h := newHandler(resourceMap, fhirPath, apiVersion, s.db)
=======
			h := newHandler(resourceMap, v1BasePath, apiVersionOne, s.db)
>>>>>>> e3b028be
			h.Svc = mockSvc

			rr := httptest.NewRecorder()
			req := s.genASRequest()
			h.AttributionStatus(rr, req)

			switch tt.respCode {
			case http.StatusNotFound:
				assert.Equal(s.T(), http.StatusNotFound, rr.Code)
			case http.StatusOK:
				var resp AttributionFileStatusResponse
				err := json.Unmarshal(rr.Body.Bytes(), &resp)
				assert.NoError(s.T(), err)

				count := 0
				for _, fileStatus := range resp.Data {
					if tt.fileNames[count] != "" {
						assert.Equal(s.T(), tt.fileTypes[count], fileStatus.Type)
						count += 1
					}
				}
			}
		})
	}
}

func (s *RequestsTestSuite) TestRunoutDisabled() {
	conf.SetEnv(s.T(), "BCDA_ENABLE_RUNOUT", "false")
	req := s.genGroupRequest("runout", middleware.RequestParameters{})
	w := httptest.NewRecorder()
	h := &Handler{}
	h.RespWriter = responseutils.NewResponseWriter()
	h.BulkGroupRequest(w, req)

	resp := w.Result()
	body, err := ioutil.ReadAll(resp.Body)

	s.NoError(err)
	s.Equal(http.StatusBadRequest, resp.StatusCode)
	s.Contains(string(body), "Invalid group ID")
}

func (s *RequestsTestSuite) TestDataTypeAuthorization() {
	acoA := &service.ACOConfig{
		Model:              "Model A",
		Pattern:            "A\\d{4}",
		PerfYearTransition: "01/01",
		LookbackYears:      10,
		Disabled:           false,
		Data:               []string{"adjudicated", "partially-adjudicated"},
	}
	acoB := &service.ACOConfig{
		Model:              "Model B",
		Pattern:            "B\\d{4}",
		PerfYearTransition: "01/01",
		LookbackYears:      10,
		Disabled:           false,
		Data:               []string{"adjudicated"},
	}
	acoC := &service.ACOConfig{
		Model:              "Model C",
		Pattern:            "C\\d{4}",
		PerfYearTransition: "01/01",
		LookbackYears:      10,
		Disabled:           false,
		Data:               []string{"partially-adjudicated"},
	}
	acoD := &service.ACOConfig{
		Model:              "Model D",
		Pattern:            "D\\d{4}",
		PerfYearTransition: "01/01",
		LookbackYears:      10,
		Disabled:           false,
		Data:               []string{},
	}

	dataTypeMap := map[string]service.DataType{
		"Coverage":             {Adjudicated: true},
		"Patient":              {Adjudicated: true},
		"ExplanationOfBenefit": {Adjudicated: true},
		"Claim":                {Adjudicated: false, PartiallyAdjudicated: true},
		"ClaimResponse":        {Adjudicated: false, PartiallyAdjudicated: true},
	}

	h := NewHandler(dataTypeMap, v2BasePath, apiVersionTwo)

	// Use a mock to ensure that this test does not generate artifacts in the queue for other tests
	mockEnq := &queueing.MockEnqueuer{}
	mockEnq.On("AddJob", mock.Anything, mock.Anything).Return(nil)
	h.Enq = mockEnq
	h.supportedDataTypes = dataTypeMap

	client.SetLogger(log.API) // Set logger so we don't get errors later

	jsonBytes, _ := json.Marshal("{}")

	tests := []struct {
		name string

		cmsId        string
		resources    []string
		expectedCode int
		acoConfig    *service.ACOConfig
	}{
		{"Auth Adj/Partially-Adj, Request Adj/Partially-Adj", "A0000", []string{"Claim", "Patient"}, http.StatusAccepted, acoA},
		{"Auth Adj, Request Adj", "B0000", []string{"Patient"}, http.StatusAccepted, acoB},
		{"Auth Adj, Request Partially-Adj", "B0000", []string{"Claim"}, http.StatusBadRequest, acoB},
		{"Auth Partially-Adj, Request Adj", "C0000", []string{"Patient"}, http.StatusBadRequest, acoC},
		{"Auth Partially-Adj, Request Partially-Adj", "C0000", []string{"Claim"}, http.StatusAccepted, acoC},
		{"Auth None, Request Adj", "D0000", []string{"Patient"}, http.StatusBadRequest, acoD},
		{"Auth None, Request Partially-Adj", "D0000", []string{"Claim"}, http.StatusBadRequest, acoD},
	}

	for _, test := range tests {
		s.T().Run(test.name, func(t *testing.T) {
			mockSvc := service.MockService{}

			mockSvc.On("GetQueJobs", mock.Anything, mock.Anything).Return([]*models.JobEnqueueArgs{}, nil)
			mockSvc.On("GetACOConfigForID", mock.Anything).Return(test.acoConfig, true)

			h.Svc = &mockSvc

			w := httptest.NewRecorder()
			r, _ := http.NewRequest("GET", "http://bcda.ms.gov/api/v2/Group/$export", bytes.NewReader(jsonBytes))

			r = r.WithContext(context.WithValue(r.Context(), auth.AuthDataContextKey, auth.AuthData{
				ACOID: "8d80925a-027e-43dd-8aed-9a501cc4cd91",
				CMSID: test.cmsId,
			}))

			r = r.WithContext(middleware.NewRequestParametersContext(r.Context(), middleware.RequestParameters{
				Since:         time.Date(2000, 01, 01, 00, 00, 00, 00, time.UTC),
				ResourceTypes: test.resources,
				Version:       apiVersionTwo,
			}))

			h.bulkRequest(w, r, service.DefaultRequest)

			assert.Equal(s.T(), test.expectedCode, w.Code)
		})
	}
}

// TestRequests verifies that we can initiate an export job for all resource types using all the different handlers
func (s *RequestsTestSuite) TestRequests() {

	apiVersion := "v1"
	fhirPath := "/" + apiVersion + "/fhir"
	resourceMap := s.resourceType

<<<<<<< HEAD
	h := newHandler(resourceMap, fhirPath, apiVersion, s.db)
=======
	h := newHandler(resourceMap, v1BasePath, apiVersionOne, s.db)
>>>>>>> e3b028be

	// Use a mock to ensure that this test does not generate artifacts in the queue for other tests
	enqueuer := &queueing.MockEnqueuer{}
	enqueuer.On("AddJob", mock.Anything, mock.Anything).Return(nil)
	h.Enq = enqueuer
	mockSvc := service.MockService{}

	mockSvc.On("GetQueJobs", mock.Anything, mock.Anything).Return([]*models.JobEnqueueArgs{}, nil)
	mockAco := service.ACOConfig{
		Data: []string{"adjudicated"},
	}
	mockSvc.On("GetACOConfigForID", mock.Anything, mock.Anything).Return(&mockAco, true)

	h.Svc = &mockSvc

	// Test Group and Patient
	// Patient, Coverage, and ExplanationOfBenefit
	// with And without Since parameter
	resources := []string{"Patient", "ExplanationOfBenefit", "Coverage"}
	sinces := []time.Time{{}, time.Now().Round(time.Millisecond).Add(-24 * time.Hour)}
	groupIDs := []string{"all", "runout"}

	// Validate group requests
	for _, resource := range resources {
		for _, since := range sinces {
			for _, groupID := range groupIDs {
				rp := middleware.RequestParameters{
					Version:       apiVersionOne,
					ResourceTypes: []string{resource},
					Since:         since,
				}
				rr := httptest.NewRecorder()
				req := s.genGroupRequest(groupID, rp)
				h.BulkGroupRequest(rr, req)
				assert.Equal(s.T(), http.StatusAccepted, rr.Code)
			}
		}
	}

	// Validate patient requests
	for _, resource := range resources {
		for _, since := range sinces {
			rp := middleware.RequestParameters{
				Version:       apiVersionOne,
				ResourceTypes: []string{resource},
				Since:         since,
			}
			rr := httptest.NewRecorder()
			h.BulkPatientRequest(rr, s.genPatientRequest(rp))
			assert.Equal(s.T(), http.StatusAccepted, rr.Code)
		}
	}
}

func (s *RequestsTestSuite) TestJobStatus() {
	apiVersion := "v1"
	fhirPath := "/" + apiVersion + "/fhir"
	resourceMap := s.resourceType
<<<<<<< HEAD
	h := newHandler(resourceMap, fhirPath, apiVersion, s.db)
=======
	h := newHandler(resourceMap, v1BasePath, apiVersionOne, s.db)
>>>>>>> e3b028be
	mockSrv := service.MockService{}
	timestp := time.Now()
	mockSrv.On("GetJobAndKeys", testUtils.CtxMatcher, uint(1)).Return(
		&models.Job{
			ID:                1,
			ACOID:             uuid.NewRandom(),
			RequestURL:        v1JobRequestUrl,
			Status:            models.JobStatusCompleted,
			TransactionTime:   timestp,
			JobCount:          100,
			CompletedJobCount: 100,
			CreatedAt:         timestp,
			UpdatedAt:         timestp,
		},
		[]*models.JobKey{{
			ID:           1,
			JobID:        1,
			FileName:     "testingtesting",
			ResourceType: "Patient",
		}},
		nil,
	)
	h.Svc = &mockSrv

	req := httptest.NewRequest("GET", v1JobRequestUrl, nil)

	rctx := chi.NewRouteContext()
	rctx.URLParams.Add("jobID", "1")

	ctx := context.WithValue(req.Context(), chi.RouteCtxKey, rctx)
	req = req.WithContext(ctx)

	w := httptest.NewRecorder()
	h.JobStatus(w, req)
	s.Equal(http.StatusOK, w.Code)
}

func (s *RequestsTestSuite) TestJobFailedStatus() {

	tests := []struct {
		name string

		basePath   string
		version    string
		requestUrl string
		status     models.JobStatus
	}{
		{"Job Failed v1", v1BasePath, apiVersionOne, v1JobRequestUrl, models.JobStatusFailed},
		{"Job Failed Expired v1", v1BasePath, apiVersionOne, v1JobRequestUrl, models.JobStatusFailedExpired},
		{"Job Failed v2", v2BasePath, apiVersionTwo, v2JobRequestUrl, models.JobStatusFailed},
		{"Job Failed Expired v2", v2BasePath, apiVersionTwo, v2JobRequestUrl, models.JobStatusFailedExpired},
	}

	resourceMap := s.resourceType

	for _, tt := range tests {
		s.T().Run(tt.name, func(t *testing.T) {
			h := newHandler(resourceMap, tt.basePath, tt.version, s.db)
			mockSrv := service.MockService{}
			timestp := time.Now()
			mockSrv.On("GetJobAndKeys", testUtils.CtxMatcher, uint(1)).Return(
				&models.Job{
					ID:                1,
					ACOID:             uuid.NewRandom(),
					RequestURL:        tt.requestUrl,
					Status:            tt.status,
					TransactionTime:   timestp,
					JobCount:          100,
					CompletedJobCount: 100,
					CreatedAt:         timestp,
					UpdatedAt:         timestp,
				},
				[]*models.JobKey{{
					ID:           1,
					JobID:        1,
					FileName:     "testingtesting",
					ResourceType: "Patient",
				}},
				nil,
			)
			h.Svc = &mockSrv

			req := httptest.NewRequest("GET", tt.requestUrl, nil)

			rctx := chi.NewRouteContext()
			rctx.URLParams.Add("jobID", "1")

			ctx := context.WithValue(req.Context(), chi.RouteCtxKey, rctx)
			req = req.WithContext(ctx)

			w := httptest.NewRecorder()
			h.JobStatus(w, req)
			s.Equal(http.StatusInternalServerError, w.Code)
			assert.Contains(s.T(), w.Body.String(), responseutils.JobFailed)
			assert.Contains(s.T(), w.Body.String(), responseutils.DetailJobFailed)
		})
	}
}

func (s *RequestsTestSuite) genGroupRequest(groupID string, rp middleware.RequestParameters) *http.Request {
	req := httptest.NewRequest("GET", "http://bcda.cms.gov/api/v1/Group/$export", nil)

	rctx := chi.NewRouteContext()
	rctx.URLParams.Add("groupId", groupID)

	aco := postgrestest.GetACOByUUID(s.T(), s.db, s.acoID)
	ad := auth.AuthData{ACOID: s.acoID.String(), CMSID: *aco.CMSID, TokenID: uuid.NewRandom().String()}

	ctx := context.WithValue(req.Context(), chi.RouteCtxKey, rctx)
	ctx = context.WithValue(ctx, auth.AuthDataContextKey, ad)
	ctx = middleware.NewRequestParametersContext(ctx, rp)

	req = req.WithContext(ctx)

	return req
}

func (s *RequestsTestSuite) genPatientRequest(rp middleware.RequestParameters) *http.Request {
	req := httptest.NewRequest("GET", "http://bcda.cms.gov/api/v1/Patient/$export", nil)
	aco := postgrestest.GetACOByUUID(s.T(), s.db, s.acoID)
	ad := auth.AuthData{ACOID: s.acoID.String(), CMSID: *aco.CMSID, TokenID: uuid.NewRandom().String()}

	ctx := context.WithValue(req.Context(), auth.AuthDataContextKey, ad)
	ctx = middleware.NewRequestParametersContext(ctx, rp)

	return req.WithContext(ctx)
}

func (s *RequestsTestSuite) genASRequest() *http.Request {
	req := httptest.NewRequest("GET", "http://bcda.cms.gov/api/v1/attribution_status", nil)
	aco := postgrestest.GetACOByUUID(s.T(), s.db, s.acoID)
	ad := auth.AuthData{ACOID: s.acoID.String(), CMSID: *aco.CMSID, TokenID: uuid.NewRandom().String()}

	ctx := context.WithValue(req.Context(), auth.AuthDataContextKey, ad)

	return req.WithContext(ctx)
}

func (s *RequestsTestSuite) genGetJobsRequest(version string, statuses []models.JobStatus) *http.Request {
	target := fmt.Sprintf("http://bcda.cms.gov/api/%s/jobs", version)
	if statuses != nil {
		target = target + "?_status="
		for _, status := range statuses {
			target = target + string(status) + ","
		}
		target = strings.TrimRight(target, ",")
	}
	target = strings.ReplaceAll(target, " ", "%20") // Remove possible spaces in query parameter

	req := httptest.NewRequest("GET", target, nil)

	aco := postgrestest.GetACOByUUID(s.T(), s.db, s.acoID)
	ad := auth.AuthData{ACOID: s.acoID.String(), CMSID: *aco.CMSID, TokenID: uuid.NewRandom().String()}

	ctx := context.WithValue(req.Context(), auth.AuthDataContextKey, ad)

	return req.WithContext(ctx)
}<|MERGE_RESOLUTION|>--- conflicted
+++ resolved
@@ -112,21 +112,12 @@
 		respCode    int
 		apiVersion  string
 	}{
-<<<<<<< HEAD
 		{"Successful", nil, http.StatusAccepted, "v1"},
 		{"Successful v2", nil, http.StatusAccepted, "v2"},
-		{"No CCLF file found", service.CCLFNotFoundError{}, http.StatusNotFound, "v1"},
-		{"No CCLF file found v2", service.CCLFNotFoundError{}, http.StatusNotFound, "v2"},
-		{constants.DefaultError, errors.New(constants.DefaultError), http.StatusInternalServerError, "v1"},
-		{constants.DefaultError + " v2", errors.New(constants.DefaultError), http.StatusInternalServerError, "v2"},
-=======
-		{"Successful", nil, http.StatusAccepted, apiVersionOne},
-		{"Successful v2", nil, http.StatusAccepted, apiVersionTwo},
 		{"No CCLF file found", service.CCLFNotFoundError{}, http.StatusNotFound, apiVersionOne},
 		{"No CCLF file found v2", service.CCLFNotFoundError{}, http.StatusNotFound, apiVersionTwo},
-		{"Some other error", errors.New("Some other error"), http.StatusInternalServerError, apiVersionOne},
-		{"Some other error v2", errors.New("Some other error"), http.StatusInternalServerError, apiVersionTwo},
->>>>>>> e3b028be
+		{constants.DefaultError, errors.New(constants.DefaultError), http.StatusInternalServerError, apiVersionOne},
+		{constants.DefaultError + " v2", errors.New(constants.DefaultError), http.StatusInternalServerError, apiVersionTwo},
 	}
 
 	for _, tt := range tests {
@@ -164,12 +155,8 @@
 }
 
 func (s *RequestsTestSuite) TestJobsStatusV1() {
-<<<<<<< HEAD
 	apiVersion := "v1"
 	fhirPath := "/" + apiVersion + "/fhir"
-=======
-	apiVersion := apiVersionOne
->>>>>>> e3b028be
 
 	tests := []struct {
 		name string
@@ -226,11 +213,7 @@
 				"Patient":              {},
 				"Coverage":             {},
 				"ExplanationOfBenefit": {},
-<<<<<<< HEAD
 			}, fhirPath, apiVersion, s.db)
-=======
-			}, v1BasePath, apiVersionOne, s.db)
->>>>>>> e3b028be
 			h.Svc = mockSvc
 
 			rr := httptest.NewRecorder()
@@ -416,11 +399,7 @@
 			fhirPath := "/" + apiVersion + "/fhir"
 
 			resourceMap := s.resourceType
-<<<<<<< HEAD
 			h := newHandler(resourceMap, fhirPath, apiVersion, s.db)
-=======
-			h := newHandler(resourceMap, v1BasePath, apiVersionOne, s.db)
->>>>>>> e3b028be
 			h.Svc = mockSvc
 
 			rr := httptest.NewRecorder()
@@ -571,11 +550,7 @@
 	fhirPath := "/" + apiVersion + "/fhir"
 	resourceMap := s.resourceType
 
-<<<<<<< HEAD
 	h := newHandler(resourceMap, fhirPath, apiVersion, s.db)
-=======
-	h := newHandler(resourceMap, v1BasePath, apiVersionOne, s.db)
->>>>>>> e3b028be
 
 	// Use a mock to ensure that this test does not generate artifacts in the queue for other tests
 	enqueuer := &queueing.MockEnqueuer{}
@@ -634,11 +609,7 @@
 	apiVersion := "v1"
 	fhirPath := "/" + apiVersion + "/fhir"
 	resourceMap := s.resourceType
-<<<<<<< HEAD
 	h := newHandler(resourceMap, fhirPath, apiVersion, s.db)
-=======
-	h := newHandler(resourceMap, v1BasePath, apiVersionOne, s.db)
->>>>>>> e3b028be
 	mockSrv := service.MockService{}
 	timestp := time.Now()
 	mockSrv.On("GetJobAndKeys", testUtils.CtxMatcher, uint(1)).Return(
