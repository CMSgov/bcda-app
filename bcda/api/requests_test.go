package api

import (
	"bytes"
	"context"
	"database/sql"
	"encoding/json"
	"errors"
	"fmt"
	"io/ioutil"
	"net/http"
	"net/http/httptest"
	"regexp"
	"testing"
	"time"

	"github.com/go-testfixtures/testfixtures/v3"
	"github.com/stretchr/testify/assert"

	"github.com/CMSgov/bcda-app/bcda/auth"
	"github.com/CMSgov/bcda-app/bcda/client"
	"github.com/CMSgov/bcda-app/bcda/database/databasetest"
	"github.com/CMSgov/bcda-app/bcda/models"
	"github.com/CMSgov/bcda-app/bcda/models/postgres/postgrestest"
	"github.com/CMSgov/bcda-app/bcda/responseutils"
	"github.com/CMSgov/bcda-app/bcda/service"
	"github.com/CMSgov/bcda-app/bcda/testUtils"
	"github.com/CMSgov/bcda-app/bcda/web/middleware"
	"github.com/CMSgov/bcda-app/bcdaworker/queueing"
	"github.com/CMSgov/bcda-app/conf"
	"github.com/CMSgov/bcda-app/log"

	"github.com/go-chi/chi"
	"github.com/pborman/uuid"
	"github.com/stretchr/testify/mock"
	"github.com/stretchr/testify/suite"
)

type RequestsTestSuite struct {
	suite.Suite

	runoutEnabledEnvVar string

	db *sql.DB

	acoID uuid.UUID
}

func TestRequestsTestSuite(t *testing.T) {
	suite.Run(t, new(RequestsTestSuite))
}

func (s *RequestsTestSuite) SetupSuite() {
	// See testdata/acos.yml
	s.acoID = uuid.Parse("ba21d24d-cd96-4d7d-a691-b0e8c88e67a5")
	s.db, _ = databasetest.CreateDatabase(s.T(), "../../db/migrations/bcda/", true)
	tf, err := testfixtures.New(
		testfixtures.Database(s.db),
		testfixtures.Dialect("postgres"),
		testfixtures.Directory("testdata/"),
	)

	if err != nil {
		assert.FailNowf(s.T(), "Failed to setup test fixtures", err.Error())
	}
	if err := tf.Load(); err != nil {
		assert.FailNowf(s.T(), "Failed to load test fixtures", err.Error())
	}

	// Set up the logger since we're using the real client
	client.SetLogger(log.BBAPI)
}

func (s *RequestsTestSuite) SetupTest() {
	s.runoutEnabledEnvVar = conf.GetEnv("BCDA_ENABLE_RUNOUT")
}

func (s *RequestsTestSuite) TearDownTest() {
	conf.SetEnv(s.T(), "BCDA_ENABLE_RUNOUT", s.runoutEnabledEnvVar)
}

func (s *RequestsTestSuite) TestRunoutEnabled() {
	conf.SetEnv(s.T(), "BCDA_ENABLE_RUNOUT", "true")
	qj := []*models.JobEnqueueArgs{}
	tests := []struct {
		name string

		errToReturn error
		respCode    int
		apiVersion  string
	}{
		{"Successful", nil, http.StatusAccepted, "v1"},
		{"Successful v2", nil, http.StatusAccepted, "v2"},
		{"No CCLF file found", service.CCLFNotFoundError{}, http.StatusNotFound, "v1"},
		{"No CCLF file found v2", service.CCLFNotFoundError{}, http.StatusNotFound, "v2"},
		{"Some other error", errors.New("Some other error"), http.StatusInternalServerError, "v1"},
		{"Some other error v2", errors.New("Some other error"), http.StatusInternalServerError, "v2"},
	}

	for _, tt := range tests {
		s.T().Run(tt.name, func(t *testing.T) {
			mockSvc := &service.MockService{}
			var jobs []*models.JobEnqueueArgs
			if tt.errToReturn == nil {
				jobs = qj
			}

<<<<<<< HEAD
			resourceMap := map[string]service.DataType{
=======
			resourceMap := map[string]DataType{
>>>>>>> 441b3dc2
				"Patient":              {Adjudicated: true},
				"Coverage":             {Adjudicated: true},
				"ExplanationOfBenefit": {Adjudicated: true},
			}

			mockSvc.On("GetQueJobs", mock.Anything, mock.Anything, mock.Anything, mock.Anything, mock.Anything, mock.Anything).Return(jobs, tt.errToReturn)
			mockAco := service.ACOConfig{Data: []string{"adjudicated"}}
			mockSvc.On("GetACOConfigForID", mock.Anything, mock.Anything, mock.Anything, mock.Anything, mock.Anything, mock.Anything).Return(&mockAco, true)
			h := newHandler(resourceMap, fmt.Sprintf("/%s/fhir", tt.apiVersion), tt.apiVersion, s.db)
			h.Svc = mockSvc

			req := s.genGroupRequest("runout", middleware.RequestParameters{})
			w := httptest.NewRecorder()
			h.BulkGroupRequest(w, req)

			resp := w.Result()
			body, err := ioutil.ReadAll(resp.Body)

			assert.NoError(t, err)
			assert.Equal(t, tt.respCode, resp.StatusCode)
			if tt.errToReturn == nil {
				assert.NotEmpty(t, resp.Header.Get("Content-Location"))
			} else {
				assert.Contains(t, string(body), tt.errToReturn.Error())
			}
		})
	}
}

func (s *RequestsTestSuite) TestAttributionStatus() {
	tests := []struct {
		name string

		errToReturn error
		respCode    int
		fileNames   []string
		fileTypes   []string
	}{
		{"Successful with both files", nil, http.StatusOK, []string{"cclf_test_file_1", "cclf_test_file_2"}, []string{"last_attribution_update", "last_runout_update"}},
		{"Successful with default file", nil, http.StatusOK, []string{"cclf_test_file_1", ""}, []string{"last_attribution_update", ""}},
		{"Successful with runout file", nil, http.StatusOK, []string{"", "cclf_test_file_2"}, []string{"", "last_runout_update"}},
		{"No CCLF files found", nil, http.StatusNotFound, []string{"", ""}, []string{"", ""}},
	}

	for _, tt := range tests {
		s.T().Run(tt.name, func(t *testing.T) {
			mockSvc := &service.MockService{}

			for i, name := range tt.fileNames {
				fileType := models.FileTypeDefault
				if i == 1 {
					fileType = models.FileTypeRunout
				}
				switch name {
				case "":
					mockSvc.On("GetLatestCCLFFile", testUtils.CtxMatcher, mock.Anything, fileType).Return(
						nil,
						service.CCLFNotFoundError{
							FileNumber: 8,
							CMSID:      "",
							FileType:   0,
							CutoffTime: time.Time{}},
					)
				default:
					mockSvc.On("GetLatestCCLFFile", testUtils.CtxMatcher, mock.Anything, fileType).Return(
						&models.CCLFFile{
							ID:        1,
							Name:      tt.fileNames[i],
							Timestamp: time.Time{},
							CCLFNum:   8,
						},
						nil,
					)
				}
			}

<<<<<<< HEAD
			resourceMap := map[string]service.DataType{
=======
			resourceMap := map[string]DataType{
>>>>>>> 441b3dc2
				"Patient":              {Adjudicated: true},
				"Coverage":             {Adjudicated: true},
				"ExplanationOfBenefit": {Adjudicated: true},
			}
			h := newHandler(resourceMap, "/v1/fhir", "v1", s.db)
			h.Svc = mockSvc

			rr := httptest.NewRecorder()
			req := s.genASRequest()
			h.AttributionStatus(rr, req)

			switch tt.respCode {
			case http.StatusNotFound:
				assert.Equal(s.T(), http.StatusNotFound, rr.Code)
			case http.StatusOK:
				var resp AttributionFileStatusResponse
				err := json.Unmarshal(rr.Body.Bytes(), &resp)
				assert.NoError(s.T(), err)

				count := 0
				for _, fileStatus := range resp.Data {
					if tt.fileNames[count] != "" {
						assert.Equal(s.T(), tt.fileTypes[count], fileStatus.Type)
						count += 1
					}
				}
			}
		})
	}
}

func (s *RequestsTestSuite) TestRunoutDisabled() {
	conf.SetEnv(s.T(), "BCDA_ENABLE_RUNOUT", "false")
	req := s.genGroupRequest("runout", middleware.RequestParameters{})
	w := httptest.NewRecorder()
	h := &Handler{}
	h.RespWriter = responseutils.NewResponseWriter()
	h.BulkGroupRequest(w, req)

	resp := w.Result()
	body, err := ioutil.ReadAll(resp.Body)

	s.NoError(err)
	s.Equal(http.StatusBadRequest, resp.StatusCode)
	s.Contains(string(body), "Invalid group ID")
}

func (s *RequestsTestSuite) TestDataTypeAuthorization() {
<<<<<<< HEAD
	acoA := &service.ACOConfig{
		Model:              "Model A",
		Pattern:            "A\\d{4}",
		PerfYearTransition: "01/01",
		LookbackYears:      10,
		Disabled:           false,
		Data:               []string{"adjudicated", "pre-adjudicated"},
	}
	acoB := &service.ACOConfig{
		Model:              "Model B",
		Pattern:            "B\\d{4}",
		PerfYearTransition: "01/01",
		LookbackYears:      10,
		Disabled:           false,
		Data:               []string{"adjudicated"},
	}
	acoC := &service.ACOConfig{
		Model:              "Model C",
		Pattern:            "C\\d{4}",
		PerfYearTransition: "01/01",
		LookbackYears:      10,
		Disabled:           false,
		Data:               []string{"pre-adjudicated"},
	}
	acoD := &service.ACOConfig{
		Model:              "Model D",
		Pattern:            "D\\d{4}",
		PerfYearTransition: "01/01",
		LookbackYears:      10,
		Disabled:           false,
		Data:               []string{},
	}

	dataTypeMap := map[string]service.DataType{
=======
	acoA, _ := regexp.Compile(`A\d{4}`)
	acoB, _ := regexp.Compile(`B\d{4}`)
	acoC, _ := regexp.Compile(`C\d{4}`)
	acoD, _ := regexp.Compile(`D\d{4}`)

	dataTypeMap := map[string]DataType{
>>>>>>> 441b3dc2
		"Coverage":             {Adjudicated: true},
		"Patient":              {Adjudicated: true},
		"ExplanationOfBenefit": {Adjudicated: true},
		"Claim":                {Adjudicated: false, PreAdjudicated: true},
		"ClaimResponse":        {Adjudicated: false, PreAdjudicated: true},
	}

	h := NewHandler(dataTypeMap, "/v2/fhir/", "v2")

	// Use a mock to ensure that this test does not generate artifacts in the queue for other tests
	enqueuer := &queueing.MockEnqueuer{}
	enqueuer.On("AddJob", mock.Anything, mock.Anything).Return(nil)
	h.Enq = enqueuer
	h.supportedDataTypes = dataTypeMap

<<<<<<< HEAD
=======
	h.Svc = MockService{
		acoConfig: map[*regexp.Regexp]*service.ACOConfig{
			acoA: {
				Model:              "Model A",
				Pattern:            "A\\d{4}",
				PerfYearTransition: "01/01",
				LookbackYears:      10,
				Disabled:           false,
				Data:               []string{"adjudicated", "pre-adjudicated"},
			},
			acoB: {
				Model:              "Model B",
				Pattern:            "B\\d{4}",
				PerfYearTransition: "01/01",
				LookbackYears:      10,
				Disabled:           false,
				Data:               []string{"adjudicated"},
			},
			acoC: {
				Model:              "Model C",
				Pattern:            "C\\d{4}",
				PerfYearTransition: "01/01",
				LookbackYears:      10,
				Disabled:           false,
				Data:               []string{"pre-adjudicated"},
			},
			acoD: {
				Model:              "Model D",
				Pattern:            "D\\d{4}",
				PerfYearTransition: "01/01",
				LookbackYears:      10,
				Disabled:           false,
				Data:               []string{},
			},
		},
	}

>>>>>>> 441b3dc2
	client.SetLogger(log.API) // Set logger so we don't get errors later

	jsonBytes, _ := json.Marshal("{}")

	tests := []struct {
		name         string
		cmsId        string
		resources    []string
		expectedCode int
<<<<<<< HEAD
		acoConfig    *service.ACOConfig
	}{
		{"Auth Adj/Pre-Adj, Request Adj/Pre-Adj", "A0000", []string{"Claim", "Patient"}, http.StatusAccepted, acoA},
		{"Auth Adj, Request Adj", "B0000", []string{"Patient"}, http.StatusAccepted, acoB},
		{"Auth Adj, Request Pre-Adj", "B0000", []string{"Claim"}, http.StatusBadRequest, acoB},
		{"Auth Pre-Adj, Request Adj", "C0000", []string{"Patient"}, http.StatusBadRequest, acoC},
		{"Auth Pre-Adj, Request Pre-Adj", "C0000", []string{"Claim"}, http.StatusAccepted, acoC},
		{"Auth None, Request Adj", "D0000", []string{"Patient"}, http.StatusBadRequest, acoD},
		{"Auth None, Request Pre-Adj", "D0000", []string{"Claim"}, http.StatusBadRequest, acoD},
=======
	}{
		{"Auth Adj/Pre-Adj, Request Adj/Pre-Adj", "A0000", []string{"Claim", "Patient"}, http.StatusAccepted},
		{"Auth Adj, Request Adj", "B0000", []string{"Patient"}, http.StatusAccepted},
		{"Auth Adj, Request Pre-Adj", "B0000", []string{"Claim"}, http.StatusBadRequest},
		{"Auth Pre-Adj, Request Adj", "C0000", []string{"Patient"}, http.StatusBadRequest},
		{"Auth Pre-Adj, Request Pre-Adj", "C0000", []string{"Claim"}, http.StatusAccepted},
		{"Auth None, Request Adj", "D0000", []string{"Patient"}, http.StatusBadRequest},
		{"Auth None, Request Pre-Adj", "D0000", []string{"Claim"}, http.StatusBadRequest},
>>>>>>> 441b3dc2
	}

	for _, test := range tests {
		s.T().Run(test.name, func(t *testing.T) {
<<<<<<< HEAD
			mockSvc := service.MockService{}

			mockSvc.On("GetQueJobs", mock.Anything, mock.Anything).Return([]*models.JobEnqueueArgs{}, nil)
			mockSvc.On("GetACOConfigForID", mock.Anything, mock.Anything).Return(test.acoConfig, true)

			h.Svc = &mockSvc

=======
>>>>>>> 441b3dc2
			w := httptest.NewRecorder()
			r, _ := http.NewRequest("GET", "http://bcda.ms.gov/api/v2/Group/$export", bytes.NewReader(jsonBytes))

			r = r.WithContext(context.WithValue(r.Context(), auth.AuthDataContextKey, auth.AuthData{
				ACOID: "8d80925a-027e-43dd-8aed-9a501cc4cd91",
				CMSID: test.cmsId,
			}))

			r = r.WithContext(middleware.NewRequestParametersContext(r.Context(), middleware.RequestParameters{
				Since:         time.Date(2000, 01, 01, 00, 00, 00, 00, time.UTC),
				ResourceTypes: test.resources,
				Version:       "v2",
			}))

			h.bulkRequest(w, r, service.DefaultRequest)

			assert.Equal(s.T(), test.expectedCode, w.Code)
		})
	}
}

// TestRequests verifies that we can initiate an export job for all resource types using all the different handlers
func (s *RequestsTestSuite) TestRequests() {

<<<<<<< HEAD
	resourceMap := map[string]service.DataType{
=======
	resourceMap := map[string]DataType{
>>>>>>> 441b3dc2
		"Patient":              {Adjudicated: true},
		"Coverage":             {Adjudicated: true},
		"ExplanationOfBenefit": {Adjudicated: true},
	}

	h := newHandler(resourceMap, "/v1/fhir", "v1", s.db)

	// Use a mock to ensure that this test does not generate artifacts in the queue for other tests
	enqueuer := &queueing.MockEnqueuer{}
	enqueuer.On("AddJob", mock.Anything, mock.Anything).Return(nil)
	h.Enq = enqueuer
	mockSvc := service.MockService{}

	mockSvc.On("GetQueJobs", mock.Anything, mock.Anything, mock.Anything, mock.Anything, mock.Anything, mock.Anything).Return([]*models.JobEnqueueArgs{}, nil)
	mockAco := service.ACOConfig{
		Data: []string{"adjudicated"},
	}
	mockSvc.On("GetACOConfigForID", mock.Anything, mock.Anything, mock.Anything, mock.Anything, mock.Anything, mock.Anything).Return(&mockAco, true)

	h.Svc = &mockSvc

	// Test Group and Patient
	// Patient, Coverage, and ExplanationOfBenefit
	// with And without Since parameter
	resources := []string{"Patient", "ExplanationOfBenefit", "Coverage"}
	sinces := []time.Time{{}, time.Now().Round(time.Millisecond).Add(-24 * time.Hour)}
	groupIDs := []string{"all", "runout"}

	// Validate group requests
	for _, resource := range resources {
		for _, since := range sinces {
			for _, groupID := range groupIDs {
				rp := middleware.RequestParameters{
					Version:       "v1",
					ResourceTypes: []string{resource},
					Since:         since,
				}
				rr := httptest.NewRecorder()
				req := s.genGroupRequest(groupID, rp)
				h.BulkGroupRequest(rr, req)
				assert.Equal(s.T(), http.StatusAccepted, rr.Code)
			}
		}
	}

	// Validate patient requests
	for _, resource := range resources {
		for _, since := range sinces {
			rp := middleware.RequestParameters{
				Version:       "v1",
				ResourceTypes: []string{resource},
				Since:         since,
			}
			rr := httptest.NewRecorder()
			h.BulkPatientRequest(rr, s.genPatientRequest(rp))
			assert.Equal(s.T(), http.StatusAccepted, rr.Code)
		}
	}
}

func (s *RequestsTestSuite) genGroupRequest(groupID string, rp middleware.RequestParameters) *http.Request {
	req := httptest.NewRequest("GET", "http://bcda.cms.gov/api/v1/Group/$export", nil)

	rctx := chi.NewRouteContext()
	rctx.URLParams.Add("groupId", groupID)

	aco := postgrestest.GetACOByUUID(s.T(), s.db, s.acoID)
	ad := auth.AuthData{ACOID: s.acoID.String(), CMSID: *aco.CMSID, TokenID: uuid.NewRandom().String()}

	ctx := context.WithValue(req.Context(), chi.RouteCtxKey, rctx)
	ctx = context.WithValue(ctx, auth.AuthDataContextKey, ad)
	ctx = middleware.NewRequestParametersContext(ctx, rp)

	req = req.WithContext(ctx)

	return req
}

func (s *RequestsTestSuite) genPatientRequest(rp middleware.RequestParameters) *http.Request {
	req := httptest.NewRequest("GET", "http://bcda.cms.gov/api/v1/Patient/$export", nil)
	aco := postgrestest.GetACOByUUID(s.T(), s.db, s.acoID)
	ad := auth.AuthData{ACOID: s.acoID.String(), CMSID: *aco.CMSID, TokenID: uuid.NewRandom().String()}

	ctx := context.WithValue(req.Context(), auth.AuthDataContextKey, ad)
	ctx = middleware.NewRequestParametersContext(ctx, rp)

	return req.WithContext(ctx)
}

func (s *RequestsTestSuite) genASRequest() *http.Request {
	req := httptest.NewRequest("GET", "http://bcda.cms.gov/api/v1/attribution_status", nil)
	aco := postgrestest.GetACOByUUID(s.T(), s.db, s.acoID)
	ad := auth.AuthData{ACOID: s.acoID.String(), CMSID: *aco.CMSID, TokenID: uuid.NewRandom().String()}

	ctx := context.WithValue(req.Context(), auth.AuthDataContextKey, ad)

	return req.WithContext(ctx)
}

type MockService struct {
	acoConfig map[*regexp.Regexp]*service.ACOConfig
}

func (m MockService) GetQueJobs(ctx context.Context, conditions service.RequestConditions) (queJobs []*models.JobEnqueueArgs, err error) {
	queJobs = append(queJobs, &models.JobEnqueueArgs{
		ResourceType: "Claim",
	})

	return queJobs, nil
}

func (m MockService) GetAlrJobs(ctx context.Context, cmsID string, reqType service.AlrRequestType, window service.AlrRequestWindow) ([]*models.JobAlrEnqueueArgs, error) {
	panic("not implement")
}

func (m MockService) GetJobAndKeys(ctx context.Context, jobID uint) (*models.Job, []*models.JobKey, error) {
	panic("not implement")
}

func (m MockService) CancelJob(ctx context.Context, jobID uint) (uint, error) {
	panic("not implement")
}

func (m MockService) GetJobPriority(acoID string, resourceType string, sinceParam bool) int16 {
	return 0
}

func (m MockService) GetLatestCCLFFile(ctx context.Context, cmsID string, fileType models.CCLFFileType) (*models.CCLFFile, error) {
	panic("not implement")
}

func (m MockService) GetACOConfigForID(cmsID string) (*service.ACOConfig, bool) {
	for pattern, cfg := range m.acoConfig {
		if pattern.MatchString(cmsID) {
			return cfg, true
		}
	}

	return nil, false
}

var _ service.Service = &MockService{}<|MERGE_RESOLUTION|>--- conflicted
+++ resolved
@@ -105,11 +105,7 @@
 				jobs = qj
 			}
 
-<<<<<<< HEAD
 			resourceMap := map[string]service.DataType{
-=======
-			resourceMap := map[string]DataType{
->>>>>>> 441b3dc2
 				"Patient":              {Adjudicated: true},
 				"Coverage":             {Adjudicated: true},
 				"ExplanationOfBenefit": {Adjudicated: true},
@@ -186,11 +182,7 @@
 				}
 			}
 
-<<<<<<< HEAD
 			resourceMap := map[string]service.DataType{
-=======
-			resourceMap := map[string]DataType{
->>>>>>> 441b3dc2
 				"Patient":              {Adjudicated: true},
 				"Coverage":             {Adjudicated: true},
 				"ExplanationOfBenefit": {Adjudicated: true},
@@ -239,7 +231,6 @@
 }
 
 func (s *RequestsTestSuite) TestDataTypeAuthorization() {
-<<<<<<< HEAD
 	acoA := &service.ACOConfig{
 		Model:              "Model A",
 		Pattern:            "A\\d{4}",
@@ -274,14 +265,6 @@
 	}
 
 	dataTypeMap := map[string]service.DataType{
-=======
-	acoA, _ := regexp.Compile(`A\d{4}`)
-	acoB, _ := regexp.Compile(`B\d{4}`)
-	acoC, _ := regexp.Compile(`C\d{4}`)
-	acoD, _ := regexp.Compile(`D\d{4}`)
-
-	dataTypeMap := map[string]DataType{
->>>>>>> 441b3dc2
 		"Coverage":             {Adjudicated: true},
 		"Patient":              {Adjudicated: true},
 		"ExplanationOfBenefit": {Adjudicated: true},
@@ -297,46 +280,6 @@
 	h.Enq = enqueuer
 	h.supportedDataTypes = dataTypeMap
 
-<<<<<<< HEAD
-=======
-	h.Svc = MockService{
-		acoConfig: map[*regexp.Regexp]*service.ACOConfig{
-			acoA: {
-				Model:              "Model A",
-				Pattern:            "A\\d{4}",
-				PerfYearTransition: "01/01",
-				LookbackYears:      10,
-				Disabled:           false,
-				Data:               []string{"adjudicated", "pre-adjudicated"},
-			},
-			acoB: {
-				Model:              "Model B",
-				Pattern:            "B\\d{4}",
-				PerfYearTransition: "01/01",
-				LookbackYears:      10,
-				Disabled:           false,
-				Data:               []string{"adjudicated"},
-			},
-			acoC: {
-				Model:              "Model C",
-				Pattern:            "C\\d{4}",
-				PerfYearTransition: "01/01",
-				LookbackYears:      10,
-				Disabled:           false,
-				Data:               []string{"pre-adjudicated"},
-			},
-			acoD: {
-				Model:              "Model D",
-				Pattern:            "D\\d{4}",
-				PerfYearTransition: "01/01",
-				LookbackYears:      10,
-				Disabled:           false,
-				Data:               []string{},
-			},
-		},
-	}
-
->>>>>>> 441b3dc2
 	client.SetLogger(log.API) // Set logger so we don't get errors later
 
 	jsonBytes, _ := json.Marshal("{}")
@@ -346,7 +289,6 @@
 		cmsId        string
 		resources    []string
 		expectedCode int
-<<<<<<< HEAD
 		acoConfig    *service.ACOConfig
 	}{
 		{"Auth Adj/Pre-Adj, Request Adj/Pre-Adj", "A0000", []string{"Claim", "Patient"}, http.StatusAccepted, acoA},
@@ -356,21 +298,10 @@
 		{"Auth Pre-Adj, Request Pre-Adj", "C0000", []string{"Claim"}, http.StatusAccepted, acoC},
 		{"Auth None, Request Adj", "D0000", []string{"Patient"}, http.StatusBadRequest, acoD},
 		{"Auth None, Request Pre-Adj", "D0000", []string{"Claim"}, http.StatusBadRequest, acoD},
-=======
-	}{
-		{"Auth Adj/Pre-Adj, Request Adj/Pre-Adj", "A0000", []string{"Claim", "Patient"}, http.StatusAccepted},
-		{"Auth Adj, Request Adj", "B0000", []string{"Patient"}, http.StatusAccepted},
-		{"Auth Adj, Request Pre-Adj", "B0000", []string{"Claim"}, http.StatusBadRequest},
-		{"Auth Pre-Adj, Request Adj", "C0000", []string{"Patient"}, http.StatusBadRequest},
-		{"Auth Pre-Adj, Request Pre-Adj", "C0000", []string{"Claim"}, http.StatusAccepted},
-		{"Auth None, Request Adj", "D0000", []string{"Patient"}, http.StatusBadRequest},
-		{"Auth None, Request Pre-Adj", "D0000", []string{"Claim"}, http.StatusBadRequest},
->>>>>>> 441b3dc2
 	}
 
 	for _, test := range tests {
 		s.T().Run(test.name, func(t *testing.T) {
-<<<<<<< HEAD
 			mockSvc := service.MockService{}
 
 			mockSvc.On("GetQueJobs", mock.Anything, mock.Anything).Return([]*models.JobEnqueueArgs{}, nil)
@@ -378,8 +309,6 @@
 
 			h.Svc = &mockSvc
 
-=======
->>>>>>> 441b3dc2
 			w := httptest.NewRecorder()
 			r, _ := http.NewRequest("GET", "http://bcda.ms.gov/api/v2/Group/$export", bytes.NewReader(jsonBytes))
 
@@ -404,11 +333,7 @@
 // TestRequests verifies that we can initiate an export job for all resource types using all the different handlers
 func (s *RequestsTestSuite) TestRequests() {
 
-<<<<<<< HEAD
 	resourceMap := map[string]service.DataType{
-=======
-	resourceMap := map[string]DataType{
->>>>>>> 441b3dc2
 		"Patient":              {Adjudicated: true},
 		"Coverage":             {Adjudicated: true},
 		"ExplanationOfBenefit": {Adjudicated: true},
@@ -422,11 +347,11 @@
 	h.Enq = enqueuer
 	mockSvc := service.MockService{}
 
-	mockSvc.On("GetQueJobs", mock.Anything, mock.Anything, mock.Anything, mock.Anything, mock.Anything, mock.Anything).Return([]*models.JobEnqueueArgs{}, nil)
+	mockSvc.On("GetQueJobs", mock.Anything, mock.Anything).Return([]*models.JobEnqueueArgs{}, nil)
 	mockAco := service.ACOConfig{
 		Data: []string{"adjudicated"},
 	}
-	mockSvc.On("GetACOConfigForID", mock.Anything, mock.Anything, mock.Anything, mock.Anything, mock.Anything, mock.Anything).Return(&mockAco, true)
+	mockSvc.On("GetACOConfigForID", mock.Anything, mock.Anything).Return(&mockAco, true)
 
 	h.Svc = &mockSvc
 
@@ -506,48 +431,4 @@
 	ctx := context.WithValue(req.Context(), auth.AuthDataContextKey, ad)
 
 	return req.WithContext(ctx)
-}
-
-type MockService struct {
-	acoConfig map[*regexp.Regexp]*service.ACOConfig
-}
-
-func (m MockService) GetQueJobs(ctx context.Context, conditions service.RequestConditions) (queJobs []*models.JobEnqueueArgs, err error) {
-	queJobs = append(queJobs, &models.JobEnqueueArgs{
-		ResourceType: "Claim",
-	})
-
-	return queJobs, nil
-}
-
-func (m MockService) GetAlrJobs(ctx context.Context, cmsID string, reqType service.AlrRequestType, window service.AlrRequestWindow) ([]*models.JobAlrEnqueueArgs, error) {
-	panic("not implement")
-}
-
-func (m MockService) GetJobAndKeys(ctx context.Context, jobID uint) (*models.Job, []*models.JobKey, error) {
-	panic("not implement")
-}
-
-func (m MockService) CancelJob(ctx context.Context, jobID uint) (uint, error) {
-	panic("not implement")
-}
-
-func (m MockService) GetJobPriority(acoID string, resourceType string, sinceParam bool) int16 {
-	return 0
-}
-
-func (m MockService) GetLatestCCLFFile(ctx context.Context, cmsID string, fileType models.CCLFFileType) (*models.CCLFFile, error) {
-	panic("not implement")
-}
-
-func (m MockService) GetACOConfigForID(cmsID string) (*service.ACOConfig, bool) {
-	for pattern, cfg := range m.acoConfig {
-		if pattern.MatchString(cmsID) {
-			return cfg, true
-		}
-	}
-
-	return nil, false
-}
-
-var _ service.Service = &MockService{}+}