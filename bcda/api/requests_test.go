--- conflicted
+++ resolved
@@ -10,11 +10,8 @@
 	"io/ioutil"
 	"net/http"
 	"net/http/httptest"
-<<<<<<< HEAD
+  "regexp"
 	"strings"
-=======
-	"regexp"
->>>>>>> 441b3dc2
 	"testing"
 	"time"
 
@@ -621,7 +618,6 @@
 	return req.WithContext(ctx)
 }
 
-<<<<<<< HEAD
 func (s *RequestsTestSuite) genGetJobsRequest(version string, statuses []models.JobStatus) *http.Request {
 	target := fmt.Sprintf("http://bcda.cms.gov/api/%s/jobs", version)
 	if statuses != nil {
@@ -642,7 +638,7 @@
 
 	return req.WithContext(ctx)
 }
-=======
+
 type MockService struct {
 	acoConfig map[*regexp.Regexp]*service.ACOConfig
 }
@@ -685,5 +681,4 @@
 	return nil, false
 }
 
-var _ service.Service = &MockService{}
->>>>>>> 441b3dc2
+var _ service.Service = &MockService{}