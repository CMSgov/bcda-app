package api

import (
	"bytes"
	"context"
	"database/sql"
	"encoding/json"
	"errors"
	"fmt"
	"io/ioutil"
	"net/http"
	"net/http/httptest"
	"strings"
	"testing"
	"time"

	"github.com/go-testfixtures/testfixtures/v3"
	"github.com/stretchr/testify/assert"

	"github.com/CMSgov/bcda-app/bcda/auth"
	"github.com/CMSgov/bcda-app/bcda/client"
	"github.com/CMSgov/bcda-app/bcda/database/databasetest"
	"github.com/CMSgov/bcda-app/bcda/models"
	"github.com/CMSgov/bcda-app/bcda/models/postgres/postgrestest"
	"github.com/CMSgov/bcda-app/bcda/responseutils"
	"github.com/CMSgov/bcda-app/bcda/service"
	"github.com/CMSgov/bcda-app/bcda/testUtils"
	"github.com/CMSgov/bcda-app/bcda/web/middleware"
	"github.com/CMSgov/bcda-app/bcdaworker/queueing"
	"github.com/CMSgov/bcda-app/conf"
	"github.com/CMSgov/bcda-app/log"

	"github.com/go-chi/chi"
	"github.com/pborman/uuid"
	"github.com/stretchr/testify/mock"
	"github.com/stretchr/testify/suite"

	"github.com/google/fhir/go/jsonformat"
	fhircodesv2 "github.com/google/fhir/go/proto/google/fhir/proto/r4/core/codes_go_proto"
	fhirmodelv2CR "github.com/google/fhir/go/proto/google/fhir/proto/r4/core/resources/bundle_and_contained_resource_go_proto"
	fhircodesv1 "github.com/google/fhir/go/proto/google/fhir/proto/stu3/codes_go_proto"
	fhirmodelsv1 "github.com/google/fhir/go/proto/google/fhir/proto/stu3/resources_go_proto"
)

type RequestsTestSuite struct {
	suite.Suite

	runoutEnabledEnvVar string

	db *sql.DB

	acoID uuid.UUID

	resourceType map[string]DataType
}

func TestRequestsTestSuite(t *testing.T) {
	suite.Run(t, new(RequestsTestSuite))
}

func (s *RequestsTestSuite) SetupSuite() {
	// See testdata/acos.yml
	s.acoID = uuid.Parse("ba21d24d-cd96-4d7d-a691-b0e8c88e67a5")
	s.db, _ = databasetest.CreateDatabase(s.T(), "../../db/migrations/bcda/", true)
	tf, err := testfixtures.New(
		testfixtures.Database(s.db),
		testfixtures.Dialect("postgres"),
		testfixtures.Directory("testdata/"),
	)

	s.resourceType = map[string]DataType{
		"Patient":              {Adjudicated: true},
		"Coverage":             {Adjudicated: true},
		"ExplanationOfBenefit": {Adjudicated: true},
	}

	if err != nil {
		assert.FailNowf(s.T(), "Failed to setup test fixtures", err.Error())
	}
	if err := tf.Load(); err != nil {
		assert.FailNowf(s.T(), "Failed to load test fixtures", err.Error())
	}

	// Set up the logger since we're using the real client
	client.SetLogger(log.BBAPI)
}

func (s *RequestsTestSuite) SetupTest() {
	s.runoutEnabledEnvVar = conf.GetEnv("BCDA_ENABLE_RUNOUT")
}

func (s *RequestsTestSuite) TearDownTest() {
	conf.SetEnv(s.T(), "BCDA_ENABLE_RUNOUT", s.runoutEnabledEnvVar)
}

func (s *RequestsTestSuite) TestRunoutEnabled() {
	conf.SetEnv(s.T(), "BCDA_ENABLE_RUNOUT", "true")
	qj := []*models.JobEnqueueArgs{}
	tests := []struct {
		name string

		errToReturn error
		respCode    int
		apiVersion  string
	}{
		{"Successful", nil, http.StatusAccepted, "v1"},
		{"Successful v2", nil, http.StatusAccepted, "v2"},
		{"No CCLF file found", service.CCLFNotFoundError{}, http.StatusNotFound, "v1"},
		{"No CCLF file found v2", service.CCLFNotFoundError{}, http.StatusNotFound, "v2"},
		{"Some other error", errors.New("Some other error"), http.StatusInternalServerError, "v1"},
		{"Some other error v2", errors.New("Some other error"), http.StatusInternalServerError, "v2"},
	}

	for _, tt := range tests {
		s.T().Run(tt.name, func(t *testing.T) {
			mockSvc := &service.MockService{}
			var jobs []*models.JobEnqueueArgs
			if tt.errToReturn == nil {
				jobs = qj
			}

<<<<<<< HEAD
			resourceMap := s.resourceType
=======
			resourceMap := map[string]service.DataType{
				"Patient":              {Adjudicated: true},
				"Coverage":             {Adjudicated: true},
				"ExplanationOfBenefit": {Adjudicated: true},
			}
>>>>>>> 2c28af34

			mockSvc.On("GetQueJobs", mock.Anything, mock.Anything, mock.Anything, mock.Anything, mock.Anything, mock.Anything).Return(jobs, tt.errToReturn)
			mockAco := service.ACOConfig{Data: []string{"adjudicated"}}
			mockSvc.On("GetACOConfigForID", mock.Anything, mock.Anything, mock.Anything, mock.Anything, mock.Anything, mock.Anything).Return(&mockAco, true)
			h := newHandler(resourceMap, fmt.Sprintf("/%s/fhir", tt.apiVersion), tt.apiVersion, s.db)
			h.Svc = mockSvc

			req := s.genGroupRequest("runout", middleware.RequestParameters{})
			w := httptest.NewRecorder()
			h.BulkGroupRequest(w, req)

			resp := w.Result()
			body, err := ioutil.ReadAll(resp.Body)

			assert.NoError(t, err)
			assert.Equal(t, tt.respCode, resp.StatusCode)
			if tt.errToReturn == nil {
				assert.NotEmpty(t, resp.Header.Get("Content-Location"))
			} else {
				assert.Contains(t, string(body), tt.errToReturn.Error())
			}
		})
	}
}

func (s *RequestsTestSuite) TestJobsStatusV1() {
	apiVersion := "v1"

	tests := []struct {
		name string

		respCode int
		statuses []models.JobStatus
		codes    []fhircodesv1.TaskStatusCode_Value
	}{
		{"Successful with no status(es)", http.StatusOK, nil, []fhircodesv1.TaskStatusCode_Value{fhircodesv1.TaskStatusCode_COMPLETED}},
		{"Successful with one status", http.StatusOK, []models.JobStatus{models.JobStatusCompleted}, []fhircodesv1.TaskStatusCode_Value{fhircodesv1.TaskStatusCode_COMPLETED}},
		{"Successful with two statuses", http.StatusOK, []models.JobStatus{models.JobStatusCompleted, models.JobStatusFailed}, []fhircodesv1.TaskStatusCode_Value{fhircodesv1.TaskStatusCode_COMPLETED, fhircodesv1.TaskStatusCode_FAILED}},
		{"Successful with all statuses", http.StatusOK, models.AllJobStatuses,
			[]fhircodesv1.TaskStatusCode_Value{
				fhircodesv1.TaskStatusCode_IN_PROGRESS, fhircodesv1.TaskStatusCode_IN_PROGRESS, fhircodesv1.TaskStatusCode_COMPLETED, fhircodesv1.TaskStatusCode_COMPLETED, fhircodesv1.TaskStatusCode_COMPLETED, fhircodesv1.TaskStatusCode_FAILED, fhircodesv1.TaskStatusCode_CANCELLED, fhircodesv1.TaskStatusCode_FAILED, fhircodesv1.TaskStatusCode_CANCELLED,
			},
		},
		{"Jobs not found", http.StatusNotFound, []models.JobStatus{models.JobStatusCompleted}, nil},
	}

	for _, tt := range tests {
		s.T().Run(tt.name, func(t *testing.T) {
			mockSvc := &service.MockService{}

			switch tt.respCode {
			case http.StatusNotFound:
				mockSvc.On("GetJobs", testUtils.CtxMatcher, mock.Anything, mock.Anything).Return(
					nil, service.JobsNotFoundError{},
				)
			case http.StatusOK:
				var (
					jobs     []*models.Job
					mockArgs []interface{}
				)

				mockArgs = append(mockArgs, testUtils.CtxMatcher, mock.Anything)
				if tt.statuses == nil {
					jobs = s.addNewJob(jobs, uint(1), models.JobStatusCompleted, apiVersion)
					for range models.AllJobStatuses {
						mockArgs = append(mockArgs, mock.Anything)
					}
				} else {
					for k := range tt.statuses {
						mockArgs = append(mockArgs, mock.Anything)
						jobs = s.addNewJob(jobs, uint(k), tt.statuses[k], apiVersion)
					}
				}

				mockSvc.On("GetJobs", mockArgs...).Return(
					jobs, nil,
				)
			}

			h := newHandler(map[string]service.DataType{
				"Patient":              {},
				"Coverage":             {},
				"ExplanationOfBenefit": {},
			}, "/v1/fhir", "v1", s.db)
			h.Svc = mockSvc

			rr := httptest.NewRecorder()
			req := s.genGetJobsRequest("v1", tt.statuses)
			h.JobsStatus(rr, req)

			unmarshaller, err := jsonformat.NewUnmarshaller("UTC", jsonformat.STU3)
			assert.NoError(s.T(), err)

			switch tt.respCode {
			case http.StatusNotFound:
				assert.Equal(s.T(), http.StatusNotFound, rr.Code)
			case http.StatusOK:
				assert.Equal(s.T(), tt.respCode, rr.Result().StatusCode)

				resp, err := unmarshaller.Unmarshal(rr.Body.Bytes())
				assert.NoError(s.T(), err)

				bundle := resp.(*fhirmodelsv1.ContainedResource)
				respB := bundle.GetBundle()
				assert.Equal(s.T(), http.StatusOK, rr.Code)
				assert.Equal(s.T(), uint32(len(respB.Entry)), respB.Total.Value)

				for k, entry := range respB.Entry {
					respT := entry.GetResource().GetTask()
					assert.Equal(s.T(), respT.Status.Value, tt.codes[k])
					assert.Equal(s.T(), respT.Input[0].Value.GetStringValue().Value, "GET https://bcda.test.gov/v1/this-is-a-test")
				}
			}
		})
	}
}

func (s *RequestsTestSuite) TestJobsStatusV2() {
	apiVersion := "v2"

	tests := []struct {
		name string

		respCode int
		statuses []models.JobStatus
		codes    []fhircodesv2.TaskStatusCode_Value
	}{
		{"Successful with no status(es)", http.StatusOK, nil, []fhircodesv2.TaskStatusCode_Value{fhircodesv2.TaskStatusCode_COMPLETED}},
		{"Successful with one status", http.StatusOK, []models.JobStatus{models.JobStatusCompleted}, []fhircodesv2.TaskStatusCode_Value{fhircodesv2.TaskStatusCode_COMPLETED}},
		{"Successful with two statuses", http.StatusOK, []models.JobStatus{models.JobStatusCompleted, models.JobStatusFailed}, []fhircodesv2.TaskStatusCode_Value{fhircodesv2.TaskStatusCode_COMPLETED, fhircodesv2.TaskStatusCode_FAILED}},
		{"Successful with all statuses", http.StatusOK, models.AllJobStatuses,
			[]fhircodesv2.TaskStatusCode_Value{
				fhircodesv2.TaskStatusCode_IN_PROGRESS, fhircodesv2.TaskStatusCode_IN_PROGRESS, fhircodesv2.TaskStatusCode_COMPLETED, fhircodesv2.TaskStatusCode_COMPLETED, fhircodesv2.TaskStatusCode_COMPLETED, fhircodesv2.TaskStatusCode_FAILED, fhircodesv2.TaskStatusCode_CANCELLED, fhircodesv2.TaskStatusCode_FAILED, fhircodesv2.TaskStatusCode_CANCELLED,
			},
		},
		{"Jobs not found", http.StatusNotFound, []models.JobStatus{models.JobStatusCompleted}, nil},
	}

	for _, tt := range tests {
		s.T().Run(tt.name, func(t *testing.T) {
			mockSvc := &service.MockService{}

			switch tt.respCode {
			case http.StatusNotFound:
				mockSvc.On("GetJobs", testUtils.CtxMatcher, mock.Anything, mock.Anything).Return(
					nil, service.JobsNotFoundError{},
				)
			case http.StatusOK:
				var (
					jobs     []*models.Job
					mockArgs []interface{}
				)

				mockArgs = append(mockArgs, testUtils.CtxMatcher, mock.Anything)
				if tt.statuses == nil {
					jobs = s.addNewJob(jobs, uint(1), models.JobStatusCompleted, apiVersion)
					for range models.AllJobStatuses {
						mockArgs = append(mockArgs, mock.Anything)
					}
				} else {
					for k := range tt.statuses {
						mockArgs = append(mockArgs, mock.Anything)
						jobs = s.addNewJob(jobs, uint(k), tt.statuses[k], apiVersion)
					}
				}

				mockSvc.On("GetJobs", mockArgs...).Return(
					jobs, nil,
				)
			}

			h := newHandler(map[string]service.DataType{
				"Patient":              {},
				"Coverage":             {},
				"ExplanationOfBenefit": {},
			}, "/v2/fhir", "v2", s.db)
			h.Svc = mockSvc

			rr := httptest.NewRecorder()
			req := s.genGetJobsRequest("v2", tt.statuses)
			h.JobsStatus(rr, req)

			unmarshaller, err := jsonformat.NewUnmarshaller("UTC", jsonformat.R4)
			assert.NoError(s.T(), err)

			switch tt.respCode {
			case http.StatusNotFound:
				assert.Equal(s.T(), http.StatusNotFound, rr.Code)
			case http.StatusOK:
				assert.Equal(s.T(), tt.respCode, rr.Result().StatusCode)

				resp, err := unmarshaller.Unmarshal(rr.Body.Bytes())
				assert.NoError(s.T(), err)

				bundle := resp.(*fhirmodelv2CR.ContainedResource)
				respB := bundle.GetBundle()
				assert.Equal(s.T(), http.StatusOK, rr.Code)
				assert.Equal(s.T(), uint32(len(respB.Entry)), respB.Total.Value)

				for k, entry := range respB.Entry {
					respT := entry.GetResource().GetTask()
					assert.Equal(s.T(), respT.Status.Value, tt.codes[k])
					assert.Equal(s.T(), respT.Input[0].Value.GetStringValue().Value, "GET https://bcda.test.gov/v2/this-is-a-test")
				}
			}
		})
	}
}

func (s *RequestsTestSuite) addNewJob(jobs []*models.Job, id uint, status models.JobStatus, apiVersion string) []*models.Job {
	return append(jobs, &models.Job{
		ID:         id,
		ACOID:      uuid.NewUUID(),
		Status:     status,
		RequestURL: "https://bcda.test.gov/" + apiVersion + "/this-is-a-test",
		CreatedAt:  time.Now().Add(-24 * time.Hour),
		UpdatedAt:  time.Now(),
	})
}

func (s *RequestsTestSuite) TestAttributionStatus() {
	tests := []struct {
		name string

		respCode  int
		fileNames []string
		fileTypes []string
	}{
		{"Successful with both files", http.StatusOK, []string{"cclf_test_file_1", "cclf_test_file_2"}, []string{"last_attribution_update", "last_runout_update"}},
		{"Successful with default file", http.StatusOK, []string{"cclf_test_file_1", ""}, []string{"last_attribution_update", ""}},
		{"Successful with runout file", http.StatusOK, []string{"", "cclf_test_file_2"}, []string{"", "last_runout_update"}},
		{"No CCLF files found", http.StatusNotFound, []string{"", ""}, []string{"", ""}},
	}

	for _, tt := range tests {
		s.T().Run(tt.name, func(t *testing.T) {
			mockSvc := &service.MockService{}

			for i, name := range tt.fileNames {
				fileType := models.FileTypeDefault
				if i == 1 {
					fileType = models.FileTypeRunout
				}
				switch name {
				case "":
					mockSvc.On("GetLatestCCLFFile", testUtils.CtxMatcher, mock.Anything, fileType).Return(
						nil,
						service.CCLFNotFoundError{
							FileNumber: 8,
							CMSID:      "",
							FileType:   0,
							CutoffTime: time.Time{}},
					)
				default:
					mockSvc.On("GetLatestCCLFFile", testUtils.CtxMatcher, mock.Anything, fileType).Return(
						&models.CCLFFile{
							ID:        1,
							Name:      tt.fileNames[i],
							Timestamp: time.Time{},
							CCLFNum:   8,
						},
						nil,
					)
				}
			}

<<<<<<< HEAD
			resourceMap := s.resourceType
=======
			resourceMap := map[string]service.DataType{
				"Patient":              {Adjudicated: true},
				"Coverage":             {Adjudicated: true},
				"ExplanationOfBenefit": {Adjudicated: true},
			}
>>>>>>> 2c28af34
			h := newHandler(resourceMap, "/v1/fhir", "v1", s.db)
			h.Svc = mockSvc

			rr := httptest.NewRecorder()
			req := s.genASRequest()
			h.AttributionStatus(rr, req)

			switch tt.respCode {
			case http.StatusNotFound:
				assert.Equal(s.T(), http.StatusNotFound, rr.Code)
			case http.StatusOK:
				var resp AttributionFileStatusResponse
				err := json.Unmarshal(rr.Body.Bytes(), &resp)
				assert.NoError(s.T(), err)

				count := 0
				for _, fileStatus := range resp.Data {
					if tt.fileNames[count] != "" {
						assert.Equal(s.T(), tt.fileTypes[count], fileStatus.Type)
						count += 1
					}
				}
			}
		})
	}
}

func (s *RequestsTestSuite) TestRunoutDisabled() {
	conf.SetEnv(s.T(), "BCDA_ENABLE_RUNOUT", "false")
	req := s.genGroupRequest("runout", middleware.RequestParameters{})
	w := httptest.NewRecorder()
	h := &Handler{}
	h.RespWriter = responseutils.NewResponseWriter()
	h.BulkGroupRequest(w, req)

	resp := w.Result()
	body, err := ioutil.ReadAll(resp.Body)

	s.NoError(err)
	s.Equal(http.StatusBadRequest, resp.StatusCode)
	s.Contains(string(body), "Invalid group ID")
}

func (s *RequestsTestSuite) TestDataTypeAuthorization() {
	acoA := &service.ACOConfig{
		Model:              "Model A",
		Pattern:            "A\\d{4}",
		PerfYearTransition: "01/01",
		LookbackYears:      10,
		Disabled:           false,
		Data:               []string{"adjudicated", "pre-adjudicated"},
	}
	acoB := &service.ACOConfig{
		Model:              "Model B",
		Pattern:            "B\\d{4}",
		PerfYearTransition: "01/01",
		LookbackYears:      10,
		Disabled:           false,
		Data:               []string{"adjudicated"},
	}
	acoC := &service.ACOConfig{
		Model:              "Model C",
		Pattern:            "C\\d{4}",
		PerfYearTransition: "01/01",
		LookbackYears:      10,
		Disabled:           false,
		Data:               []string{"pre-adjudicated"},
	}
	acoD := &service.ACOConfig{
		Model:              "Model D",
		Pattern:            "D\\d{4}",
		PerfYearTransition: "01/01",
		LookbackYears:      10,
		Disabled:           false,
		Data:               []string{},
	}

	dataTypeMap := map[string]service.DataType{
		"Coverage":             {Adjudicated: true},
		"Patient":              {Adjudicated: true},
		"ExplanationOfBenefit": {Adjudicated: true},
		"Claim":                {Adjudicated: false, PreAdjudicated: true},
		"ClaimResponse":        {Adjudicated: false, PreAdjudicated: true},
	}

	h := NewHandler(dataTypeMap, "/v2/fhir/", "v2")

	// Use a mock to ensure that this test does not generate artifacts in the queue for other tests
	mockEnq := &queueing.MockEnqueuer{}
	mockEnq.On("AddJob", mock.Anything, mock.Anything).Return(nil)
	h.Enq = mockEnq
	h.supportedDataTypes = dataTypeMap

	client.SetLogger(log.API) // Set logger so we don't get errors later

	jsonBytes, _ := json.Marshal("{}")

	tests := []struct {
		name string

		cmsId        string
		resources    []string
		expectedCode int
		acoConfig    *service.ACOConfig
	}{
		{"Auth Adj/Pre-Adj, Request Adj/Pre-Adj", "A0000", []string{"Claim", "Patient"}, http.StatusAccepted, acoA},
		{"Auth Adj, Request Adj", "B0000", []string{"Patient"}, http.StatusAccepted, acoB},
		{"Auth Adj, Request Pre-Adj", "B0000", []string{"Claim"}, http.StatusBadRequest, acoB},
		{"Auth Pre-Adj, Request Adj", "C0000", []string{"Patient"}, http.StatusBadRequest, acoC},
		{"Auth Pre-Adj, Request Pre-Adj", "C0000", []string{"Claim"}, http.StatusAccepted, acoC},
		{"Auth None, Request Adj", "D0000", []string{"Patient"}, http.StatusBadRequest, acoD},
		{"Auth None, Request Pre-Adj", "D0000", []string{"Claim"}, http.StatusBadRequest, acoD},
	}

	for _, test := range tests {
		s.T().Run(test.name, func(t *testing.T) {
			mockSvc := service.MockService{}

			mockSvc.On("GetQueJobs", mock.Anything, mock.Anything).Return([]*models.JobEnqueueArgs{}, nil)
			mockSvc.On("GetACOConfigForID", mock.Anything).Return(test.acoConfig, true)

			h.Svc = &mockSvc

			w := httptest.NewRecorder()
			r, _ := http.NewRequest("GET", "http://bcda.ms.gov/api/v2/Group/$export", bytes.NewReader(jsonBytes))

			r = r.WithContext(context.WithValue(r.Context(), auth.AuthDataContextKey, auth.AuthData{
				ACOID: "8d80925a-027e-43dd-8aed-9a501cc4cd91",
				CMSID: test.cmsId,
			}))

			r = r.WithContext(middleware.NewRequestParametersContext(r.Context(), middleware.RequestParameters{
				Since:         time.Date(2000, 01, 01, 00, 00, 00, 00, time.UTC),
				ResourceTypes: test.resources,
				Version:       "v2",
			}))

			h.bulkRequest(w, r, service.DefaultRequest)

			assert.Equal(s.T(), test.expectedCode, w.Code)
		})
	}
}

// TestRequests verifies that we can initiate an export job for all resource types using all the different handlers
func (s *RequestsTestSuite) TestRequests() {

<<<<<<< HEAD
	resourceMap := s.resourceType
=======
	resourceMap := map[string]service.DataType{
		"Patient":              {Adjudicated: true},
		"Coverage":             {Adjudicated: true},
		"ExplanationOfBenefit": {Adjudicated: true},
	}
>>>>>>> 2c28af34

	h := newHandler(resourceMap, "/v1/fhir", "v1", s.db)

	// Use a mock to ensure that this test does not generate artifacts in the queue for other tests
	enqueuer := &queueing.MockEnqueuer{}
	enqueuer.On("AddJob", mock.Anything, mock.Anything).Return(nil)
	h.Enq = enqueuer
	mockSvc := service.MockService{}

	mockSvc.On("GetQueJobs", mock.Anything, mock.Anything).Return([]*models.JobEnqueueArgs{}, nil)
	mockAco := service.ACOConfig{
		Data: []string{"adjudicated"},
	}
	mockSvc.On("GetACOConfigForID", mock.Anything, mock.Anything).Return(&mockAco, true)

	h.Svc = &mockSvc

	// Test Group and Patient
	// Patient, Coverage, and ExplanationOfBenefit
	// with And without Since parameter
	resources := []string{"Patient", "ExplanationOfBenefit", "Coverage"}
	sinces := []time.Time{{}, time.Now().Round(time.Millisecond).Add(-24 * time.Hour)}
	groupIDs := []string{"all", "runout"}

	// Validate group requests
	for _, resource := range resources {
		for _, since := range sinces {
			for _, groupID := range groupIDs {
				rp := middleware.RequestParameters{
					Version:       "v1",
					ResourceTypes: []string{resource},
					Since:         since,
				}
				rr := httptest.NewRecorder()
				req := s.genGroupRequest(groupID, rp)
				h.BulkGroupRequest(rr, req)
				assert.Equal(s.T(), http.StatusAccepted, rr.Code)
			}
		}
	}

	// Validate patient requests
	for _, resource := range resources {
		for _, since := range sinces {
			rp := middleware.RequestParameters{
				Version:       "v1",
				ResourceTypes: []string{resource},
				Since:         since,
			}
			rr := httptest.NewRecorder()
			h.BulkPatientRequest(rr, s.genPatientRequest(rp))
			assert.Equal(s.T(), http.StatusAccepted, rr.Code)
		}
	}
}

func (s *RequestsTestSuite) TestJobStatus() {
	resourceMap := s.resourceType
	h := newHandler(resourceMap, "/v1/fhir", "v1", s.db)
	mockSrv := service.MockService{}
	timestp := time.Now()
	mockSrv.On("GetJobAndKeys", testUtils.CtxMatcher, uint(1)).Return(
		&models.Job{
			ID:                1,
			ACOID:             uuid.NewRandom(),
			RequestURL:        "http://bcda.cms.gov/api/v1/Jobs/1",
			Status:            models.JobStatusCompleted,
			TransactionTime:   timestp,
			JobCount:          100,
			CompletedJobCount: 100,
			CreatedAt:         timestp,
			UpdatedAt:         timestp,
		},
		[]*models.JobKey{{
			ID:           1,
			JobID:        1,
			FileName:     "testingtesting",
			ResourceType: "Patient",
		}},
		nil,
	)
	h.Svc = &mockSrv

	req := httptest.NewRequest("GET", "http://bcda.cms.gov/api/v1/jobs/1", nil)

	rctx := chi.NewRouteContext()
	rctx.URLParams.Add("jobID", "1")

	ctx := context.WithValue(req.Context(), chi.RouteCtxKey, rctx)
	req = req.WithContext(ctx)

	w := httptest.NewRecorder()
	h.JobStatus(w, req)
	s.Equal(http.StatusOK, w.Code)
}

func (s *RequestsTestSuite) genGroupRequest(groupID string, rp middleware.RequestParameters) *http.Request {
	req := httptest.NewRequest("GET", "http://bcda.cms.gov/api/v1/Group/$export", nil)

	rctx := chi.NewRouteContext()
	rctx.URLParams.Add("groupId", groupID)

	aco := postgrestest.GetACOByUUID(s.T(), s.db, s.acoID)
	ad := auth.AuthData{ACOID: s.acoID.String(), CMSID: *aco.CMSID, TokenID: uuid.NewRandom().String()}

	ctx := context.WithValue(req.Context(), chi.RouteCtxKey, rctx)
	ctx = context.WithValue(ctx, auth.AuthDataContextKey, ad)
	ctx = middleware.NewRequestParametersContext(ctx, rp)

	req = req.WithContext(ctx)

	return req
}

func (s *RequestsTestSuite) genPatientRequest(rp middleware.RequestParameters) *http.Request {
	req := httptest.NewRequest("GET", "http://bcda.cms.gov/api/v1/Patient/$export", nil)
	aco := postgrestest.GetACOByUUID(s.T(), s.db, s.acoID)
	ad := auth.AuthData{ACOID: s.acoID.String(), CMSID: *aco.CMSID, TokenID: uuid.NewRandom().String()}

	ctx := context.WithValue(req.Context(), auth.AuthDataContextKey, ad)
	ctx = middleware.NewRequestParametersContext(ctx, rp)

	return req.WithContext(ctx)
}

func (s *RequestsTestSuite) genASRequest() *http.Request {
	req := httptest.NewRequest("GET", "http://bcda.cms.gov/api/v1/attribution_status", nil)
	aco := postgrestest.GetACOByUUID(s.T(), s.db, s.acoID)
	ad := auth.AuthData{ACOID: s.acoID.String(), CMSID: *aco.CMSID, TokenID: uuid.NewRandom().String()}

	ctx := context.WithValue(req.Context(), auth.AuthDataContextKey, ad)

	return req.WithContext(ctx)
}

<<<<<<< HEAD
type MockService struct {
	acoConfig map[*regexp.Regexp]*service.ACOConfig
}

func (m MockService) GetQueJobs(ctx context.Context, conditions service.RequestConditions) (queJobs []*models.JobEnqueueArgs, err error) {
	queJobs = append(queJobs, &models.JobEnqueueArgs{
		ResourceType: "Claim",
	})

	return queJobs, nil
}

func (m MockService) GetAlrJobs(ctx context.Context, alrMBI *models.AlrMBIs) []*models.JobAlrEnqueueArgs {
	panic("not implement")
}

func (m MockService) GetJobAndKeys(ctx context.Context, jobID uint) (*models.Job, []*models.JobKey, error) {
	panic("not implement")
}

func (m MockService) CancelJob(ctx context.Context, jobID uint) (uint, error) {
	panic("not implement")
}

func (m MockService) GetJobPriority(acoID string, resourceType string, sinceParam bool) int16 {
	return 0
}

func (m MockService) GetLatestCCLFFile(ctx context.Context, cmsID string, fileType models.CCLFFileType) (*models.CCLFFile, error) {
	panic("not implement")
}

func (m MockService) GetACOConfigForID(cmsID string) (*service.ACOConfig, bool) {
	for pattern, cfg := range m.acoConfig {
		if pattern.MatchString(cmsID) {
			return cfg, true
=======
func (s *RequestsTestSuite) genGetJobsRequest(version string, statuses []models.JobStatus) *http.Request {
	target := fmt.Sprintf("http://bcda.cms.gov/api/%s/jobs", version)
	if statuses != nil {
		target = target + "?_status="
		for _, status := range statuses {
			target = target + string(status) + ","
>>>>>>> 2c28af34
		}
		target = strings.TrimRight(target, ",")
	}
	target = strings.ReplaceAll(target, " ", "%20") // Remove possible spaces in query parameter

	req := httptest.NewRequest("GET", target, nil)

	aco := postgrestest.GetACOByUUID(s.T(), s.db, s.acoID)
	ad := auth.AuthData{ACOID: s.acoID.String(), CMSID: *aco.CMSID, TokenID: uuid.NewRandom().String()}

	ctx := context.WithValue(req.Context(), auth.AuthDataContextKey, ad)

	return req.WithContext(ctx)
}<|MERGE_RESOLUTION|>--- conflicted
+++ resolved
@@ -51,7 +51,7 @@
 
 	acoID uuid.UUID
 
-	resourceType map[string]DataType
+	resourceType map[string]service.DataType
 }
 
 func TestRequestsTestSuite(t *testing.T) {
@@ -68,7 +68,7 @@
 		testfixtures.Directory("testdata/"),
 	)
 
-	s.resourceType = map[string]DataType{
+	s.resourceType = map[string]service.DataType{
 		"Patient":              {Adjudicated: true},
 		"Coverage":             {Adjudicated: true},
 		"ExplanationOfBenefit": {Adjudicated: true},
@@ -119,15 +119,7 @@
 				jobs = qj
 			}
 
-<<<<<<< HEAD
 			resourceMap := s.resourceType
-=======
-			resourceMap := map[string]service.DataType{
-				"Patient":              {Adjudicated: true},
-				"Coverage":             {Adjudicated: true},
-				"ExplanationOfBenefit": {Adjudicated: true},
-			}
->>>>>>> 2c28af34
 
 			mockSvc.On("GetQueJobs", mock.Anything, mock.Anything, mock.Anything, mock.Anything, mock.Anything, mock.Anything).Return(jobs, tt.errToReturn)
 			mockAco := service.ACOConfig{Data: []string{"adjudicated"}}
@@ -394,15 +386,7 @@
 				}
 			}
 
-<<<<<<< HEAD
 			resourceMap := s.resourceType
-=======
-			resourceMap := map[string]service.DataType{
-				"Patient":              {Adjudicated: true},
-				"Coverage":             {Adjudicated: true},
-				"ExplanationOfBenefit": {Adjudicated: true},
-			}
->>>>>>> 2c28af34
 			h := newHandler(resourceMap, "/v1/fhir", "v1", s.db)
 			h.Svc = mockSvc
 
@@ -550,15 +534,7 @@
 // TestRequests verifies that we can initiate an export job for all resource types using all the different handlers
 func (s *RequestsTestSuite) TestRequests() {
 
-<<<<<<< HEAD
 	resourceMap := s.resourceType
-=======
-	resourceMap := map[string]service.DataType{
-		"Patient":              {Adjudicated: true},
-		"Coverage":             {Adjudicated: true},
-		"ExplanationOfBenefit": {Adjudicated: true},
-	}
->>>>>>> 2c28af34
 
 	h := newHandler(resourceMap, "/v1/fhir", "v1", s.db)
 
@@ -694,51 +670,12 @@
 	return req.WithContext(ctx)
 }
 
-<<<<<<< HEAD
-type MockService struct {
-	acoConfig map[*regexp.Regexp]*service.ACOConfig
-}
-
-func (m MockService) GetQueJobs(ctx context.Context, conditions service.RequestConditions) (queJobs []*models.JobEnqueueArgs, err error) {
-	queJobs = append(queJobs, &models.JobEnqueueArgs{
-		ResourceType: "Claim",
-	})
-
-	return queJobs, nil
-}
-
-func (m MockService) GetAlrJobs(ctx context.Context, alrMBI *models.AlrMBIs) []*models.JobAlrEnqueueArgs {
-	panic("not implement")
-}
-
-func (m MockService) GetJobAndKeys(ctx context.Context, jobID uint) (*models.Job, []*models.JobKey, error) {
-	panic("not implement")
-}
-
-func (m MockService) CancelJob(ctx context.Context, jobID uint) (uint, error) {
-	panic("not implement")
-}
-
-func (m MockService) GetJobPriority(acoID string, resourceType string, sinceParam bool) int16 {
-	return 0
-}
-
-func (m MockService) GetLatestCCLFFile(ctx context.Context, cmsID string, fileType models.CCLFFileType) (*models.CCLFFile, error) {
-	panic("not implement")
-}
-
-func (m MockService) GetACOConfigForID(cmsID string) (*service.ACOConfig, bool) {
-	for pattern, cfg := range m.acoConfig {
-		if pattern.MatchString(cmsID) {
-			return cfg, true
-=======
 func (s *RequestsTestSuite) genGetJobsRequest(version string, statuses []models.JobStatus) *http.Request {
 	target := fmt.Sprintf("http://bcda.cms.gov/api/%s/jobs", version)
 	if statuses != nil {
 		target = target + "?_status="
 		for _, status := range statuses {
 			target = target + string(status) + ","
->>>>>>> 2c28af34
 		}
 		target = strings.TrimRight(target, ",")
 	}
