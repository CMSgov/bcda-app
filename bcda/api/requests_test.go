package api

import (
	"bytes"
	"context"
	"database/sql"
	"encoding/json"
	"errors"
	"fmt"
	"io/ioutil"
	"net/http"
	"net/http/httptest"
<<<<<<< HEAD
	"strings"
=======
>>>>>>> 5bbcb558
	"testing"
	"time"

	"github.com/go-testfixtures/testfixtures/v3"
	"github.com/stretchr/testify/assert"

	"github.com/CMSgov/bcda-app/bcda/auth"
	"github.com/CMSgov/bcda-app/bcda/client"
	"github.com/CMSgov/bcda-app/bcda/database/databasetest"
	"github.com/CMSgov/bcda-app/bcda/models"
	"github.com/CMSgov/bcda-app/bcda/models/postgres/postgrestest"
	"github.com/CMSgov/bcda-app/bcda/responseutils"
	"github.com/CMSgov/bcda-app/bcda/service"
	"github.com/CMSgov/bcda-app/bcda/testUtils"
	"github.com/CMSgov/bcda-app/bcda/web/middleware"
	"github.com/CMSgov/bcda-app/bcdaworker/queueing"
	"github.com/CMSgov/bcda-app/conf"
	"github.com/CMSgov/bcda-app/log"

	"github.com/go-chi/chi"
	"github.com/pborman/uuid"
	"github.com/stretchr/testify/mock"
	"github.com/stretchr/testify/suite"

	"github.com/google/fhir/go/jsonformat"
	fhircodesv2 "github.com/google/fhir/go/proto/google/fhir/proto/r4/core/codes_go_proto"
	fhirmodelv2CR "github.com/google/fhir/go/proto/google/fhir/proto/r4/core/resources/bundle_and_contained_resource_go_proto"
	fhircodesv1 "github.com/google/fhir/go/proto/google/fhir/proto/stu3/codes_go_proto"
	fhirmodelsv1 "github.com/google/fhir/go/proto/google/fhir/proto/stu3/resources_go_proto"
)

type RequestsTestSuite struct {
	suite.Suite

	runoutEnabledEnvVar string

	db *sql.DB

	acoID uuid.UUID
}

func TestRequestsTestSuite(t *testing.T) {
	suite.Run(t, new(RequestsTestSuite))
}

func (s *RequestsTestSuite) SetupSuite() {
	// See testdata/acos.yml
	s.acoID = uuid.Parse("ba21d24d-cd96-4d7d-a691-b0e8c88e67a5")
	s.db, _ = databasetest.CreateDatabase(s.T(), "../../db/migrations/bcda/", true)
	tf, err := testfixtures.New(
		testfixtures.Database(s.db),
		testfixtures.Dialect("postgres"),
		testfixtures.Directory("testdata/"),
	)

	if err != nil {
		assert.FailNowf(s.T(), "Failed to setup test fixtures", err.Error())
	}
	if err := tf.Load(); err != nil {
		assert.FailNowf(s.T(), "Failed to load test fixtures", err.Error())
	}

	// Set up the logger since we're using the real client
	client.SetLogger(log.BBAPI)
}

func (s *RequestsTestSuite) SetupTest() {
	s.runoutEnabledEnvVar = conf.GetEnv("BCDA_ENABLE_RUNOUT")
}

func (s *RequestsTestSuite) TearDownTest() {
	conf.SetEnv(s.T(), "BCDA_ENABLE_RUNOUT", s.runoutEnabledEnvVar)
}

func (s *RequestsTestSuite) TestRunoutEnabled() {
	conf.SetEnv(s.T(), "BCDA_ENABLE_RUNOUT", "true")
	qj := []*models.JobEnqueueArgs{}
	tests := []struct {
		name string

		errToReturn error
		respCode    int
		apiVersion  string
	}{
		{"Successful", nil, http.StatusAccepted, "v1"},
		{"Successful v2", nil, http.StatusAccepted, "v2"},
		{"No CCLF file found", service.CCLFNotFoundError{}, http.StatusNotFound, "v1"},
		{"No CCLF file found v2", service.CCLFNotFoundError{}, http.StatusNotFound, "v2"},
		{"Some other error", errors.New("Some other error"), http.StatusInternalServerError, "v1"},
		{"Some other error v2", errors.New("Some other error"), http.StatusInternalServerError, "v2"},
	}

	for _, tt := range tests {
		s.T().Run(tt.name, func(t *testing.T) {
			mockSvc := &service.MockService{}
			var jobs []*models.JobEnqueueArgs
			if tt.errToReturn == nil {
				jobs = qj
			}

			resourceMap := map[string]service.DataType{
				"Patient":              {Adjudicated: true},
				"Coverage":             {Adjudicated: true},
				"ExplanationOfBenefit": {Adjudicated: true},
			}

			mockSvc.On("GetQueJobs", mock.Anything, mock.Anything, mock.Anything, mock.Anything, mock.Anything, mock.Anything).Return(jobs, tt.errToReturn)
			mockAco := service.ACOConfig{Data: []string{"adjudicated"}}
			mockSvc.On("GetACOConfigForID", mock.Anything, mock.Anything, mock.Anything, mock.Anything, mock.Anything, mock.Anything).Return(&mockAco, true)
			h := newHandler(resourceMap, fmt.Sprintf("/%s/fhir", tt.apiVersion), tt.apiVersion, s.db)
			h.Svc = mockSvc

			req := s.genGroupRequest("runout", middleware.RequestParameters{})
			w := httptest.NewRecorder()
			h.BulkGroupRequest(w, req)

			resp := w.Result()
			body, err := ioutil.ReadAll(resp.Body)

			assert.NoError(t, err)
			assert.Equal(t, tt.respCode, resp.StatusCode)
			if tt.errToReturn == nil {
				assert.NotEmpty(t, resp.Header.Get("Content-Location"))
			} else {
				assert.Contains(t, string(body), tt.errToReturn.Error())
			}
		})
	}
}

func (s *RequestsTestSuite) TestJobsStatusV1() {
	apiVersion := "v1"

	tests := []struct {
		name string

		respCode int
		statuses []models.JobStatus
		codes    []fhircodesv1.TaskStatusCode_Value
	}{
		{"Successful with no status(es)", http.StatusOK, nil, []fhircodesv1.TaskStatusCode_Value{fhircodesv1.TaskStatusCode_COMPLETED}},
		{"Successful with one status", http.StatusOK, []models.JobStatus{models.JobStatusCompleted}, []fhircodesv1.TaskStatusCode_Value{fhircodesv1.TaskStatusCode_COMPLETED}},
		{"Successful with two statuses", http.StatusOK, []models.JobStatus{models.JobStatusCompleted, models.JobStatusFailed}, []fhircodesv1.TaskStatusCode_Value{fhircodesv1.TaskStatusCode_COMPLETED, fhircodesv1.TaskStatusCode_FAILED}},
		{"Successful with all statuses", http.StatusOK, models.AllJobStatuses,
			[]fhircodesv1.TaskStatusCode_Value{
				fhircodesv1.TaskStatusCode_IN_PROGRESS, fhircodesv1.TaskStatusCode_IN_PROGRESS, fhircodesv1.TaskStatusCode_COMPLETED, fhircodesv1.TaskStatusCode_COMPLETED, fhircodesv1.TaskStatusCode_COMPLETED, fhircodesv1.TaskStatusCode_FAILED, fhircodesv1.TaskStatusCode_CANCELLED, fhircodesv1.TaskStatusCode_FAILED, fhircodesv1.TaskStatusCode_CANCELLED,
			},
		},
		{"Jobs not found", http.StatusNotFound, []models.JobStatus{models.JobStatusCompleted}, nil},
	}

	for _, tt := range tests {
		s.T().Run(tt.name, func(t *testing.T) {
			mockSvc := &service.MockService{}

			switch tt.respCode {
			case http.StatusNotFound:
				mockSvc.On("GetJobs", testUtils.CtxMatcher, mock.Anything, mock.Anything).Return(
					nil, service.JobsNotFoundError{},
				)
			case http.StatusOK:
				var (
					jobs     []*models.Job
					mockArgs []interface{}
				)

				mockArgs = append(mockArgs, testUtils.CtxMatcher, mock.Anything)
				if tt.statuses == nil {
					jobs = s.addNewJob(jobs, uint(1), models.JobStatusCompleted, apiVersion)
					for range models.AllJobStatuses {
						mockArgs = append(mockArgs, mock.Anything)
					}
				} else {
					for k := range tt.statuses {
						mockArgs = append(mockArgs, mock.Anything)
						jobs = s.addNewJob(jobs, uint(k), tt.statuses[k], apiVersion)
					}
				}

				mockSvc.On("GetJobs", mockArgs...).Return(
					jobs, nil,
				)
			}

			h := newHandler(map[string]DataType{
				"Patient":              {},
				"Coverage":             {},
				"ExplanationOfBenefit": {},
			}, "/v1/fhir", "v1", s.db)
			h.Svc = mockSvc

			rr := httptest.NewRecorder()
			req := s.genGetJobsRequest("v1", tt.statuses)
			h.JobsStatus(rr, req)

			unmarshaller, err := jsonformat.NewUnmarshaller("UTC", jsonformat.STU3)
			assert.NoError(s.T(), err)

			switch tt.respCode {
			case http.StatusNotFound:
				assert.Equal(s.T(), http.StatusNotFound, rr.Code)
			case http.StatusOK:
				assert.Equal(s.T(), tt.respCode, rr.Result().StatusCode)

				resp, err := unmarshaller.Unmarshal(rr.Body.Bytes())
				assert.NoError(s.T(), err)

				bundle := resp.(*fhirmodelsv1.ContainedResource)
				respB := bundle.GetBundle()
				assert.Equal(s.T(), http.StatusOK, rr.Code)
				assert.Equal(s.T(), uint32(len(respB.Entry)), respB.Total.Value)

				for k, entry := range respB.Entry {
					respT := entry.GetResource().GetTask()
					assert.Equal(s.T(), respT.Status.Value, tt.codes[k])
					assert.Equal(s.T(), respT.Input[0].Value.GetStringValue().Value, "GET https://bcda.test.gov/v1/this-is-a-test")
				}
			}
		})
	}
}

func (s *RequestsTestSuite) TestJobsStatusV2() {
	apiVersion := "v2"

	tests := []struct {
		name string

		respCode int
		statuses []models.JobStatus
		codes    []fhircodesv2.TaskStatusCode_Value
	}{
		{"Successful with no status(es)", http.StatusOK, nil, []fhircodesv2.TaskStatusCode_Value{fhircodesv2.TaskStatusCode_COMPLETED}},
		{"Successful with one status", http.StatusOK, []models.JobStatus{models.JobStatusCompleted}, []fhircodesv2.TaskStatusCode_Value{fhircodesv2.TaskStatusCode_COMPLETED}},
		{"Successful with two statuses", http.StatusOK, []models.JobStatus{models.JobStatusCompleted, models.JobStatusFailed}, []fhircodesv2.TaskStatusCode_Value{fhircodesv2.TaskStatusCode_COMPLETED, fhircodesv2.TaskStatusCode_FAILED}},
		{"Successful with all statuses", http.StatusOK, models.AllJobStatuses,
			[]fhircodesv2.TaskStatusCode_Value{
				fhircodesv2.TaskStatusCode_IN_PROGRESS, fhircodesv2.TaskStatusCode_IN_PROGRESS, fhircodesv2.TaskStatusCode_COMPLETED, fhircodesv2.TaskStatusCode_COMPLETED, fhircodesv2.TaskStatusCode_COMPLETED, fhircodesv2.TaskStatusCode_FAILED, fhircodesv2.TaskStatusCode_CANCELLED, fhircodesv2.TaskStatusCode_FAILED, fhircodesv2.TaskStatusCode_CANCELLED,
			},
		},
		{"Jobs not found", http.StatusNotFound, []models.JobStatus{models.JobStatusCompleted}, nil},
	}

	for _, tt := range tests {
		s.T().Run(tt.name, func(t *testing.T) {
			mockSvc := &service.MockService{}

			switch tt.respCode {
			case http.StatusNotFound:
				mockSvc.On("GetJobs", testUtils.CtxMatcher, mock.Anything, mock.Anything).Return(
					nil, service.JobsNotFoundError{},
				)
			case http.StatusOK:
				var (
					jobs     []*models.Job
					mockArgs []interface{}
				)

				mockArgs = append(mockArgs, testUtils.CtxMatcher, mock.Anything)
				if tt.statuses == nil {
					jobs = s.addNewJob(jobs, uint(1), models.JobStatusCompleted, apiVersion)
					for range models.AllJobStatuses {
						mockArgs = append(mockArgs, mock.Anything)
					}
				} else {
					for k := range tt.statuses {
						mockArgs = append(mockArgs, mock.Anything)
						jobs = s.addNewJob(jobs, uint(k), tt.statuses[k], apiVersion)
					}
				}

				mockSvc.On("GetJobs", mockArgs...).Return(
					jobs, nil,
				)
			}

			h := newHandler(map[string]DataType{
				"Patient":              {},
				"Coverage":             {},
				"ExplanationOfBenefit": {},
			}, "/v2/fhir", "v2", s.db)
			h.Svc = mockSvc

			rr := httptest.NewRecorder()
			req := s.genGetJobsRequest("v2", tt.statuses)
			h.JobsStatus(rr, req)

			unmarshaller, err := jsonformat.NewUnmarshaller("UTC", jsonformat.R4)
			assert.NoError(s.T(), err)

			switch tt.respCode {
			case http.StatusNotFound:
				assert.Equal(s.T(), http.StatusNotFound, rr.Code)
			case http.StatusOK:
				assert.Equal(s.T(), tt.respCode, rr.Result().StatusCode)

				resp, err := unmarshaller.Unmarshal(rr.Body.Bytes())
				assert.NoError(s.T(), err)

				bundle := resp.(*fhirmodelv2CR.ContainedResource)
				respB := bundle.GetBundle()
				assert.Equal(s.T(), http.StatusOK, rr.Code)
				assert.Equal(s.T(), uint32(len(respB.Entry)), respB.Total.Value)

				for k, entry := range respB.Entry {
					respT := entry.GetResource().GetTask()
					assert.Equal(s.T(), respT.Status.Value, tt.codes[k])
					assert.Equal(s.T(), respT.Input[0].Value.GetStringValue().Value, "GET https://bcda.test.gov/v2/this-is-a-test")
				}
			}
		})
	}
}

func (s *RequestsTestSuite) addNewJob(jobs []*models.Job, id uint, status models.JobStatus, apiVersion string) []*models.Job {
	return append(jobs, &models.Job{
		ID:         id,
		ACOID:      uuid.NewUUID(),
		Status:     status,
		RequestURL: "https://bcda.test.gov/" + apiVersion + "/this-is-a-test",
		CreatedAt:  time.Now().Add(-24 * time.Hour),
		UpdatedAt:  time.Now(),
	})
}

func (s *RequestsTestSuite) TestAttributionStatus() {
	tests := []struct {
		name string

		respCode  int
		fileNames []string
		fileTypes []string
	}{
		{"Successful with both files", http.StatusOK, []string{"cclf_test_file_1", "cclf_test_file_2"}, []string{"last_attribution_update", "last_runout_update"}},
		{"Successful with default file", http.StatusOK, []string{"cclf_test_file_1", ""}, []string{"last_attribution_update", ""}},
		{"Successful with runout file", http.StatusOK, []string{"", "cclf_test_file_2"}, []string{"", "last_runout_update"}},
		{"No CCLF files found", http.StatusNotFound, []string{"", ""}, []string{"", ""}},
	}

	for _, tt := range tests {
		s.T().Run(tt.name, func(t *testing.T) {
			mockSvc := &service.MockService{}

			for i, name := range tt.fileNames {
				fileType := models.FileTypeDefault
				if i == 1 {
					fileType = models.FileTypeRunout
				}
				switch name {
				case "":
					mockSvc.On("GetLatestCCLFFile", testUtils.CtxMatcher, mock.Anything, fileType).Return(
						nil,
						service.CCLFNotFoundError{
							FileNumber: 8,
							CMSID:      "",
							FileType:   0,
							CutoffTime: time.Time{}},
					)
				default:
					mockSvc.On("GetLatestCCLFFile", testUtils.CtxMatcher, mock.Anything, fileType).Return(
						&models.CCLFFile{
							ID:        1,
							Name:      tt.fileNames[i],
							Timestamp: time.Time{},
							CCLFNum:   8,
						},
						nil,
					)
				}
			}

			resourceMap := map[string]service.DataType{
				"Patient":              {Adjudicated: true},
				"Coverage":             {Adjudicated: true},
				"ExplanationOfBenefit": {Adjudicated: true},
			}
			h := newHandler(resourceMap, "/v1/fhir", "v1", s.db)
			h.Svc = mockSvc

			rr := httptest.NewRecorder()
			req := s.genASRequest()
			h.AttributionStatus(rr, req)

			switch tt.respCode {
			case http.StatusNotFound:
				assert.Equal(s.T(), http.StatusNotFound, rr.Code)
			case http.StatusOK:
				var resp AttributionFileStatusResponse
				err := json.Unmarshal(rr.Body.Bytes(), &resp)
				assert.NoError(s.T(), err)

				count := 0
				for _, fileStatus := range resp.Data {
					if tt.fileNames[count] != "" {
						assert.Equal(s.T(), tt.fileTypes[count], fileStatus.Type)
						count += 1
					}
				}
			}
		})
	}
}

func (s *RequestsTestSuite) TestRunoutDisabled() {
	conf.SetEnv(s.T(), "BCDA_ENABLE_RUNOUT", "false")
	req := s.genGroupRequest("runout", middleware.RequestParameters{})
	w := httptest.NewRecorder()
	h := &Handler{}
	h.RespWriter = responseutils.NewResponseWriter()
	h.BulkGroupRequest(w, req)

	resp := w.Result()
	body, err := ioutil.ReadAll(resp.Body)

	s.NoError(err)
	s.Equal(http.StatusBadRequest, resp.StatusCode)
	s.Contains(string(body), "Invalid group ID")
}

func (s *RequestsTestSuite) TestDataTypeAuthorization() {
<<<<<<< HEAD
	dataTypeMap := map[string]DataType{
=======
	acoA := &service.ACOConfig{
		Model:              "Model A",
		Pattern:            "A\\d{4}",
		PerfYearTransition: "01/01",
		LookbackYears:      10,
		Disabled:           false,
		Data:               []string{"adjudicated", "pre-adjudicated"},
	}
	acoB := &service.ACOConfig{
		Model:              "Model B",
		Pattern:            "B\\d{4}",
		PerfYearTransition: "01/01",
		LookbackYears:      10,
		Disabled:           false,
		Data:               []string{"adjudicated"},
	}
	acoC := &service.ACOConfig{
		Model:              "Model C",
		Pattern:            "C\\d{4}",
		PerfYearTransition: "01/01",
		LookbackYears:      10,
		Disabled:           false,
		Data:               []string{"pre-adjudicated"},
	}
	acoD := &service.ACOConfig{
		Model:              "Model D",
		Pattern:            "D\\d{4}",
		PerfYearTransition: "01/01",
		LookbackYears:      10,
		Disabled:           false,
		Data:               []string{},
	}

	dataTypeMap := map[string]service.DataType{
>>>>>>> 5bbcb558
		"Coverage":             {Adjudicated: true},
		"Patient":              {Adjudicated: true},
		"ExplanationOfBenefit": {Adjudicated: true},
		"Claim":                {Adjudicated: false, PreAdjudicated: true},
		"ClaimResponse":        {Adjudicated: false, PreAdjudicated: true},
	}

<<<<<<< HEAD
	acoA := &service.ACOConfig{
		Model:              "Model A",
		Pattern:            "A\\d{4}",
		PerfYearTransition: "01/01",
		LookbackYears:      10,
		Disabled:           false,
		Data:               []string{"adjudicated", "pre-adjudicated"},
	}
	acoB := &service.ACOConfig{
		Model:              "Model B",
		Pattern:            "B\\d{4}",
		PerfYearTransition: "01/01",
		LookbackYears:      10,
		Disabled:           false,
		Data:               []string{"adjudicated"},
	}
	acoC := &service.ACOConfig{
		Model:              "Model C",
		Pattern:            "C\\d{4}",
		PerfYearTransition: "01/01",
		LookbackYears:      10,
		Disabled:           false,
		Data:               []string{"pre-adjudicated"},
	}
	acoD := &service.ACOConfig{
		Model:              "Model D",
		Pattern:            "D\\d{4}",
		PerfYearTransition: "01/01",
		LookbackYears:      10,
		Disabled:           false,
		Data:               []string{},
	}
=======
	h := NewHandler(dataTypeMap, "/v2/fhir/", "v2")

	// Use a mock to ensure that this test does not generate artifacts in the queue for other tests
	enqueuer := &queueing.MockEnqueuer{}
	enqueuer.On("AddJob", mock.Anything, mock.Anything).Return(nil)
	h.Enq = enqueuer
	h.supportedDataTypes = dataTypeMap
>>>>>>> 5bbcb558

	client.SetLogger(log.API) // Set logger so we don't get errors later

	jsonBytes, _ := json.Marshal("{}")

	tests := []struct {
		name string

		cmsId        string
		resources    []string
		expectedCode int
		acoConfig    *service.ACOConfig
	}{
		{"Auth Adj/Pre-Adj, Request Adj/Pre-Adj", "A0000", []string{"Claim", "Patient"}, http.StatusAccepted, acoA},
		{"Auth Adj, Request Adj", "B0000", []string{"Patient"}, http.StatusAccepted, acoB},
		{"Auth Adj, Request Pre-Adj", "B0000", []string{"Claim"}, http.StatusBadRequest, acoB},
		{"Auth Pre-Adj, Request Adj", "C0000", []string{"Patient"}, http.StatusBadRequest, acoC},
		{"Auth Pre-Adj, Request Pre-Adj", "C0000", []string{"Claim"}, http.StatusAccepted, acoC},
		{"Auth None, Request Adj", "D0000", []string{"Patient"}, http.StatusBadRequest, acoD},
		{"Auth None, Request Pre-Adj", "D0000", []string{"Claim"}, http.StatusBadRequest, acoD},
	}

	for _, test := range tests {
		s.T().Run(test.name, func(t *testing.T) {
<<<<<<< HEAD
			h := NewHandler(dataTypeMap, "/v2/fhir/", "v2")

			// Use a mock to ensure that this test does not generate artifacts in the queue for other tests
			mockEnq := &queueing.MockEnqueuer{}
			mockEnq.On("AddJob", mock.Anything, mock.Anything).Return(nil)
			h.Enq = mockEnq
			h.supportedDataTypes = dataTypeMap

			mockSvc := &service.MockService{}

			mockSvc.On("GetQueJobs", testUtils.CtxMatcher, mock.Anything).Return([]*models.JobEnqueueArgs{
				{
					ResourceType: "Claim",
				},
			}, nil)
			mockSvc.On("GetJobPriority", mock.Anything, mock.Anything, mock.Anything).Return(int16(0))
			mockSvc.On("GetACOConfigForID", test.cmsId).Return(test.acoConfig, true)

			h.Svc = mockSvc
=======
			mockSvc := service.MockService{}

			mockSvc.On("GetQueJobs", mock.Anything, mock.Anything).Return([]*models.JobEnqueueArgs{}, nil)
			mockSvc.On("GetACOConfigForID", mock.Anything).Return(test.acoConfig, true)

			h.Svc = &mockSvc
>>>>>>> 5bbcb558

			w := httptest.NewRecorder()
			r, _ := http.NewRequest("GET", "http://bcda.ms.gov/api/v2/Group/$export", bytes.NewReader(jsonBytes))

			r = r.WithContext(context.WithValue(r.Context(), auth.AuthDataContextKey, auth.AuthData{
				ACOID: "8d80925a-027e-43dd-8aed-9a501cc4cd91",
				CMSID: test.cmsId,
			}))

			r = r.WithContext(middleware.NewRequestParametersContext(r.Context(), middleware.RequestParameters{
				Since:         time.Date(2000, 01, 01, 00, 00, 00, 00, time.UTC),
				ResourceTypes: test.resources,
				Version:       "v2",
			}))

			h.bulkRequest(w, r, service.DefaultRequest)

			assert.Equal(s.T(), test.expectedCode, w.Code)
		})
	}
}

// TestRequests verifies that we can initiate an export job for all resource types using all the different handlers
func (s *RequestsTestSuite) TestRequests() {

	resourceMap := map[string]service.DataType{
		"Patient":              {Adjudicated: true},
		"Coverage":             {Adjudicated: true},
		"ExplanationOfBenefit": {Adjudicated: true},
	}

	h := newHandler(resourceMap, "/v1/fhir", "v1", s.db)

	// Use a mock to ensure that this test does not generate artifacts in the queue for other tests
	enqueuer := &queueing.MockEnqueuer{}
	enqueuer.On("AddJob", mock.Anything, mock.Anything).Return(nil)
	h.Enq = enqueuer
	mockSvc := service.MockService{}

	mockSvc.On("GetQueJobs", mock.Anything, mock.Anything).Return([]*models.JobEnqueueArgs{}, nil)
	mockAco := service.ACOConfig{
		Data: []string{"adjudicated"},
	}
	mockSvc.On("GetACOConfigForID", mock.Anything, mock.Anything).Return(&mockAco, true)

	h.Svc = &mockSvc

	// Test Group and Patient
	// Patient, Coverage, and ExplanationOfBenefit
	// with And without Since parameter
	resources := []string{"Patient", "ExplanationOfBenefit", "Coverage"}
	sinces := []time.Time{{}, time.Now().Round(time.Millisecond).Add(-24 * time.Hour)}
	groupIDs := []string{"all", "runout"}

	// Validate group requests
	for _, resource := range resources {
		for _, since := range sinces {
			for _, groupID := range groupIDs {
				rp := middleware.RequestParameters{
					Version:       "v1",
					ResourceTypes: []string{resource},
					Since:         since,
				}
				rr := httptest.NewRecorder()
				req := s.genGroupRequest(groupID, rp)
				h.BulkGroupRequest(rr, req)
				assert.Equal(s.T(), http.StatusAccepted, rr.Code)
			}
		}
	}

	// Validate patient requests
	for _, resource := range resources {
		for _, since := range sinces {
			rp := middleware.RequestParameters{
				Version:       "v1",
				ResourceTypes: []string{resource},
				Since:         since,
			}
			rr := httptest.NewRecorder()
			h.BulkPatientRequest(rr, s.genPatientRequest(rp))
			assert.Equal(s.T(), http.StatusAccepted, rr.Code)
		}
	}
}

func (s *RequestsTestSuite) genGroupRequest(groupID string, rp middleware.RequestParameters) *http.Request {
	req := httptest.NewRequest("GET", "http://bcda.cms.gov/api/v1/Group/$export", nil)

	rctx := chi.NewRouteContext()
	rctx.URLParams.Add("groupId", groupID)

	aco := postgrestest.GetACOByUUID(s.T(), s.db, s.acoID)
	ad := auth.AuthData{ACOID: s.acoID.String(), CMSID: *aco.CMSID, TokenID: uuid.NewRandom().String()}

	ctx := context.WithValue(req.Context(), chi.RouteCtxKey, rctx)
	ctx = context.WithValue(ctx, auth.AuthDataContextKey, ad)
	ctx = middleware.NewRequestParametersContext(ctx, rp)

	req = req.WithContext(ctx)

	return req
}

func (s *RequestsTestSuite) genPatientRequest(rp middleware.RequestParameters) *http.Request {
	req := httptest.NewRequest("GET", "http://bcda.cms.gov/api/v1/Patient/$export", nil)
	aco := postgrestest.GetACOByUUID(s.T(), s.db, s.acoID)
	ad := auth.AuthData{ACOID: s.acoID.String(), CMSID: *aco.CMSID, TokenID: uuid.NewRandom().String()}

	ctx := context.WithValue(req.Context(), auth.AuthDataContextKey, ad)
	ctx = middleware.NewRequestParametersContext(ctx, rp)

	return req.WithContext(ctx)
}

func (s *RequestsTestSuite) genASRequest() *http.Request {
	req := httptest.NewRequest("GET", "http://bcda.cms.gov/api/v1/attribution_status", nil)
	aco := postgrestest.GetACOByUUID(s.T(), s.db, s.acoID)
	ad := auth.AuthData{ACOID: s.acoID.String(), CMSID: *aco.CMSID, TokenID: uuid.NewRandom().String()}

	ctx := context.WithValue(req.Context(), auth.AuthDataContextKey, ad)

	return req.WithContext(ctx)
<<<<<<< HEAD
}

func (s *RequestsTestSuite) genGetJobsRequest(version string, statuses []models.JobStatus) *http.Request {
	target := fmt.Sprintf("http://bcda.cms.gov/api/%s/jobs", version)
	if statuses != nil {
		target = target + "?_status="
		for _, status := range statuses {
			target = target + string(status) + ","
		}
		target = strings.TrimRight(target, ",")
	}
	target = strings.ReplaceAll(target, " ", "%20") // Remove possible spaces in query parameter

	req := httptest.NewRequest("GET", target, nil)

	aco := postgrestest.GetACOByUUID(s.T(), s.db, s.acoID)
	ad := auth.AuthData{ACOID: s.acoID.String(), CMSID: *aco.CMSID, TokenID: uuid.NewRandom().String()}

	ctx := context.WithValue(req.Context(), auth.AuthDataContextKey, ad)

	return req.WithContext(ctx)
=======
>>>>>>> 5bbcb558
}<|MERGE_RESOLUTION|>--- conflicted
+++ resolved
@@ -10,10 +10,7 @@
 	"io/ioutil"
 	"net/http"
 	"net/http/httptest"
-<<<<<<< HEAD
 	"strings"
-=======
->>>>>>> 5bbcb558
 	"testing"
 	"time"
 
@@ -434,9 +431,6 @@
 }
 
 func (s *RequestsTestSuite) TestDataTypeAuthorization() {
-<<<<<<< HEAD
-	dataTypeMap := map[string]DataType{
-=======
 	acoA := &service.ACOConfig{
 		Model:              "Model A",
 		Pattern:            "A\\d{4}",
@@ -471,7 +465,6 @@
 	}
 
 	dataTypeMap := map[string]service.DataType{
->>>>>>> 5bbcb558
 		"Coverage":             {Adjudicated: true},
 		"Patient":              {Adjudicated: true},
 		"ExplanationOfBenefit": {Adjudicated: true},
@@ -479,48 +472,13 @@
 		"ClaimResponse":        {Adjudicated: false, PreAdjudicated: true},
 	}
 
-<<<<<<< HEAD
-	acoA := &service.ACOConfig{
-		Model:              "Model A",
-		Pattern:            "A\\d{4}",
-		PerfYearTransition: "01/01",
-		LookbackYears:      10,
-		Disabled:           false,
-		Data:               []string{"adjudicated", "pre-adjudicated"},
-	}
-	acoB := &service.ACOConfig{
-		Model:              "Model B",
-		Pattern:            "B\\d{4}",
-		PerfYearTransition: "01/01",
-		LookbackYears:      10,
-		Disabled:           false,
-		Data:               []string{"adjudicated"},
-	}
-	acoC := &service.ACOConfig{
-		Model:              "Model C",
-		Pattern:            "C\\d{4}",
-		PerfYearTransition: "01/01",
-		LookbackYears:      10,
-		Disabled:           false,
-		Data:               []string{"pre-adjudicated"},
-	}
-	acoD := &service.ACOConfig{
-		Model:              "Model D",
-		Pattern:            "D\\d{4}",
-		PerfYearTransition: "01/01",
-		LookbackYears:      10,
-		Disabled:           false,
-		Data:               []string{},
-	}
-=======
 	h := NewHandler(dataTypeMap, "/v2/fhir/", "v2")
 
 	// Use a mock to ensure that this test does not generate artifacts in the queue for other tests
-	enqueuer := &queueing.MockEnqueuer{}
-	enqueuer.On("AddJob", mock.Anything, mock.Anything).Return(nil)
-	h.Enq = enqueuer
+	mockEnq := &queueing.MockEnqueuer{}
+	mockEnq.On("AddJob", mock.Anything, mock.Anything).Return(nil)
+	h.Enq = mockEnq
 	h.supportedDataTypes = dataTypeMap
->>>>>>> 5bbcb558
 
 	client.SetLogger(log.API) // Set logger so we don't get errors later
 
@@ -545,34 +503,12 @@
 
 	for _, test := range tests {
 		s.T().Run(test.name, func(t *testing.T) {
-<<<<<<< HEAD
-			h := NewHandler(dataTypeMap, "/v2/fhir/", "v2")
-
-			// Use a mock to ensure that this test does not generate artifacts in the queue for other tests
-			mockEnq := &queueing.MockEnqueuer{}
-			mockEnq.On("AddJob", mock.Anything, mock.Anything).Return(nil)
-			h.Enq = mockEnq
-			h.supportedDataTypes = dataTypeMap
-
-			mockSvc := &service.MockService{}
-
-			mockSvc.On("GetQueJobs", testUtils.CtxMatcher, mock.Anything).Return([]*models.JobEnqueueArgs{
-				{
-					ResourceType: "Claim",
-				},
-			}, nil)
-			mockSvc.On("GetJobPriority", mock.Anything, mock.Anything, mock.Anything).Return(int16(0))
-			mockSvc.On("GetACOConfigForID", test.cmsId).Return(test.acoConfig, true)
-
-			h.Svc = mockSvc
-=======
 			mockSvc := service.MockService{}
 
 			mockSvc.On("GetQueJobs", mock.Anything, mock.Anything).Return([]*models.JobEnqueueArgs{}, nil)
 			mockSvc.On("GetACOConfigForID", mock.Anything).Return(test.acoConfig, true)
 
 			h.Svc = &mockSvc
->>>>>>> 5bbcb558
 
 			w := httptest.NewRecorder()
 			r, _ := http.NewRequest("GET", "http://bcda.ms.gov/api/v2/Group/$export", bytes.NewReader(jsonBytes))
@@ -696,7 +632,6 @@
 	ctx := context.WithValue(req.Context(), auth.AuthDataContextKey, ad)
 
 	return req.WithContext(ctx)
-<<<<<<< HEAD
 }
 
 func (s *RequestsTestSuite) genGetJobsRequest(version string, statuses []models.JobStatus) *http.Request {
@@ -718,6 +653,4 @@
 	ctx := context.WithValue(req.Context(), auth.AuthDataContextKey, ad)
 
 	return req.WithContext(ctx)
-=======
->>>>>>> 5bbcb558
 }