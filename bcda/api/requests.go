package api

import (
	"context"
	"database/sql"
	"encoding/json"
	goerrors "errors"
	"fmt"
	"os"
	"strconv"
	"strings"

	"github.com/CMSgov/bcda-app/bcda/constants"

	"github.com/go-chi/chi"
	"github.com/pkg/errors"

	"net/http"
	"time"

	"github.com/pborman/uuid"

	"github.com/CMSgov/bcda-app/bcda/auth"
	"github.com/CMSgov/bcda-app/bcda/client"
	"github.com/CMSgov/bcda-app/bcda/database"
	"github.com/CMSgov/bcda-app/bcda/models"
	"github.com/CMSgov/bcda-app/bcda/models/postgres"
	responseutils "github.com/CMSgov/bcda-app/bcda/responseutils"
	responseutilsv2 "github.com/CMSgov/bcda-app/bcda/responseutils/v2"
	"github.com/CMSgov/bcda-app/bcda/service"
	"github.com/CMSgov/bcda-app/bcda/servicemux"
	"github.com/CMSgov/bcda-app/bcda/utils"
	"github.com/CMSgov/bcda-app/bcda/web/middleware"
	"github.com/CMSgov/bcda-app/bcdaworker/queueing"
	"github.com/CMSgov/bcda-app/conf"
	"github.com/CMSgov/bcda-app/log"
)

//DataType is used to identify the type of data returned by each resource
type DataType struct {
	Adjudicated    bool
	PreAdjudicated bool
}

type Handler struct {
	JobTimeout time.Duration

	Enq queueing.Enqueuer

	Svc service.Service

	// Needed to have access to the repository/db for lookup needed in the bulkRequest.
	// TODO (BCDA-3412): Remove this reference once we've captured all of the necessary
	// logic into a service method.
	r  models.Repository
	db *sql.DB

<<<<<<< HEAD
	supportedDataTypes map[string]service.DataType
=======
	supportedDataTypes map[string]DataType
>>>>>>> 441b3dc2

	supportedResourceTypes []string

	bbBasePath string

	apiVersion string

	RespWriter fhirResponseWriter
}

type fhirResponseWriter interface {
	Exception(http.ResponseWriter, int, string, string)
	NotFound(http.ResponseWriter, int, string, string)
}

<<<<<<< HEAD
func NewHandler(dataTypes map[string]service.DataType, basePath string, apiVersion string) *Handler {
	return newHandler(dataTypes, basePath, apiVersion, database.Connection)
}

func newHandler(dataTypes map[string]service.DataType, basePath string, apiVersion string, db *sql.DB) *Handler {
=======
func NewHandler(dataTypes map[string]DataType, basePath string, apiVersion string) *Handler {
	return newHandler(dataTypes, basePath, apiVersion, database.Connection)
}

func newHandler(dataTypes map[string]DataType, basePath string, apiVersion string, db *sql.DB) *Handler {
>>>>>>> 441b3dc2
	h := &Handler{JobTimeout: time.Hour * time.Duration(utils.GetEnvInt("ARCHIVE_THRESHOLD_HR", 24))}

	h.Enq = queueing.NewEnqueuer()

	cfg, err := service.LoadConfig()
	if err != nil {
		log.API.Fatalf("Failed to load service config. Err: %v", err)
	}

	repository := postgres.NewRepository(db)
	h.db, h.r = db, repository
	h.Svc = service.NewService(repository, cfg, basePath)

	h.supportedDataTypes = dataTypes

	// Build string array of supported Resource types
	h.supportedResourceTypes = make([]string, 0, len(h.supportedDataTypes))
<<<<<<< HEAD

=======
>>>>>>> 441b3dc2
	for k := range h.supportedDataTypes {
		h.supportedResourceTypes = append(h.supportedResourceTypes, k)
	}

	h.bbBasePath = basePath
	h.apiVersion = apiVersion

	switch h.apiVersion {
	case "v1":
		h.RespWriter = responseutils.NewResponseWriter()
	case "v2":
		h.RespWriter = responseutilsv2.NewResponseWriter()
	default:
		log.API.Fatalf("unexpected API version: %s", h.apiVersion)
	}

	return h
}

func (h *Handler) BulkPatientRequest(w http.ResponseWriter, r *http.Request) {
	reqType := service.DefaultRequest // historical data for new beneficiaries will not be retrieved (this capability is only available with /Group)
	h.bulkRequest(w, r, reqType)
}

func (h *Handler) BulkALRPatientRequest(w http.ResponseWriter, r *http.Request) {
	reqType := service.DefaultRequest // historical data for new beneficiaries will not be retrieved (this capability is only available with /Group)
	h.alrRequest(w, r, reqType)
}

func (h *Handler) BulkGroupRequest(w http.ResponseWriter, r *http.Request) {
	reqType, err := h.buildBulkGroupRequest(r)
	if err != nil {
		h.RespWriter.Exception(w, http.StatusBadRequest, responseutils.RequestErr, err.Error())
		return
	}
	h.bulkRequest(w, r, reqType)
}

func (h *Handler) BulkALRGroupRequest(w http.ResponseWriter, r *http.Request) {
	reqType, err := h.buildBulkGroupRequest(r)
	if err != nil {
		h.RespWriter.Exception(w, http.StatusBadRequest, responseutils.RequestErr, err.Error())
		return
	}
	h.alrRequest(w, r, reqType)
}

func (h *Handler) buildBulkGroupRequest(r *http.Request) (service.RequestType, error) {
	const (
		groupAll    = "all"
		groupRunout = "runout"
	)

	reqType := service.DefaultRequest
	groupID := chi.URLParam(r, "groupId")
	switch groupID {
	case groupAll:
		// Set flag to retrieve new beneficiaries' historical data if _since param is provided and feature is turned on

		_, ok := r.URL.Query()["_since"]
		if ok && utils.GetEnvBool("BCDA_ENABLE_NEW_GROUP", false) {
			reqType = service.RetrieveNewBeneHistData
		}
	case groupRunout:
		if utils.GetEnvBool("BCDA_ENABLE_RUNOUT", true) {
			reqType = service.Runout
			break
		}
		fallthrough
	default:
		return 0, fmt.Errorf("Invalid group ID")
	}
	return reqType, nil
}

func (h *Handler) JobStatus(w http.ResponseWriter, r *http.Request) {
	jobIDStr := chi.URLParam(r, "jobID")

	jobID, err := strconv.ParseUint(jobIDStr, 10, 64)
	if err != nil {
		err = errors.Wrap(err, "cannot convert jobID to uint")
		log.API.Error(err)
		h.RespWriter.Exception(w, http.StatusBadRequest, responseutils.RequestErr, err.Error())
		return
	}

	job, jobKeys, err := h.Svc.GetJobAndKeys(context.Background(), uint(jobID))
	if err != nil {
		log.API.Error(err)
		// NOTE: This is a catch all and may not necessarily mean that the job was not found.
		// So returning a StatusNotFound may be a misnomer
		h.RespWriter.Exception(w, http.StatusNotFound, responseutils.DbErr, "")
		return
	}

	switch job.Status {

	case models.JobStatusFailed, models.JobStatusFailedExpired:
		h.RespWriter.Exception(w, http.StatusInternalServerError, responseutils.InternalErr, "Service encountered numerous errors.  Unable to complete the request.")
	case models.JobStatusPending, models.JobStatusInProgress:
		w.Header().Set("X-Progress", job.StatusMessage())
		w.WriteHeader(http.StatusAccepted)
		return
	case models.JobStatusCompleted:
		// If the job should be expired, but the cleanup job hasn't run for some reason, still respond with 410
		if job.UpdatedAt.Add(h.JobTimeout).Before(time.Now()) {
			w.Header().Set("Expires", job.UpdatedAt.Add(h.JobTimeout).String())
			h.RespWriter.Exception(w, http.StatusGone, responseutils.NotFoundErr, "")
			return
		}
		w.Header().Set("Content-Type", "application/json")
		w.Header().Set("Expires", job.UpdatedAt.Add(h.JobTimeout).String())
		scheme := "http"
		if servicemux.IsHTTPS(r) {
			scheme = "https"
		}

		rb := BulkResponseBody{
			TransactionTime:     job.TransactionTime,
			RequestURL:          job.RequestURL,
			RequiresAccessToken: true,
			Files:               []FileItem{},
			Errors:              []FileItem{},
			JobID:               job.ID,
		}

		for _, jobKey := range jobKeys {
			// data files
			fi := FileItem{
				Type: jobKey.ResourceType,
				URL:  fmt.Sprintf("%s://%s/data/%d/%s", scheme, r.Host, jobID, strings.TrimSpace(jobKey.FileName)),
			}
			rb.Files = append(rb.Files, fi)

			// error files
			errFileName := strings.Split(jobKey.FileName, ".")[0]
			errFilePath := fmt.Sprintf("%s/%d/%s-error.ndjson", conf.GetEnv("FHIR_PAYLOAD_DIR"), jobID, errFileName)
			if _, err := os.Stat(errFilePath); !os.IsNotExist(err) {
				errFI := FileItem{
					Type: "OperationOutcome",
					URL:  fmt.Sprintf("%s://%s/data/%d/%s-error.ndjson", scheme, r.Host, jobID, errFileName),
				}
				rb.Errors = append(rb.Errors, errFI)
			}
		}

		jsonData, err := json.Marshal(rb)
		if err != nil {
			h.RespWriter.Exception(w, http.StatusInternalServerError, responseutils.InternalErr, "")
			return
		}

		_, err = w.Write([]byte(jsonData))
		if err != nil {
			h.RespWriter.Exception(w, http.StatusInternalServerError, responseutils.InternalErr, "")
			return
		}

		w.WriteHeader(http.StatusOK)
	case models.JobStatusArchived, models.JobStatusExpired:
		w.Header().Set("Expires", job.UpdatedAt.Add(h.JobTimeout).String())
		h.RespWriter.Exception(w, http.StatusGone, responseutils.NotFoundErr, "")
	case models.JobStatusCancelled, models.JobStatusCancelledExpired:
		h.RespWriter.NotFound(w, http.StatusNotFound, responseutils.NotFoundErr, "Job has been cancelled.")

	}
}

func (h *Handler) DeleteJob(w http.ResponseWriter, r *http.Request) {
	jobIDStr := chi.URLParam(r, "jobID")

	jobID, err := strconv.ParseUint(jobIDStr, 10, 64)
	if err != nil {
		err = errors.Wrap(err, "cannot convert jobID to uint")
		log.API.Error(err)
		h.RespWriter.Exception(w, http.StatusBadRequest, responseutils.RequestErr, err.Error())
		return
	}

	_, err = h.Svc.CancelJob(context.Background(), uint(jobID))
	if err != nil {
		switch err {
		case service.ErrJobNotCancellable:
			h.RespWriter.Exception(w, http.StatusGone, responseutils.DeletedErr, err.Error())
			return
		default:
			log.API.Error(err)
			h.RespWriter.Exception(w, http.StatusInternalServerError, responseutils.DbErr, err.Error())
			return
		}
	}
	w.WriteHeader(http.StatusAccepted)
}

type AttributionFileStatus struct {
	Timestamp time.Time `json:"timestamp"`
	Type      string    `json:"type"`
}

type AttributionFileStatusResponse struct {
	Data []AttributionFileStatus `json:"ingestion_dates"`
}

func (h *Handler) AttributionStatus(w http.ResponseWriter, r *http.Request) {
	ctx := r.Context()

	var (
		ad   auth.AuthData
		err  error
		resp AttributionFileStatusResponse
	)

	if ad, err = readAuthData(r); err != nil {
		http.Error(w, http.StatusText(http.StatusUnauthorized), http.StatusUnauthorized)
		return
	}

	// Retrieve the most recent cclf 8 file we have successfully ingested
	asd, err := h.getAttributionFileStatus(ctx, ad.CMSID, models.FileTypeDefault)
	if err != nil {
		http.Error(w, http.StatusText(http.StatusInternalServerError), http.StatusInternalServerError)
		return
	}
	if asd != nil {
		resp.Data = append(resp.Data, *asd)
	}

	// Retrieve the most recent cclf 8 runout file we have successfully ingested
	asr, err := h.getAttributionFileStatus(ctx, ad.CMSID, models.FileTypeRunout)
	if err != nil {
		http.Error(w, http.StatusText(http.StatusInternalServerError), http.StatusInternalServerError)
		return
	}
	if asr != nil {
		resp.Data = append(resp.Data, *asr)
	}

	if resp.Data == nil {
		h.RespWriter.Exception(w, http.StatusNotFound, responseutils.NotFoundErr, "")
		return
	}

	w.Header().Set("Content-Type", "application/json")

	err = json.NewEncoder(w).Encode(resp)
	if err != nil {
		http.Error(w, http.StatusText(http.StatusInternalServerError), http.StatusInternalServerError)
	}

	w.WriteHeader(http.StatusOK)
}

func (h *Handler) getAttributionFileStatus(ctx context.Context, CMSID string, fileType models.CCLFFileType) (*AttributionFileStatus, error) {
	cclfFile, err := h.Svc.GetLatestCCLFFile(ctx, CMSID, fileType)
	if err != nil {
		log.API.Error(err)

		if ok := goerrors.As(err, &service.CCLFNotFoundError{}); ok {
			return nil, nil
		} else {
			return nil, err
		}
	}

	status := &AttributionFileStatus{
		Timestamp: cclfFile.Timestamp,
	}

	switch fileType {
	case models.FileTypeDefault:
		status.Type = "last_attribution_update"
	case models.FileTypeRunout:
		status.Type = "last_runout_update"
	}

	return status, nil
}

func (h *Handler) bulkRequest(w http.ResponseWriter, r *http.Request, reqType service.RequestType) {
	// Create context to encapsulate the entire workflow. In the future, we can define child context's for timing.
	ctx := r.Context()

	var (
		ad  auth.AuthData
		err error
	)

	if ad, err = readAuthData(r); err != nil {
		h.RespWriter.Exception(w, http.StatusUnauthorized, responseutils.TokenErr, "")
		return
	}

	rp, ok := middleware.RequestParametersFromContext(ctx)
	if !ok {
		panic("Request parameters must be set prior to calling this handler.")
	}

	resourceTypes := h.getResourceTypes(rp, ad.CMSID)

	if err = h.validateRequest(resourceTypes, ad.CMSID); err != nil {
		h.RespWriter.Exception(w, http.StatusBadRequest, responseutils.RequestErr, err.Error())
		return
	}

	bb, err := client.NewBlueButtonClient(client.NewConfig(h.bbBasePath))
	if err != nil {
		log.API.Error(err)
		h.RespWriter.Exception(w, http.StatusInternalServerError, responseutils.InternalErr, "")
		return
	}

	acoID := uuid.Parse(ad.ACOID)

	scheme := "http"
	if servicemux.IsHTTPS(r) {
		scheme = "https"
	}

	newJob := models.Job{
		ACOID:      acoID,
		RequestURL: fmt.Sprintf("%s://%s%s", scheme, r.Host, r.URL),
		Status:     models.JobStatusPending,
	}

	// Need to create job in transaction instead of the very end of the process because we need
	// the newJob.ID field to be set in the associated queuejobs. By doing the job creation (and update)
	// in a transaction, we can rollback if we encounter any errors with handling the data needed for the newJob
	tx, err := h.db.BeginTx(ctx, nil)
	if err != nil {
		err = fmt.Errorf("failed to start transaction: %w", err)
		log.API.Error(err)
		h.RespWriter.Exception(w, http.StatusInternalServerError, responseutils.InternalErr, "")
		return
	}
	// Use a transaction backed repository to ensure all of our upserts are encapsulated into a single transaction
	rtx := postgres.NewRepositoryTx(tx)

	defer func() {
		if err != nil {
			if err1 := tx.Rollback(); err1 != nil {
				log.API.Warnf("Failed to rollback transaction %s", err.Error())
			}
			// We've already written out the HTTP response so we can return after we've rolled back the transaction
			return
		}

		// We create the job after populating all of the data needed for the job (including inserting all of the queue jobs) to
		// ensure that the job will be able to be processed and it WILL NOT BE stuck in the Pending state.
		// For example, we write that the job has 10 queuejobs. We fail after inserting 9 queuejobs. The job will
		// never move out of the IN_PROGRESS (or PENDING) state since we'll never be able to add the last queuejob.
		//
		// Since the queue jobs may (and do) exist in a different database, we cannot use a single transaction to encompass
		// both adding queuejobs and adding the parent job.
		//
		// This does introduce an error scenario where we have queuejobs but no parent job.
		// We've added logic into the worker to handle this situation.
		if err = tx.Commit(); err != nil {
			log.API.Error(err.Error())
			h.RespWriter.Exception(w, http.StatusInternalServerError, responseutils.DbErr, "")
			return
		}

		// We've successfully created the job
		w.Header().Set("Content-Location", fmt.Sprintf("%s://%s/api/%s/jobs/%d", scheme, r.Host, h.apiVersion, newJob.ID))
		w.WriteHeader(http.StatusAccepted)
	}()

	newJob.ID, err = rtx.CreateJob(ctx, newJob)
	if err != nil {
		log.API.Error(err)
		h.RespWriter.Exception(w, http.StatusInternalServerError, responseutils.DbErr, "")
		return
	}

	// request a fake patient in order to acquire the bundle's lastUpdated metadata
	b, err := bb.GetPatient("FAKE_PATIENT", strconv.FormatUint(uint64(newJob.ID), 10), acoID.String(), "", time.Now())
	if err != nil {
		log.API.Error(err)
		h.RespWriter.Exception(w, http.StatusInternalServerError, responseutils.FormatErr, "Failure to retrieve transactionTime metadata from FHIR Data Server.")
		return
	}
	newJob.TransactionTime = b.Meta.LastUpdated

	var queJobs []*models.JobEnqueueArgs

	conditions := service.RequestConditions{
		ReqType:   reqType,
		Resources: resourceTypes,

		CMSID: ad.CMSID,
		ACOID: newJob.ACOID,

		JobID:           newJob.ID,
		Since:           rp.Since,
		TransactionTime: newJob.TransactionTime,
	}
	queJobs, err = h.Svc.GetQueJobs(ctx, conditions)
	if err != nil {
		log.API.Error(err)
		var (
			respCode int
			errType  string
		)
		if ok := goerrors.As(err, &service.CCLFNotFoundError{}); ok && reqType == service.Runout {
			respCode = http.StatusNotFound
			errType = responseutils.NotFoundErr
		} else {
			respCode = http.StatusInternalServerError
			errType = responseutils.InternalErr
		}
		h.RespWriter.Exception(w, respCode, errType, err.Error())
		return
	}
	newJob.JobCount = len(queJobs)

	// We've now computed all of the fields necessary to populate a fully defined job
	if err = rtx.UpdateJob(ctx, newJob); err != nil {
		log.API.Error(err.Error())
		h.RespWriter.Exception(w, http.StatusInternalServerError, responseutils.DbErr, "")
		return
	}

	// Since we're enqueuing these queuejobs BEFORE we've created the actual job, we may encounter a transient
	// error where the job does not exist. Since queuejobs are retried, the transient error will be resolved
	// once we finish inserting the job.
	for _, j := range queJobs {
		sinceParam := (!rp.Since.IsZero() || conditions.ReqType == service.RetrieveNewBeneHistData)
		jobPriority := h.Svc.GetJobPriority(conditions.CMSID, j.ResourceType, sinceParam) // first argument is the CMS ID, not the ACO uuid

		if err = h.Enq.AddJob(*j, int(jobPriority)); err != nil {
			log.API.Error(err)
			h.RespWriter.Exception(w, http.StatusInternalServerError, responseutils.InternalErr, "")
			return
		}
	}
}

func (h *Handler) getResourceTypes(parameters middleware.RequestParameters, cmsID string) []string {
	resourceTypes := parameters.ResourceTypes

	// If caller does not supply resource types, we default to all supported resource types for the specific ACO
	if len(resourceTypes) == 0 {
		if acoConfig, found := h.Svc.GetACOConfigForID(cmsID); found {
			if utils.ContainsString(acoConfig.Data, constants.Adjudicated) {
				resourceTypes = append(resourceTypes, "Patient", "ExplanationOfBenefit", "Coverage")
			}

			if utils.ContainsString(acoConfig.Data, constants.PreAdjudicated) {
				resourceTypes = append(resourceTypes, "Claim", "ClaimResponse")
			}
		}
	}

	return resourceTypes
}

func (h *Handler) validateRequest(resourceTypes []string, cmsID string) error {

	for _, resourceType := range resourceTypes {
		dataType, ok := h.supportedDataTypes[resourceType]

		if !ok {
			return fmt.Errorf("invalid resource type %s. Supported types %s", resourceType, h.supportedResourceTypes)
		}

		if !h.authorizedResourceAccess(dataType, cmsID) {
			return fmt.Errorf("unauthorized resource type %s", resourceType)
		}
	}

	return nil
}

<<<<<<< HEAD
func (h *Handler) authorizedResourceAccess(dataType service.DataType, cmsID string) bool {
=======
func (h *Handler) authorizedResourceAccess(dataType DataType, cmsID string) bool {
>>>>>>> 441b3dc2
	if cfg, ok := h.Svc.GetACOConfigForID(cmsID); ok {
		return (dataType.Adjudicated && utils.ContainsString(cfg.Data, constants.Adjudicated)) ||
			(dataType.PreAdjudicated && utils.ContainsString(cfg.Data, constants.PreAdjudicated))
	}

	return false
}

func readAuthData(r *http.Request) (data auth.AuthData, err error) {
	var ok bool
	data, ok = r.Context().Value(auth.AuthDataContextKey).(auth.AuthData)
	if !ok {
		err = goerrors.New("no auth data in context")
	}
	return
}

// swagger:model fileItem
type FileItem struct {
	// FHIR resource type of file contents
	Type string `json:"type"`
	// URL of the file
	URL string `json:"url"`
}

/*
Data export job has completed successfully. The response body will contain a JSON object providing metadata about the transaction.
swagger:response completedJobResponse
*/
// nolint
type CompletedJobResponse struct {
	// in: body
	Body BulkResponseBody
}

type BulkResponseBody struct {
	// Server time when the query was run
	TransactionTime time.Time `json:"transactionTime"`
	// URL of the bulk data export request
	RequestURL string `json:"request"`
	// Indicates whether an access token is required to download generated data files
	RequiresAccessToken bool `json:"requiresAccessToken"`
	// Information about generated data files, including URLs for downloading
	Files []FileItem `json:"output"`
	// Information about error files, including URLs for downloading
	Errors []FileItem `json:"error"`
	JobID  uint
}<|MERGE_RESOLUTION|>--- conflicted
+++ resolved
@@ -10,8 +10,6 @@
 	"strconv"
 	"strings"
 
-	"github.com/CMSgov/bcda-app/bcda/constants"
-
 	"github.com/go-chi/chi"
 	"github.com/pkg/errors"
 
@@ -22,6 +20,7 @@
 
 	"github.com/CMSgov/bcda-app/bcda/auth"
 	"github.com/CMSgov/bcda-app/bcda/client"
+	"github.com/CMSgov/bcda-app/bcda/constants"
 	"github.com/CMSgov/bcda-app/bcda/database"
 	"github.com/CMSgov/bcda-app/bcda/models"
 	"github.com/CMSgov/bcda-app/bcda/models/postgres"
@@ -36,12 +35,6 @@
 	"github.com/CMSgov/bcda-app/log"
 )
 
-//DataType is used to identify the type of data returned by each resource
-type DataType struct {
-	Adjudicated    bool
-	PreAdjudicated bool
-}
-
 type Handler struct {
 	JobTimeout time.Duration
 
@@ -55,11 +48,7 @@
 	r  models.Repository
 	db *sql.DB
 
-<<<<<<< HEAD
 	supportedDataTypes map[string]service.DataType
-=======
-	supportedDataTypes map[string]DataType
->>>>>>> 441b3dc2
 
 	supportedResourceTypes []string
 
@@ -75,19 +64,11 @@
 	NotFound(http.ResponseWriter, int, string, string)
 }
 
-<<<<<<< HEAD
 func NewHandler(dataTypes map[string]service.DataType, basePath string, apiVersion string) *Handler {
 	return newHandler(dataTypes, basePath, apiVersion, database.Connection)
 }
 
 func newHandler(dataTypes map[string]service.DataType, basePath string, apiVersion string, db *sql.DB) *Handler {
-=======
-func NewHandler(dataTypes map[string]DataType, basePath string, apiVersion string) *Handler {
-	return newHandler(dataTypes, basePath, apiVersion, database.Connection)
-}
-
-func newHandler(dataTypes map[string]DataType, basePath string, apiVersion string, db *sql.DB) *Handler {
->>>>>>> 441b3dc2
 	h := &Handler{JobTimeout: time.Hour * time.Duration(utils.GetEnvInt("ARCHIVE_THRESHOLD_HR", 24))}
 
 	h.Enq = queueing.NewEnqueuer()
@@ -105,10 +86,7 @@
 
 	// Build string array of supported Resource types
 	h.supportedResourceTypes = make([]string, 0, len(h.supportedDataTypes))
-<<<<<<< HEAD
-
-=======
->>>>>>> 441b3dc2
+
 	for k := range h.supportedDataTypes {
 		h.supportedResourceTypes = append(h.supportedResourceTypes, k)
 	}
@@ -582,11 +560,7 @@
 	return nil
 }
 
-<<<<<<< HEAD
 func (h *Handler) authorizedResourceAccess(dataType service.DataType, cmsID string) bool {
-=======
-func (h *Handler) authorizedResourceAccess(dataType DataType, cmsID string) bool {
->>>>>>> 441b3dc2
 	if cfg, ok := h.Svc.GetACOConfigForID(cmsID); ok {
 		return (dataType.Adjudicated && utils.ContainsString(cfg.Data, constants.Adjudicated)) ||
 			(dataType.PreAdjudicated && utils.ContainsString(cfg.Data, constants.PreAdjudicated))
