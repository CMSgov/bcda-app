--- conflicted
+++ resolved
@@ -47,9 +47,13 @@
 	h := &Handler{}
 
 	db := database.GetGORMDbConnection()
-	db.DB().SetMaxOpenConns(utils.GetEnvInt("BCDA_DB_MAX_OPEN_CONNS", 25))
-	db.DB().SetMaxIdleConns(utils.GetEnvInt("BCDA_DB_MAX_IDLE_CONNS", 25))
-	db.DB().SetConnMaxLifetime(time.Duration(utils.GetEnvInt("BCDA_DB_CONN_MAX_LIFETIME_MIN", 5)) * time.Minute)
+	dbc, err := db.DB()
+	if err != nil {
+		log.Fatalf("Failed to retrieve database connection. Err: %v", err)
+	}
+	dbc.SetMaxOpenConns(utils.GetEnvInt("BCDA_DB_MAX_OPEN_CONNS", 25))
+	dbc.SetMaxIdleConns(utils.GetEnvInt("BCDA_DB_MAX_IDLE_CONNS", 25))
+	dbc.SetConnMaxLifetime(time.Duration(utils.GetEnvInt("BCDA_DB_CONN_MAX_LIFETIME_MIN", 5)) * time.Minute)
 
 	queueDatabaseURL := os.Getenv("QUEUE_DATABASE_URL")
 	pgxcfg, err := pgx.ParseURI(queueDatabaseURL)
@@ -93,7 +97,7 @@
 				}
 				pgxpool.Release(c)
 
-				c1, err := db.DB().Conn(ctx)
+				c1, err := dbc.Conn(ctx)
 				if err != nil {
 					log.Warnf("Failed to acquire connection %s", err.Error())
 					continue
@@ -120,17 +124,6 @@
 		log.Fatalf("Failed to parse RUNOUT_CLAIM_THRU_DATE '%s'. Err: %v", runoutClaimThru, err)
 	}
 
-<<<<<<< HEAD
-=======
-	db := database.GetGORMDbConnection()
-	dbc, err := db.DB()
-	if err != nil {
-		log.Fatalf("Failed to retrieve database connection. Err: %v", err)
-	}
-	dbc.SetMaxOpenConns(utils.GetEnvInt("BCDA_DB_MAX_OPEN_CONNS", 25))
-	dbc.SetMaxIdleConns(utils.GetEnvInt("BCDA_DB_MAX_IDLE_CONNS", 25))
-	dbc.SetConnMaxLifetime(time.Duration(utils.GetEnvInt("BCDA_DB_CONN_MAX_LIFETIME_MIN", 5)) * time.Minute)
->>>>>>> 8d36fc64
 	repository := postgres.NewRepository(db)
 	h.svc = models.NewService(repository, cutoffDuration, utils.GetEnvInt("BCDA_SUPPRESSION_LOOKBACK_DAYS", 60),
 		runoutCutoffDuration, runoutClaimThruDate,
