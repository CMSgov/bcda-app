package api

import (
	"context"
	"database/sql"
	"fmt"
	"net/url"
	"regexp"
	"strconv"

	"github.com/go-chi/chi"
	"github.com/jackc/pgx"
	"github.com/pkg/errors"

	"net/http"
	"os"
	"strings"
	"time"

	"github.com/bgentry/que-go"
	fhirmodels "github.com/eug48/fhir/models"

	"github.com/pborman/uuid"
	log "github.com/sirupsen/logrus"

	"github.com/CMSgov/bcda-app/bcda/auth"
	"github.com/CMSgov/bcda-app/bcda/client"
	"github.com/CMSgov/bcda-app/bcda/database"
	"github.com/CMSgov/bcda-app/bcda/models"
	"github.com/CMSgov/bcda-app/bcda/models/postgres"
	"github.com/CMSgov/bcda-app/bcda/responseutils"
	"github.com/CMSgov/bcda-app/bcda/servicemux"
	"github.com/CMSgov/bcda-app/bcda/utils"
)

type Handler struct {
	qc *que.Client

	Svc models.Service

	// Needed to have access to the repository/db for lookup needed in the bulkRequest.
	// TODO (BCDA-3412): Remove this reference once we've captured all of the necessary
	// logic into a service method.
	r  models.Repository
	db *sql.DB

	supportedResources map[string]struct{}

	bbBasePath string
}

func NewHandler(resources []string, basePath string) *Handler {
	const claimThruDateFmt = "2006-01-02"

	h := &Handler{}

	db := database.GetDbConnection()
	db.SetMaxOpenConns(utils.GetEnvInt("BCDA_DB_MAX_OPEN_CONNS", 25))
	db.SetMaxIdleConns(utils.GetEnvInt("BCDA_DB_MAX_IDLE_CONNS", 25))
	db.SetConnMaxLifetime(time.Duration(utils.GetEnvInt("BCDA_DB_CONN_MAX_LIFETIME_MIN", 5)) * time.Minute)

	queueDatabaseURL := os.Getenv("QUEUE_DATABASE_URL")
	pgxcfg, err := pgx.ParseURI(queueDatabaseURL)
	if err != nil {
		log.Fatal(err)
	}

	pgxpool, err := pgx.NewConnPool(pgx.ConnPoolConfig{
		ConnConfig:   pgxcfg,
		AfterConnect: que.PrepareStatements,
	})
	if err != nil {
		log.Fatal(err)
	}

	// With que-go locked to pgx v3, we need a mechanism that will allow us to
	// discard bad connections in the pgxpool (see: https://github.com/jackc/pgx/issues/494)
	// This implementation is based off of the "fix" that is present in v4
	// (see: https://github.com/jackc/pgx/blob/v4.10.0/pgxpool/pool.go#L333)
	// Use the same approach to validate the connection associated with the sql.DB

	// If we implement a cleanup function on the handler,
	// consider using context.WithCancel() to give us a hook to stop the goroutine
	ctx := context.Background()
	go func() {
		ticker := time.NewTicker(10 * time.Second)
		for {
			select {
			case <-ctx.Done():
				ticker.Stop()
				log.Debug("Stopping pgxpool checker")
				return
			case <-ticker.C:
				log.Debug("Sending ping")
				c, err := pgxpool.Acquire()
				if err != nil {
					log.Warnf("Failed to acquire connection %s", err.Error())
				}
				if err := c.Ping(ctx); err != nil {
					log.Warnf("Failed to ping %s", err.Error())
				}
				pgxpool.Release(c)

				c1, err := db.Conn(ctx)
				if err != nil {
					log.Warnf("Failed to acquire connection %s", err.Error())
					continue
				}
				if err := c1.PingContext(ctx); err != nil {
					log.Warnf("Failed to ping %s", err.Error())
				}
				if err := c1.Close(); err != nil {
					log.Warnf("Failed to close conection %s", err.Error())
				}
			}
		}
	}()

	h.qc = que.NewClient(pgxpool)

	cutoffDuration := time.Duration(utils.GetEnvInt("CCLF_CUTOFF_DATE_DAYS", 45)*24) * time.Hour

	// Allow runout requests to be up to 4 months after runout data was ingested
	runoutCutoffDuration := time.Duration(utils.GetEnvInt("RUNOUT_CUTOFF_DATE_DAYS", 120)*24) * time.Hour
	runoutClaimThru := utils.FromEnv("RUNOUT_CLAIM_THRU_DATE", "2020-12-31")
	runoutClaimThruDate, err := time.Parse(claimThruDateFmt, runoutClaimThru)
	if err != nil {
		log.Fatalf("Failed to parse RUNOUT_CLAIM_THRU_DATE '%s'. Err: %v", runoutClaimThru, err)
	}

	repository := postgres.NewRepository(db)
	h.db, h.r = db, repository
	h.Svc = models.NewService(repository, cutoffDuration, utils.GetEnvInt("BCDA_SUPPRESSION_LOOKBACK_DAYS", 60),
		runoutCutoffDuration, runoutClaimThruDate,
		basePath)

	h.supportedResources = make(map[string]struct{}, len(resources))
	for _, r := range resources {
		h.supportedResources[r] = struct{}{}
	}

	h.bbBasePath = basePath

	return h
}

func (h *Handler) BulkPatientRequest(w http.ResponseWriter, r *http.Request) {
	resourceTypes, err := h.validateRequest(r)
	if err != nil {
		responseutils.WriteError(err, w, http.StatusBadRequest)
		return
	}
	reqType := models.DefaultRequest // historical data for new beneficiaries will not be retrieved (this capability is only available with /Group)
	h.bulkRequest(resourceTypes, w, r, reqType)
}

func (h *Handler) BulkGroupRequest(w http.ResponseWriter, r *http.Request) {
	const (
		groupAll    = "all"
		groupRunout = "runout"
	)

	reqType := models.DefaultRequest
	groupID := chi.URLParam(r, "groupId")
	switch groupID {
	case groupAll:
		// Set flag to retrieve new beneficiaries' historical data if _since param is provided and feature is turned on
		_, ok := r.URL.Query()["_since"]
		if ok && utils.GetEnvBool("BCDA_ENABLE_NEW_GROUP", false) {
			reqType = models.RetrieveNewBeneHistData
		}
	case groupRunout:
		if utils.GetEnvBool("BCDA_ENABLE_RUNOUT", true) {
			reqType = models.Runout
			break
		}
		fallthrough
	default:
		oo := responseutils.CreateOpOutcome(responseutils.Error, responseutils.Exception, responseutils.RequestErr, "Invalid group ID")
		responseutils.WriteError(oo, w, http.StatusBadRequest)
		return
	}

	resourceTypes, err := h.validateRequest(r)
	if err != nil {
		responseutils.WriteError(err, w, http.StatusBadRequest)
		return
	}

	h.bulkRequest(resourceTypes, w, r, reqType)
}

func (h *Handler) bulkRequest(resourceTypes []string, w http.ResponseWriter, r *http.Request, reqType models.RequestType) {
	// Create context to encapsulate the entire workflow. In the future, we can define child context's for timing.
	ctx := context.Background()

	var (
		ad      auth.AuthData
		version string
		err     error
	)

	if version, err = getVersion(r.URL); err != nil {
		log.Error(err)
		oo := responseutils.CreateOpOutcome(responseutils.Error, responseutils.Exception, responseutils.Processing, err.Error())
		responseutils.WriteError(oo, w, http.StatusInternalServerError)
	}

	if ad, err = readAuthData(r); err != nil {
		oo := responseutils.CreateOpOutcome(responseutils.Error, responseutils.Exception, responseutils.TokenErr, "")
		responseutils.WriteError(oo, w, http.StatusUnauthorized)
		return
	}

	bb, err := client.NewBlueButtonClient(client.NewConfig(h.bbBasePath))
	if err != nil {
		log.Error(err)
		oo := responseutils.CreateOpOutcome(responseutils.Error, responseutils.Exception, responseutils.Processing, "")
		responseutils.WriteError(oo, w, http.StatusInternalServerError)
		return
	}

	acoID := uuid.Parse(ad.ACOID)

	// If we really do find this record with the below matching criteria then this particular ACO has already made
	// a bulk data request and it has yet to finish. Users will be presented with a 429 Too-Many-Requests error until either
	// their job finishes or time expires (+24 hours default) for any remaining jobs left in a pending or in-progress state.
	// Overall, this will prevent a queue of concurrent calls from slowing up our system.
	// NOTE: this logic is relevant to PROD only; simultaneous requests in our lower environments is acceptable (i.e., shared opensbx creds)
	if os.Getenv("DEPLOYMENT_TARGET") == "prod" {
		pendingAndInProgressJobs, err := h.r.GetJobs(ctx, acoID, models.JobStatusInProgress, models.JobStatusPending)
		if err != nil {
			err = errors.Wrap(err, "failed to lookup pending and in-progress jobs")
			log.Error(err)
			oo := responseutils.CreateOpOutcome(responseutils.Error, responseutils.Exception, responseutils.Processing, "")
			responseutils.WriteError(oo, w, http.StatusInternalServerError)
		}
		if len(pendingAndInProgressJobs) > 0 {
			if types, err := check429(pendingAndInProgressJobs, resourceTypes, version); err != nil {
				if _, ok := err.(duplicateTypeError); ok {
					w.Header().Set("Retry-After", strconv.Itoa(utils.GetEnvInt("CLIENT_RETRY_AFTER_IN_SECONDS", 0)))
					w.WriteHeader(http.StatusTooManyRequests)
				} else {
					log.Error(err)
					oo := responseutils.CreateOpOutcome(responseutils.Error, responseutils.Exception, responseutils.Processing, "")
					responseutils.WriteError(oo, w, http.StatusInternalServerError)
				}

				return
			} else {
				resourceTypes = types
			}
		}
	}

	scheme := "http"
	if servicemux.IsHTTPS(r) {
		scheme = "https"
	}

	newJob := models.Job{
		ACOID:      acoID,
		RequestURL: fmt.Sprintf("%s://%s%s", scheme, r.Host, r.URL),
		Status:     models.JobStatusPending,
	}

	// Need to create job in transaction instead of the very end of the process because we need
	// the newJob.ID field to be set in the associated queuejobs. By doing the job creation (and update)
	// in a transaction, we can rollback if we encounter any errors with handling the data needed for the newJob
	tx, err := h.db.BeginTx(ctx, nil)
	if err != nil {
		err = errors.Wrap(err, "failed to start transaction")
		log.Error(err)
		oo := responseutils.CreateOpOutcome(responseutils.Error, responseutils.Exception, responseutils.Processing, "")
		responseutils.WriteError(oo, w, http.StatusInternalServerError)
		return
	}
<<<<<<< HEAD
	// Use a transaction backed respoitory to ensure all of our upserts are encapsulated into a single transaction
=======
	// Use a transaction backed repository to ensure all of our upserts are encapsulated into a single transaction
>>>>>>> fdb1ca11
	rtx := postgres.NewRepositoryTx(tx)

	defer func() {
		if err != nil {
			if err1 := tx.Rollback(); err1 != nil {
				log.Warnf("Failed to rollback transaction %s", err.Error())
			}
			// We've already written out the HTTP response so we can return after we've rolled back the transaction
			return
		}

		// We create the job after populating all of the data needed for the job (including inserting all of the queue jobs) to
		// ensure that the job will be able to be processed and it WILL NOT BE stuck in the Pending state.
		// For example, we write that the job has 10 queuejobs. We fail after inserting 9 queuejobs. The job will
		// never move out of the IN_PROGRESS (or PENDING) state since we'll never be able to add the last queuejob.
		//
		// Since the queue jobs may (and do) exist in a different database, we cannot use a single transaction to encompass
		// both adding queuejobs and adding the parent job.
		//
		// This does introduce an error scenario where we have queuejobs but no parent job.
		// We've added logic into the worker to handle this situation.
		if err = tx.Commit(); err != nil {
			log.Error(err.Error())
			oo := responseutils.CreateOpOutcome(responseutils.Error, responseutils.Exception, responseutils.DbErr, "")
			responseutils.WriteError(oo, w, http.StatusInternalServerError)
			return
		}

		// We've successfully create the job
		w.Header().Set("Content-Location", fmt.Sprintf("%s://%s/api/v1/jobs/%d", scheme, r.Host, newJob.ID))
		w.WriteHeader(http.StatusAccepted)
	}()

	newJob.ID, err = rtx.CreateJob(ctx, newJob)
	if err != nil {
		log.Error(err)
		oo := responseutils.CreateOpOutcome(responseutils.Error, responseutils.Exception, responseutils.DbErr, "")
		responseutils.WriteError(oo, w, http.StatusInternalServerError)
		return
	}

	// request a fake patient in order to acquire the bundle's lastUpdated metadata
	b, err := bb.GetPatient("FAKE_PATIENT", strconv.FormatUint(uint64(newJob.ID), 10), acoID.String(), "", time.Now())
	if err != nil {
		log.Error(err)
		oo := responseutils.CreateOpOutcome(responseutils.Error, responseutils.Exception, responseutils.FormatErr, "Failure to retrieve transactionTime metadata from FHIR Data Server.")
		responseutils.WriteError(oo, w, http.StatusInternalServerError)
		return
	}
	newJob.TransactionTime = b.Meta.LastUpdated

	var since time.Time
	// Decode the _since parameter (if it exists) so it can be persisted in job args
	if params, ok := r.URL.Query()["_since"]; ok {
		since, err = time.Parse(time.RFC3339Nano, params[0])
		if err != nil {
			log.Error(err)
			oo := responseutils.CreateOpOutcome(responseutils.Error, responseutils.Exception, responseutils.Processing, "")
			responseutils.WriteError(oo, w, http.StatusInternalServerError)
		}
	}

	var queJobs []*que.Job
	queJobs, err = h.Svc.GetQueJobs(ctx, ad.CMSID, &newJob, resourceTypes, since, reqType)
	if err != nil {
		log.Error(err)
		respCode := http.StatusInternalServerError
		if _, ok := errors.Cause(err).(models.CCLFNotFoundError); ok && reqType == models.Runout {
			respCode = http.StatusNotFound
		}
		oo := responseutils.CreateOpOutcome(responseutils.Error, responseutils.Exception, responseutils.Processing, err.Error())
		responseutils.WriteError(oo, w, respCode)
		return
	}
	newJob.JobCount = len(queJobs)

	// We've now computed all of the fields necessary to populate a fully defined job
	if err = rtx.UpdateJob(ctx, newJob); err != nil {
		log.Error(err.Error())
		oo := responseutils.CreateOpOutcome(responseutils.Error, responseutils.Exception, responseutils.DbErr, "")
		responseutils.WriteError(oo, w, http.StatusInternalServerError)
		return
	}

	// Since we're enqueuing these queuejobs BEFORE we've created the actual job, we may encounter a transient
	// error where the job does not exist. Since queuejobs are retried, the transient error will be resolved
	// once we finish inserting the job.
	for _, j := range queJobs {
		if err = h.qc.Enqueue(j); err != nil {
			log.Error(err)
			oo := responseutils.CreateOpOutcome(responseutils.Error, responseutils.Exception, responseutils.Processing, "")
			responseutils.WriteError(oo, w, http.StatusInternalServerError)
			return
		}
	}
}

func (h *Handler) validateRequest(r *http.Request) ([]string, *fhirmodels.OperationOutcome) {

	// validate optional "_type" parameter
	var resourceTypes []string
	params, ok := r.URL.Query()["_type"]
	if ok {
		resourceMap := make(map[string]bool)
		params = strings.Split(params[0], ",")
		for _, p := range params {
			if !resourceMap[p] {
				resourceMap[p] = true
				resourceTypes = append(resourceTypes, p)
			} else {
				oo := responseutils.CreateOpOutcome(responseutils.Error, responseutils.Exception, responseutils.RequestErr, "Repeated resource type")
				return nil, oo
			}
		}
	} else {
		// resource types not supplied in request; default to applying all resource types.
		resourceTypes = append(resourceTypes, "Patient", "ExplanationOfBenefit", "Coverage")
	}

	for _, resourceType := range resourceTypes {
		if _, ok := h.supportedResources[resourceType]; !ok {
			oo := responseutils.CreateOpOutcome(responseutils.Error, responseutils.Exception, responseutils.RequestErr,
				fmt.Sprintf("Invalid resource type %s. Supported types %s.", resourceType, h.supportedResources))
			return nil, oo
		}
	}

	// validate optional "_since" parameter
	params, ok = r.URL.Query()["_since"]
	if ok {
		sinceDate, err := time.Parse(time.RFC3339Nano, params[0])
		if err != nil {
			oo := responseutils.CreateOpOutcome(responseutils.Error, responseutils.Exception, responseutils.FormatErr, "Invalid date format supplied in _since parameter.  Date must be in FHIR Instant format.")
			return nil, oo
		} else if sinceDate.After(time.Now()) {
			oo := responseutils.CreateOpOutcome(responseutils.Error, responseutils.Exception, responseutils.FormatErr, "Invalid date format supplied in _since parameter. Date must be a date that has already passed")
			return nil, oo
		}
	}

	//validate "_outputFormat" parameter
	params, ok = r.URL.Query()["_outputFormat"]
	if ok {
		if params[0] != "ndjson" && params[0] != "application/fhir+ndjson" && params[0] != "application/ndjson" {
			oo := responseutils.CreateOpOutcome(responseutils.Error, responseutils.Exception, responseutils.FormatErr, "_outputFormat parameter must be application/fhir+ndjson, application/ndjson, or ndjson")
			return nil, oo
		}
	}

	// we do not support "_elements" parameter
	_, ok = r.URL.Query()["_elements"]
	if ok {
		oo := responseutils.CreateOpOutcome(responseutils.Error, responseutils.Exception, responseutils.RequestErr, "Invalid parameter: this server does not support the _elements parameter.")
		return nil, oo
	}

	// Check and see if the user has a duplicated the query parameter symbol (?)
	// e.g. /api/v1/Patient/$export?_type=ExplanationOfBenefit&?_since=2020-09-13T08:00:00.000-05:00
	for key := range r.URL.Query() {
		if strings.HasPrefix(key, "?") {
			oo := responseutils.CreateOpOutcome(responseutils.Error, responseutils.Exception, responseutils.FormatErr, "Invalid parameter: query parameters cannot start with ?")
			return nil, oo
		}
	}

	return resourceTypes, nil
}

type duplicateTypeError struct{}

func (e duplicateTypeError) Error() string {
	return "Duplicate type found"
}

// check429 verifies that we do not have a duplicate resource type request based on the supplied in-progress/pending jobs.
// Returns the unworkedTypes (if any)
func check429(pendingAndInProgressJobs []*models.Job, types []string, version string) ([]string, error) {
	var unworkedTypes []string

	for _, t := range types {
		worked := false
		for _, job := range pendingAndInProgressJobs {
			req, err := url.Parse(job.RequestURL)
			if err != nil {
				return nil, err
			}
			jobVersion, err := getVersion(req)
			if err != nil {
				return nil, err
			}

			// We allow different API versions to trigger jobs with the same resource type
			if jobVersion != version {
				continue
			}

			// If the job has timed-out we will allow new job to be created
			if time.Now().After(job.CreatedAt.Add(GetJobTimeout())) {
				continue
			}

			if requestedTypes, ok := req.Query()["_type"]; ok {
				// if this type is being worked no need to keep looking, break out and go to the next type.
				if strings.Contains(requestedTypes[0], t) {
					worked = true
					break
				}
			} else {
				// we have an export all types that is still in progress
				return nil, duplicateTypeError{}
			}
		}
		if !worked {
			unworkedTypes = append(unworkedTypes, t)
		}
	}
	if len(unworkedTypes) == 0 {
		return nil, duplicateTypeError{}
	} else {
		return unworkedTypes, nil
	}
}

func readAuthData(r *http.Request) (data auth.AuthData, err error) {
	var ok bool
	data, ok = r.Context().Value(auth.AuthDataContextKey).(auth.AuthData)
	if !ok {
		err = errors.New("no auth data in context")
	}
	return
}

func GetJobTimeout() time.Duration {
	return time.Hour * time.Duration(utils.GetEnvInt("ARCHIVE_THRESHOLD_HR", 24))
}

func getVersion(url *url.URL) (string, error) {
	re := regexp.MustCompile(`\/api\/(.*)\/[Patient|Group].*`)
	parts := re.FindStringSubmatch(url.Path)
	if len(parts) != 2 {
		return "", fmt.Errorf("unexpected path provided %s", url.Path)
	}
	return parts[1], nil
}

// swagger:model fileItem
type FileItem struct {
	// FHIR resource type of file contents
	Type string `json:"type"`
	// URL of the file
	URL string `json:"url"`
}

/*
Data export job has completed successfully. The response body will contain a JSON object providing metadata about the transaction.
swagger:response completedJobResponse
*/
// nolint
type CompletedJobResponse struct {
	// in: body
	Body BulkResponseBody
}

type BulkResponseBody struct {
	// Server time when the query was run
	TransactionTime time.Time `json:"transactionTime"`
	// URL of the bulk data export request
	RequestURL string `json:"request"`
	// Indicates whether an access token is required to download generated data files
	RequiresAccessToken bool `json:"requiresAccessToken"`
	// Information about generated data files, including URLs for downloading
	Files []FileItem `json:"output"`
	// Information about error files, including URLs for downloading
	Errors []FileItem `json:"error"`
	JobID  uint
}<|MERGE_RESOLUTION|>--- conflicted
+++ resolved
@@ -275,11 +275,7 @@
 		responseutils.WriteError(oo, w, http.StatusInternalServerError)
 		return
 	}
-<<<<<<< HEAD
-	// Use a transaction backed respoitory to ensure all of our upserts are encapsulated into a single transaction
-=======
 	// Use a transaction backed repository to ensure all of our upserts are encapsulated into a single transaction
->>>>>>> fdb1ca11
 	rtx := postgres.NewRepositoryTx(tx)
 
 	defer func() {
