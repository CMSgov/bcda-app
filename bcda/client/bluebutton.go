--- conflicted
+++ resolved
@@ -3,10 +3,7 @@
 import (
 	"crypto/tls"
 	"crypto/x509"
-<<<<<<< HEAD
-=======
 	"errors"
->>>>>>> 73d01d03
 	"io/ioutil"
 	"net/http"
 	"net/url"
