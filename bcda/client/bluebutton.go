--- conflicted
+++ resolved
@@ -3,10 +3,7 @@
 import (
 	"crypto/tls"
 	"crypto/x509"
-<<<<<<< HEAD
-=======
 	"errors"
->>>>>>> 63b25a15
 	"io/ioutil"
 	"net/http"
 	"net/url"
