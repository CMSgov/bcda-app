--- conflicted
+++ resolved
@@ -6,7 +6,6 @@
 	"crypto/x509"
 	"encoding/hex"
 	"fmt"
-	"github.com/CMSgov/bcda-app/bcda/utils"
 	"io/ioutil"
 	"net/http"
 	"net/url"
@@ -15,6 +14,8 @@
 	"strings"
 	"time"
 
+	"github.com/CMSgov/bcda-app/bcda/utils"
+
 	"github.com/CMSgov/bcda-app/bcda/monitoring"
 	"github.com/pkg/errors"
 
@@ -123,7 +124,7 @@
 
 func (bbc *BlueButtonClient) GetMetadata() (string, error) {
 	params := GetDefaultParams()
-	return bbc.getData(blueButtonBasePath+"/metadata/", params, "","")
+	return bbc.getData(blueButtonBasePath+"/metadata/", params, "", "")
 }
 
 func (bbc *BlueButtonClient) getData(path string, params url.Values, jobID, cmsID string) (string, error) {
@@ -140,21 +141,8 @@
 
 	req.URL.RawQuery = params.Encode()
 
-<<<<<<< HEAD
-	AddRequestHeaders(req, reqID, jobID, cmsID)
-
-	go logRequest(req)
-	resp, err := bbc.httpClient.Do(req)
-	if resp != nil {
-		logResponse(req, resp)
-	}
-	if err != nil {
-		return "", err
-	}
-=======
 	queryID := uuid.NewRandom()
-	addRequestHeaders(req, queryID)
->>>>>>> 3a8dcb2d
+	AddRequestHeaders(req, queryID, jobID, cmsID)
 
 	tryCount := 0
 	maxTries := utils.GetEnvInt("BB_REQUEST_MAX_TRIES", 3)
@@ -197,15 +185,12 @@
 	req.Header.Add("BCDA-CMSID", cmsID)
 }
 
-<<<<<<< HEAD
-func logRequest(req *http.Request) {
-=======
 func (bbc *BlueButtonClient) tryRequest(req *http.Request, jobID string) (string, error) {
-	go logRequest(req, jobID)
+	go logRequest(req)
 	resp, err := bbc.httpClient.Do(req)
 	if resp != nil {
 		defer resp.Body.Close()
-		logResponse(req, resp, jobID)
+		logResponse(req, resp)
 	}
 	if err != nil {
 		return "", errors.Wrapf(err, "error from request %s", req.Header.Get("BlueButton-OriginalQueryId"))
@@ -223,8 +208,7 @@
 	return string(data), nil
 }
 
-func logRequest(req *http.Request, jobID string) {
->>>>>>> 3a8dcb2d
+func logRequest(req *http.Request) {
 	logger.WithFields(logrus.Fields{
 		"bb_query_id": req.Header.Get("BlueButton-OriginalQueryId"),
 		"bb_query_ts": req.Header.Get("BlueButton-OriginalQueryTimestamp"),
