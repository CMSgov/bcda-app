--- conflicted
+++ resolved
@@ -15,13 +15,9 @@
 
 //External messaging: Messages that will be in response body
 const (
-<<<<<<< HEAD
-	UnknownEntityErr = "unknown entity (ACO, DCE, KCE, etc)"
+	UnknownEntityErr = "unknown entity"
 )
 
 const (
 	DetailJobFailed = "Service encountered numerous errors. Job failed to complete."
-=======
-	UnknownEntityErr = "unknown entity"
->>>>>>> 125934d1
 )