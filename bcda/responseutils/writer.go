package responseutils

import (
	"encoding/json"
	"net/http"
	"os"
	"time"

	fhirmodels "github.com/eug48/fhir/models"
)

func CreateOpOutcome(severity, code, detailsCode, detailsDisplay string) *fhirmodels.OperationOutcome {
	fhirmodels.DisableOperationOutcomeDiagnosticsFileLine()
	oo := fhirmodels.CreateOpOutcome(severity, code, detailsCode, detailsDisplay)
	return oo
}

func WriteError(outcome *fhirmodels.OperationOutcome, w http.ResponseWriter, code int) {
	outcomeJSON, err := json.Marshal(outcome)
	if err != nil {
		http.Error(w, http.StatusText(http.StatusInternalServerError), http.StatusInternalServerError)
	}
	w.Header().Set("Content-Type", "application/json")
	w.WriteHeader(code)
	_, err = w.Write(outcomeJSON)
	if err != nil {
		http.Error(w, http.StatusText(http.StatusInternalServerError), http.StatusInternalServerError)
	}
}

func CreateCapabilityStatement(reldate time.Time, relversion, baseurl string) *fhirmodels.CapabilityStatement {
	usecors := true
	bbServer := os.Getenv("BB_SERVER_LOCATION")
	statement := &fhirmodels.CapabilityStatement{
		Status:       "active",
		Date:         &fhirmodels.FHIRDateTime{Time: reldate, Precision: fhirmodels.Date},
		Publisher:    "Centers for Medicare & Medicaid Services",
		Kind:         "instance",
		Instantiates: []string{bbServer + "/baseDstu3/metadata/", "http://hl7.org/fhir/uv/bulkdata/CapabilityStatement/bulk-data"},
		Software: &fhirmodels.CapabilityStatementSoftwareComponent{
			Name:        "Beneficiary Claims Data API",
			Version:     relversion,
			ReleaseDate: &fhirmodels.FHIRDateTime{Time: reldate, Precision: fhirmodels.Date},
		},
		Implementation: &fhirmodels.CapabilityStatementImplementationComponent{
			Description: "The Beneficiary Claims Data API (BCDA) enables Accountable Care Organizations (ACOs) participating in the Shared Savings Program to retrieve Medicare Part A, Part B, and Part D claims data for their prospectively assigned or assignable beneficiaries.",
			Url:         baseurl,
		},
		FhirVersion:   "3.0.1",
		AcceptUnknown: "extensions",
		Format:        []string{"application/json", "application/fhir+json"},
		Rest: []fhirmodels.CapabilityStatementRestComponent{
			{
				Mode: "server",
				Security: &fhirmodels.CapabilityStatementRestSecurityComponent{
					Cors: &usecors,
					Service: []fhirmodels.CodeableConcept{
						{
							Coding: []fhirmodels.Coding{
								{Display: "OAuth", Code: "OAuth", System: "http://terminology.hl7.org/CodeSystem/restful-security-service"},
							},
							Text: "OAuth",
						},
					},
				},
				Interaction: []fhirmodels.CapabilityStatementSystemInteractionComponent{
					{
						Code: "batch",
					},
					{
						Code: "search-system",
					},
				},
				Operation: []fhirmodels.CapabilityStatementRestOperationComponent{
					{
						Name: "patient-export",
						Definition: &fhirmodels.Reference{
							Reference: baseurl + "/api/v1/Patient/$export",
							Type:      "Endpoint",
						},
					},
					{
						Name: "group-export",
						Definition: &fhirmodels.Reference{
							Reference: baseurl + "/api/v1/Group/[id]/$export",
							Type:      "Endpoint",
						},
					},
					{
						Name: "jobs",
						Definition: &fhirmodels.Reference{
							Reference: baseurl + "/api/v1/jobs/[jobId]",
							Type:      "Endpoint",
						},
					},
					{
						Name: "metadata",
						Definition: &fhirmodels.Reference{
							Reference: baseurl + "/api/v1/metadata",
							Type:      "Endpoint",
						},
					},
					{
						Name: "version",
						Definition: &fhirmodels.Reference{
							Reference: baseurl + "/_version",
							Type:      "Endpoint",
						},
					},
					{
						Name: "data",
						Definition: &fhirmodels.Reference{
							Reference: baseurl + "/data/[jobID]/[random_UUID].ndjson",
							Type:      "Endpoint",
						},
					},
				},
			},
		},
	}
	addOauthEndpointToStatement(statement, baseurl)
	return statement
}
func addOauthEndpointToStatement(statement *fhirmodels.CapabilityStatement, baseurl string) {
	securityComponent := statement.Rest[0].Security
	extension := []fhirmodels.Extension{
		{
			Url: "http://fhir-registry.smarthealthit.org/StructureDefinition/oauth-uris",
			Extension: []fhirmodels.Extension{
				{
					Url: "token",
					ValueUri: baseurl + "/auth/token",
				},
			},
		},
	}

<<<<<<< HEAD
	securityComponent.Extension = extension
	statement.Rest[0].Security = securityComponent

}

=======
>>>>>>> b7a89a43
func WriteCapabilityStatement(statement *fhirmodels.CapabilityStatement, w http.ResponseWriter) {
	statementJSON, err := json.Marshal(statement)
	if err != nil {
		http.Error(w, http.StatusText(http.StatusInternalServerError), http.StatusInternalServerError)
	}
	w.Header().Set("Content-Type", "application/json")
	w.WriteHeader(http.StatusOK)
	_, err = w.Write(statementJSON)
	if err != nil {
		http.Error(w, http.StatusText(http.StatusInternalServerError), http.StatusInternalServerError)
	}
}<|MERGE_RESOLUTION|>--- conflicted
+++ resolved
@@ -134,15 +134,9 @@
 			},
 		},
 	}
-
-<<<<<<< HEAD
-	securityComponent.Extension = extension
+  securityComponent.Extension = extension
 	statement.Rest[0].Security = securityComponent
-
 }
-
-=======
->>>>>>> b7a89a43
 func WriteCapabilityStatement(statement *fhirmodels.CapabilityStatement, w http.ResponseWriter) {
 	statementJSON, err := json.Marshal(statement)
 	if err != nil {
