--- conflicted
+++ resolved
@@ -26,14 +26,9 @@
       # Set default values for Localstack to work
       - AWS_ACCESS_KEY_ID=${AWS_ACCESS_KEY_ID:-foobar}
       - AWS_SECRET_ACCESS_KEY=${AWS_SECRET_ACCESS_KEY:-foobar}
-<<<<<<< HEAD
       - AWS_DEFAULT_REGION=us-east-1
       - AWS_ENDPOINT_URL=http://localstack:4566
       - BFD_S3_ENDPOINT=${BFD_S3_ENDPOINT:-http://localstack:4566}
-=======
-      - LOCAL_STACK_ENDPOINT=${LOCAL_STACK_ENDPOINT:-http://localstack-unit-test:4566}
-      - BFD_S3_ENDPOINT=${BFD_S3_ENDPOINT:-http://localstack-unit-test:4566}
->>>>>>> 2d5d0a86
       - ENV=local
       - DATABASE_URL=postgresql://postgres:toor@db-unit-test:5432/bcda_test?sslmode=disable
       - GOLANGCI_LINT_CACHE=/root/.cache/go-build
@@ -60,27 +55,6 @@
       - ./db/testing/docker-entrypoint-initdb.d/:/docker-entrypoint-initdb.d/
     # Pass a flag so we'll log all queries executed on the test db.
     command: ["postgres", "-c", "log_statement=all"]
-<<<<<<< HEAD
-  # Spin up a local S3 server for CCLF and Opt Out File import testing
-  localstack:
-    image: localstack/localstack:latest
-    environment:
-      - SERVICES=s3,ssm,sts,iam,cloudwatch
-      - DEBUG=1
-    ports:
-      - "127.0.0.1:4566:4566"            # LocalStack Gateway
-      - "127.0.0.1:4510-4559:4510-4559"  # external services port range
-    volumes:
-      - "./.localstack_volume:/var/lib/localstack"
-      - "/var/run/docker.sock:/var/run/docker.sock"
-    healthcheck:
-      test: 'curl --silent --fail localstack:4566/_localstack/health | grep -E ''"s3": "(available|running)"'''
-      interval: 10s
-      retries: 12
-      start_period: 30s
-      timeout: 10s
-=======
->>>>>>> 2d5d0a86
   postman_test:
     build:
       context: .
