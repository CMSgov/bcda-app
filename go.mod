--- conflicted
+++ resolved
@@ -37,10 +37,7 @@
 	github.com/stretchr/testify v1.8.1
 	github.com/tsenart/vegeta v12.7.0+incompatible
 	github.com/urfave/cli v1.22.9
-<<<<<<< HEAD
-=======
 	github.com/xo/usql v0.8.2
->>>>>>> 533b8cdc
 	golang.org/x/crypto v0.14.0
 	golang.org/x/text v0.13.0
 	gotest.tools/gotestsum v1.6.2
@@ -95,12 +92,9 @@
 	github.com/pmezard/go-difflib v1.0.0 // indirect
 	github.com/russross/blackfriday/v2 v2.1.0 // indirect
 	github.com/shopspring/decimal v1.2.0 // indirect
-<<<<<<< HEAD
-=======
 	github.com/sijms/go-ora v0.0.0-20210301201657-604392efe05f // indirect
 	github.com/snowflakedb/gosnowflake v1.6.19 // indirect
 	github.com/spaolacci/murmur3 v1.1.0 // indirect
->>>>>>> 533b8cdc
 	github.com/spf13/afero v1.8.2 // indirect
 	github.com/spf13/cast v1.5.0 // indirect
 	github.com/spf13/jwalterweatherman v1.1.0 // indirect
@@ -109,10 +103,6 @@
 	github.com/stretchr/objx v0.5.0 // indirect
 	github.com/subosito/gotenv v1.3.0 // indirect
 	github.com/tsenart/go-tsz v0.0.0-20180814235614-0bd30b3df1c3 // indirect
-<<<<<<< HEAD
-	golang.org/x/mod v0.8.0 // indirect
-	golang.org/x/net v0.17.0 // indirect
-=======
 	github.com/twinj/uuid v1.0.0 // indirect
 	github.com/uber-go/tally v3.3.17+incompatible // indirect
 	github.com/uber/athenadriver v1.1.12 // indirect
@@ -138,19 +128,10 @@
 	golang.org/x/mod v0.8.0 // indirect
 	golang.org/x/net v0.17.0 // indirect
 	golang.org/x/oauth2 v0.0.0-20210819190943-2bc19b11175f // indirect
->>>>>>> 533b8cdc
 	golang.org/x/sync v0.1.0 // indirect
 	golang.org/x/sys v0.13.0 // indirect
 	golang.org/x/term v0.13.0 // indirect
 	golang.org/x/tools v0.6.0 // indirect
-<<<<<<< HEAD
-	golang.org/x/xerrors v0.0.0-20220907171357-04be3eba64a2 // indirect
-	gonum.org/v1/gonum v0.11.0 // indirect
-	google.golang.org/genproto v0.0.0-20230410155749-daa745c078e1 // indirect
-	google.golang.org/grpc v1.56.3 // indirect
-	google.golang.org/protobuf v1.30.0 // indirect
-	gopkg.in/check.v1 v1.0.0-20200227125254-8fa46927fb4f // indirect
-=======
 	golang.org/x/xerrors v0.0.0-20200804184101-5ec99f83aff1 // indirect
 	gonum.org/v1/gonum v0.11.0 // indirect
 	google.golang.org/api v0.56.0 // indirect
@@ -159,7 +140,6 @@
 	google.golang.org/grpc v1.56.3 // indirect
 	google.golang.org/protobuf v1.28.1 // indirect
 	gopkg.in/inf.v0 v0.9.1 // indirect
->>>>>>> 533b8cdc
 	gopkg.in/ini.v1 v1.66.6 // indirect
 	gopkg.in/stretchr/testify.v1 v1.2.2 // indirect
 	gopkg.in/yaml.v2 v2.4.0 // indirect
