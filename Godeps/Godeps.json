--- conflicted
+++ resolved
@@ -1,6 +1,6 @@
 {
 	"ImportPath": "github.com/CMSgov/bcda-app",
-	"GoVersion": "go1.11",
+	"GoVersion": "go1.10",
 	"GodepVersion": "v80",
 	"Packages": [
 		"./..."
@@ -119,13 +119,13 @@
 		},
 		{
 			"ImportPath": "github.com/sirupsen/logrus",
-<<<<<<< HEAD
+			"Comment": "v1.0.6-11-gd329d24",
+			"Rev": "d329d24db4313262a3b0a24d8aeb1dc4bd294fb0"
+		},
+		{
+			"ImportPath": "github.com/sirupsen/logrus",
 			"Comment": "v1.0.6-58-gf3df9ae",
 			"Rev": "f3df9aeffda7c12bd9f5a03f9251d75d35993165"
-=======
-			"Comment": "v1.0.6-11-gd329d24",
-			"Rev": "d329d24db4313262a3b0a24d8aeb1dc4bd294fb0"
->>>>>>> 07d49dc2
 		},
 		{
 			"ImportPath": "github.com/stretchr/testify/assert",
@@ -152,14 +152,6 @@
 			"Rev": "a49355c7e3f8fe157a85be2f77e6e269a0f89602"
 		},
 		{
-<<<<<<< HEAD
-			"ImportPath": "golang.org/x/sys/unix",
-			"Rev": "d0be0721c37eeb5299f245a996a483160fc36940"
-		},
-		{
-			"ImportPath": "golang.org/x/sys/windows",
-			"Rev": "d0be0721c37eeb5299f245a996a483160fc36940"
-=======
 			"ImportPath": "golang.org/x/crypto/blowfish",
 			"Rev": "a49355c7e3f8fe157a85be2f77e6e269a0f89602"
 		},
@@ -184,7 +176,12 @@
 			"ImportPath": "gopkg.in/mgo.v2/internal/json",
 			"Comment": "r2016.08.01-7-g9856a29",
 			"Rev": "9856a29383ce1c59f308dd1cf0363a79b5bef6b5"
->>>>>>> 07d49dc2
+			"ImportPath": "golang.org/x/sys/unix",
+			"Rev": "d0be0721c37eeb5299f245a996a483160fc36940"
+		},
+		{
+			"ImportPath": "golang.org/x/sys/windows",
+			"Rev": "d0be0721c37eeb5299f245a996a483160fc36940"
 		}
 	]
 }