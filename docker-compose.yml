--- conflicted
+++ resolved
@@ -96,12 +96,8 @@
       FHIR_ARCHIVE_DIR: /var/efs/archive
       FHIR_PAYLOAD_DIR: /var/efs/data
       FHIR_STAGING_DIR: /var/efs/tmpdata
-<<<<<<< HEAD
       FHIR_TEMP_DIR: /home/bcda/FHIR_TEMP_DIR
-=======
-      FHIR_TEMP_DIR: /home/bcda/TEMP_FHIR_DIR
       LOG_TO_STD_OUT: true
->>>>>>> 87bdf6e5
     volumes:
       - fhir:/var/efs
       - worker_config:/etc/sv/worker/env
