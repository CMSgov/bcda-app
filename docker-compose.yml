version: '3'

services:
  queue:
    image: postgres
    environment:
      - POSTGRES_DB=bcda_queue
      - POSTGRES_PASSWORD=toor
    ports:
      - "5433:5432"
    volumes:
      - ./db/worker.sql:/docker-entrypoint-initdb.d/schema.sql
    depends_on:
      - documentation
  db:
    image: postgres
    environment:
      - POSTGRES_DB=bcda
      - POSTGRES_PASSWORD=toor
    ports:
      - "5432:5432"
    volumes:
      - ./db/api.sql:/docker-entrypoint-initdb.d/init.sql
      - ./db:/var/db
  api:
    build:
      context: .
      dockerfile: Dockerfiles/Dockerfile.bcda
    environment:
      - QUEUE_DATABASE_URL=postgresql://postgres:toor@queue:5432/bcda_queue
      - DATABASE_URL=postgresql://postgres:toor@db:5432/bcda?sslmode=disable
      - JWT_PUBLIC_KEY_FILE=/var/local/public.pem
      - JWT_PRIVATE_KEY_FILE=/var/local/private.pem
      - DEBUG=true
      - ATO_PUBLIC_KEY_FILE=../../shared_files/ATO_public.pem
      - ATO_PRIVATE_KEY_FILE=../../shared_files/ATO_private.pem
<<<<<<< HEAD
      - FHIR_PAYLOAD_DIR=/go/src/github.com/CMSgov/bcda-app/bcdaworker/data
      - FHIR_STAGING_DIR=/go/src/github.com/CMSgov/bcda-app/bcdaworker/tmpdata
      - FHIR_EXPIRED_DIR=/go/src/github.com/CMSgov/bcda-app/bcdaworker/expired
      - EXPIRED_THRESHOLD_HR=24
=======
      - DO_ENCRYPTION=FALSE
>>>>>>> 0c2fcb24
    volumes:
     - .:/go/src/github.com/CMSgov/bcda-app
    ports:
      - "3000:3000"
    depends_on:
      - queue
  worker:
    build:
      context: .
      dockerfile: Dockerfiles/Dockerfile.bcdaworker
    environment:
      - QUEUE_DATABASE_URL=postgresql://postgres:toor@queue:5432/bcda_queue
      - DATABASE_URL=postgresql://postgres:toor@db:5432/bcda?sslmode=disable
      - ATO_PUBLIC_KEY_FILE=../shared_files/ATO_public.pem
      - ATO_PRIVATE_KEY_FILE=../shared_files/ATO_private.pem
<<<<<<< HEAD
      - FHIR_PAYLOAD_DIR=/go/src/github.com/CMSgov/bcda-app/bcdaworker/data
      - FHIR_STAGING_DIR=/go/src/github.com/CMSgov/bcda-app/bcdaworker/tmpdata
=======
      - DO_ENCRYPTION=FALSE
>>>>>>> 0c2fcb24
    volumes:
      - .:/go/src/github.com/CMSgov/bcda-app
    depends_on:
      - queue
  documentation:
    build:
      context: .
      dockerfile: Dockerfiles/Dockerfile.documentation
    volumes:
    - .:/go/src/github.com/CMSgov/bcda-app<|MERGE_RESOLUTION|>--- conflicted
+++ resolved
@@ -34,14 +34,11 @@
       - DEBUG=true
       - ATO_PUBLIC_KEY_FILE=../../shared_files/ATO_public.pem
       - ATO_PRIVATE_KEY_FILE=../../shared_files/ATO_private.pem
-<<<<<<< HEAD
       - FHIR_PAYLOAD_DIR=/go/src/github.com/CMSgov/bcda-app/bcdaworker/data
       - FHIR_STAGING_DIR=/go/src/github.com/CMSgov/bcda-app/bcdaworker/tmpdata
       - FHIR_EXPIRED_DIR=/go/src/github.com/CMSgov/bcda-app/bcdaworker/expired
       - EXPIRED_THRESHOLD_HR=24
-=======
       - DO_ENCRYPTION=FALSE
->>>>>>> 0c2fcb24
     volumes:
      - .:/go/src/github.com/CMSgov/bcda-app
     ports:
@@ -57,12 +54,9 @@
       - DATABASE_URL=postgresql://postgres:toor@db:5432/bcda?sslmode=disable
       - ATO_PUBLIC_KEY_FILE=../shared_files/ATO_public.pem
       - ATO_PRIVATE_KEY_FILE=../shared_files/ATO_private.pem
-<<<<<<< HEAD
+      - DO_ENCRYPTION=FALSE
       - FHIR_PAYLOAD_DIR=/go/src/github.com/CMSgov/bcda-app/bcdaworker/data
       - FHIR_STAGING_DIR=/go/src/github.com/CMSgov/bcda-app/bcdaworker/tmpdata
-=======
-      - DO_ENCRYPTION=FALSE
->>>>>>> 0c2fcb24
     volumes:
       - .:/go/src/github.com/CMSgov/bcda-app
     depends_on:
