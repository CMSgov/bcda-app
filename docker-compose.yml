version: "3"

services:
  queue:
    image: postgres
    environment:
      - POSTGRES_DB=bcda_queue
      - POSTGRES_PASSWORD=toor
    ports:
      - "5433:5432"
    volumes:
      - ./db/worker.sql:/docker-entrypoint-initdb.d/schema.sql
    depends_on:
      - documentation
  db:
    image: postgres
    environment:
      - POSTGRES_DB=bcda
      - POSTGRES_PASSWORD=toor
    ports:
      - "5432:5432"
    volumes:
      - ./db/api.sql:/docker-entrypoint-initdb.d/init.sql
      - ./db:/var/db
  api:
    build:
      context: .
      dockerfile: Dockerfiles/Dockerfile.bcda
    env_file:
      - ./shared_files/decrypted/local.env
    environment:
      - QUEUE_DATABASE_URL=postgresql://postgres:toor@queue:5432/bcda_queue?sslmode=disable
      - DATABASE_URL=postgresql://postgres:toor@db:5432/bcda?sslmode=disable
      - JWT_PUBLIC_KEY_FILE=/var/local/public.pem
      - JWT_PRIVATE_KEY_FILE=/var/local/private.pem
      - DEBUG=true
      - FHIR_PAYLOAD_DIR=/go/src/github.com/CMSgov/bcda-app/bcdaworker/data
      - FHIR_STAGING_DIR=/go/src/github.com/CMSgov/bcda-app/bcdaworker/tmpdata
      - FHIR_ARCHIVE_DIR=/go/src/github.com/CMSgov/bcda-app/bcdaworker/archive
      - ARCHIVE_THRESHOLD_HR=24
      - ATO_PUBLIC_KEY_FILE=../../shared_files/ATO_public.pem
      - ATO_PRIVATE_KEY_FILE=../../shared_files/ATO_private.pem
      - HTTP_ONLY=true
      - BB_CLIENT_CERT_FILE=/go/src/github.com/CMSgov/bcda-app/shared_files/decrypted/bfd-dev-test-cert.pem
      - BB_CLIENT_KEY_FILE=/go/src/github.com/CMSgov/bcda-app/shared_files/decrypted/bfd-dev-test-key.pem
      - BB_CHECK_CERT=false
      # Contained in env_file above
      #     - BB_HASH_ITER
      #     - BB_HASH_PEPPER
      #     - BB_SERVER_LOCATION
      - OKTA_CLIENT_ORGURL=https://cms-sandbox.oktapreview.com
      - OKTA_EMAIL=shawn@bcda.aco-group.us
      - OKTA_CLIENT_TOKEN=${OKTA_CLIENT_TOKEN}
      - BCDA_AUTH_PROVIDER=${BCDA_AUTH_PROVIDER}
      - OKTA_OAUTH_SERVER_ID=${OKTA_OAUTH_SERVER_ID}
      - AUTH_HASH_ITERATIONS=130000
      - AUTH_HASH_KEY_LENGTH=64
      - AUTH_HASH_SALT_SIZE=32
      - CCLF_IMPORT_STATUS_RECORDS_INTERVAL=1000
      - BCDA_SSAS_CLIENT_ID=${SSAS_ADMIN_CLIENT_ID}
      - BCDA_SSAS_SECRET=${SSAS_ADMIN_CLIENT_SECRET}
      - SSAS_USE_TLS=false
      - SSAS_URL=${SSAS_URL}
      - SSAS_PUBLIC_URL=${SSAS_PUBLIC_URL}
      - BCDA_ENABLE_NEW_GROUP=true
      - PRIORITY_ACO_IDS=A9990,A9991,A9992,A9993,A9994
      - USER_GUIDE_LOC=https://stage.bcda.cms.gov
      - CCLF_CUTOFF_DATE_DAYS=0 # Set to 0 so we allow all CCLF files to be considered.
    volumes:
      - .:/go/src/github.com/CMSgov/bcda-app
    ports:
      - "3000:3000"
      - "3001:3001"
    depends_on:
      - queue
  worker:
    build:
      context: .
      dockerfile: Dockerfiles/Dockerfile.bcdaworker
    env_file:
      - ./shared_files/decrypted/local.env
    environment:
      - QUEUE_DATABASE_URL=postgresql://postgres:toor@queue:5432/bcda_queue?sslmode=disable
      - DATABASE_URL=postgresql://postgres:toor@db:5432/bcda?sslmode=disable
      - FHIR_PAYLOAD_DIR=/go/src/github.com/CMSgov/bcda-app/bcdaworker/data
      - FHIR_STAGING_DIR=/go/src/github.com/CMSgov/bcda-app/bcdaworker/tmpdata
      - ATO_PUBLIC_KEY_FILE=/go/src/github.com/CMSgov/bcda-app/shared_files/ATO_public.pem
      - ATO_PRIVATE_KEY_FILE=/go/src/github.com/CMSgov/bcda-app/shared_files/ATO_private.pem
      - BB_CLIENT_CERT_FILE=/go/src/github.com/CMSgov/bcda-app/shared_files/decrypted/bfd-dev-test-cert.pem
      - BB_CLIENT_KEY_FILE=/go/src/github.com/CMSgov/bcda-app/shared_files/decrypted/bfd-dev-test-key.pem
      - BB_CHECK_CERT=false
<<<<<<< HEAD
      - PATIENT_IDENTIFIER_MODE=MBI_MODE
      # Contained in env_file above
      #     - BB_HASH_ITER
      #     - BB_HASH_PEPPER
      #     - BB_SERVER_LOCATION
=======
# Contained in env_file above
#     - BB_HASH_ITER
#     - BB_HASH_PEPPER
#     - BB_SERVER_LOCATION
>>>>>>> 11ca1631
      - BB_TIMEOUT_MS=10000
      - WORKER_POOL_SIZE=3
      - BB_CLIENT_PAGE_SIZE=50
    volumes:
      - .:/go/src/github.com/CMSgov/bcda-app
    depends_on:
      - queue
  documentation:
    build:
      context: .
      dockerfile: Dockerfiles/Dockerfile.documentation
    volumes:
      - .:/go/src/github.com/CMSgov/bcda-app
  ssas:
    build:
      context: .
      dockerfile: Dockerfiles/Dockerfile.ssas
    environment:
      - DATABASE_URL=postgresql://postgres:toor@db:5432/bcda?sslmode=disable
      - JWT_PUBLIC_KEY_FILE=/var/local/public.pem
      - JWT_PRIVATE_KEY_FILE=/var/local/private.pem
      - DEBUG=true
      - ATO_PUBLIC_KEY_FILE=../shared_files/ATO_public.pem
      - ATO_PRIVATE_KEY_FILE=../shared_files/ATO_private.pem
      - HTTP_ONLY=true
      - OKTA_CLIENT_ORGURL=https://cms-sandbox.oktapreview.com
      - OKTA_EMAIL=shawn@bcda.aco-group.us
      - OKTA_CLIENT_TOKEN=${OKTA_CLIENT_TOKEN}
      - BCDA_AUTH_PROVIDER=${BCDA_AUTH_PROVIDER}
      - OKTA_OAUTH_SERVER_ID=${OKTA_OAUTH_SERVER_ID}
      - OKTA_CA_CERT_FINGERPRINT=${OKTA_CA_CERT_FINGERPRINT}
      - BCDA_SSAS_CLIENT_ID=${BCDA_SSAS_CLIENT_ID}
      - BCDA_SSAS_SECRET=${BCDA_SSAS_SECRET}
      - SSAS_ADMIN_SIGNING_KEY_PATH=../shared_files/ssas/admin_test_signing_key.pem
      - SSAS_PUBLIC_SIGNING_KEY_PATH=../shared_files/ssas/public_test_signing_key.pem
      - SSAS_ADMIN_PORT=:3004
      - SSAS_PUBLIC_PORT=:3003
      - SSAS_HTTP_TO_HTTPS_PORT=:3005
      - SSAS_READ_TIMEOUT=10
      - SSAS_WRITE_TIMEOUT=20
      - SSAS_IDLE_TIMEOUT=120
      - SSAS_HASH_ITERATIONS=130000
      - SSAS_HASH_KEY_LENGTH=64
      - SSAS_HASH_SALT_SIZE=32
      - SSAS_DEFAULT_SYSTEM_SCOPE=bcda-api
      - SSAS_MFA_CHALLENGE_REQUEST_MILLISECONDS=0
      - SSAS_MFA_TOKEN_TIMEOUT_MINUTES=60
      - SSAS_MFA_PROVIDER=${SSAS_MFA_PROVIDER}
      - SSAS_TOKEN_BLACKLIST_CACHE_CLEANUP_MINUTES=15
      - SSAS_TOKEN_BLACKLIST_CACHE_TIMEOUT_MINUTES=1440
      - SSAS_TOKEN_BLACKLIST_CACHE_REFRESH_MINUTES=5
    volumes:
      - .:/go/src/github.com/CMSgov/bcda-app
    ports:
      - "3003:3003"
      - "3004:3004"
      - "3005:3005"
    depends_on:
      - db<|MERGE_RESOLUTION|>--- conflicted
+++ resolved
@@ -89,18 +89,10 @@
       - BB_CLIENT_CERT_FILE=/go/src/github.com/CMSgov/bcda-app/shared_files/decrypted/bfd-dev-test-cert.pem
       - BB_CLIENT_KEY_FILE=/go/src/github.com/CMSgov/bcda-app/shared_files/decrypted/bfd-dev-test-key.pem
       - BB_CHECK_CERT=false
-<<<<<<< HEAD
-      - PATIENT_IDENTIFIER_MODE=MBI_MODE
       # Contained in env_file above
       #     - BB_HASH_ITER
       #     - BB_HASH_PEPPER
       #     - BB_SERVER_LOCATION
-=======
-# Contained in env_file above
-#     - BB_HASH_ITER
-#     - BB_HASH_PEPPER
-#     - BB_SERVER_LOCATION
->>>>>>> 11ca1631
       - BB_TIMEOUT_MS=10000
       - WORKER_POOL_SIZE=3
       - BB_CLIENT_PAGE_SIZE=50
