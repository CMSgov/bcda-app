--- conflicted
+++ resolved
@@ -41,11 +41,9 @@
       - HTTP_ONLY=true
       - ENABLE_PATIENT_EXPORT=true
       - ENABLE_COVERAGE_EXPORT=true
-<<<<<<< HEAD
       - BB_CLIENT_CERT_FILE=../shared_files/bb-dev-test-cert.pem
       - BB_CLIENT_KEY_FILE=../shared_files/bb-dev-test-key.pem
       - BB_SERVER_LOCATION=https://fhir.backend.bluebutton.hhsdevcloud.us
-=======
       - OKTA_CLIENT_ORGURL=https://cms-sandbox.oktapreview.com
       - OKTA_EMAIL=shawn@bcda.aco-group.us
 # Add the Okta values below and uncomment
@@ -53,7 +51,6 @@
 #     - OKTA_CLIENT_TOKEN=<token>
 #     - OKTA_OAUTH_SERVER_METADATA=
 #     - OKTA_OAUTH_SERVER_ID
->>>>>>> 10385e83
     volumes:
      - .:/go/src/github.com/CMSgov/bcda-app
     ports:
