--- conflicted
+++ resolved
@@ -38,11 +38,7 @@
       - EXPIRED_THRESHOLD_HR=24
       - ATO_PUBLIC_KEY_FILE=../../shared_files/ATO_public.pem
       - ATO_PRIVATE_KEY_FILE=../../shared_files/ATO_private.pem
-<<<<<<< HEAD
-      - DO_ENCRYPTION=FALSE
       - HTTP_ONLY=true
-=======
->>>>>>> ceb3a5e3
     volumes:
      - .:/go/src/github.com/CMSgov/bcda-app
     ports:
