--- conflicted
+++ resolved
@@ -113,13 +113,11 @@
       - OKTA_CLIENT_TOKEN=${OKTA_CLIENT_TOKEN}
       - BCDA_AUTH_PROVIDER=${BCDA_AUTH_PROVIDER}
       - OKTA_OAUTH_SERVER_ID=${OKTA_OAUTH_SERVER_ID}
-<<<<<<< HEAD
       - OKTA_CA_CERT_FINGERPRINT=${OKTA_CA_CERT_FINGERPRINT}
       - OKTA_MFA_EMAIL=${OKTA_MFA_EMAIL}
       - OKTA_MFA_USER_ID=${OKTA_MFA_USER_ID}
       - OKTA_MFA_USER_PASSWORD=${OKTA_MFA_USER_PASSWORD}
       - OKTA_MFA_SMS_FACTOR_ID=${OKTA_MFA_SMS_FACTOR_ID}
-=======
       - SSAS_ADMIN_SIGNING_KEY_PATH=../shared_files/ssas/admin_test_signing_key.pem
       - SSAS_PUBLIC_SIGNING_KEY_PATH=../shared_files/ssas/public_test_signing_key.pem
       - SSAS_ADMIN_PORT=:3003
@@ -128,7 +126,6 @@
       - SSAS_READ_TIMEOUT=10
       - SSAS_WRITE_TIMEOUT=20
       - SSAS_IDLE_TIMEOUT=120
->>>>>>> 73e0c3dc
       - SSAS_HASH_ITERATIONS=130000
       - SSAS_HASH_KEY_LENGTH=64
       - SSAS_HASH_SALT_SIZE=32
