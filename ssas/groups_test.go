package ssas

import (
	"encoding/json"
	"fmt"
	"testing"

	"github.com/jinzhu/gorm"
	"github.com/stretchr/testify/assert"
	"github.com/stretchr/testify/suite"
)

const SampleGroup string = `{  
	"id":"A12345",
	"name":"ACO Corp Systems",
	"users":[  
		"00uiqolo7fEFSfif70h7",
		"l0vckYyfyow4TZ0zOKek",
		"HqtEi2khroEZkH4sdIzj"
	],
	"scopes":[  
		"user-admin",
		"system-admin"
	],
	"resources":[  
		{  
			"id":"xxx",
			"name":"BCDA API",
			"scopes":[  
				"bcda-api"
			]
		},
		{  
			"id":"eft",
			"name":"EFT CCLF",
			"scopes":[  
				"eft-app:download",
				"eft-data:read"
			]
		}
	],
	"system":
		{  
		"client_id":"4tuhiOIFIwriIOH3zn",
		"software_id":"4NRB1-0XZABZI9E6-5SM3R",
		"client_name":"ACO System A"
		}
}`

type GroupsTestSuite struct {
	suite.Suite
	db *gorm.DB
}

func (s *GroupsTestSuite) SetupSuite() {
	s.db = GetGORMDbConnection()
	InitializeGroupModels()
	InitializeSystemModels()
}

func (s *GroupsTestSuite) TearDownSuite() {
	Close(s.db)
}

func (s *GroupsTestSuite) AfterTest() {
}

func (s *GroupsTestSuite) TestCreateGroup() {
	groupBytes := []byte(SampleGroup)
	gd := GroupData{}
	err := json.Unmarshal(groupBytes, &gd)
	assert.Nil(s.T(), err)
	g, err := CreateGroup(gd)
	assert.Nil(s.T(), err)
	err = CleanDatabase(g)
	assert.Nil(s.T(), err)
	gd.ID = ""
	_, err = CreateGroup(gd)
	assert.EqualError(s.T(), err, "group_id cannot be blank")
}

<<<<<<< HEAD
func (s *GroupsTestSuite) TestUpdateGroup() {
	groupBytes := []byte(SampleGroup)
	gd := GroupData{}
	err := json.Unmarshal(groupBytes, &gd)
	assert.Nil(s.T(), err)
	g := Group{}
	g.Data = gd
	err = s.db.Save(&g).Error
	assert.Nil(s.T(), err)

	gd.Scopes = []string{"aScope", "anotherScope"}
	gd.ID = "aNewGroupID"
	gd.Name = "aNewGroupName"
	newG, err := UpdateGroup(fmt.Sprint(g.ID), gd)
	assert.Nil(s.T(), err)

	assert.Nil(s.T(), err)
	assert.Equal(s.T(), []string{"aScope", "anotherScope"}, newG.Data.Scopes)
	assert.NotEqual(s.T(), "aNewGroupID", newG.Data.ID)
	assert.NotEqual(s.T(), "aNewGroupName", newG.Data.Name)
	err = CleanDatabase(g)
=======
func (s *GroupsTestSuite) TestDeleteGroup() {
	group := Group{GroupID: "groups-test-delete-group-id"}
	err := s.db.Create(&group).Error
	if err != nil {
		s.FailNow(err.Error())
	}

	system := System{GroupID: group.GroupID, ClientID: "groups-test-delete-client-id"}
	err = s.db.Create(&system).Error
	if err != nil {
		s.FailNow(err.Error())
	}

	keyStr := "publickey"
	encrKey := EncryptionKey{
		SystemID: system.ID,
		Body:     keyStr,
	}
	err = s.db.Create(&encrKey).Error
	if err != nil {
		s.FailNow(err.Error())
	}

	err = DeleteGroup(fmt.Sprint(group.ID))
>>>>>>> 90019d2c
	assert.Nil(s.T(), err)
}

func TestGroupsTestSuite(t *testing.T) {
	suite.Run(t, new(GroupsTestSuite))
}<|MERGE_RESOLUTION|>--- conflicted
+++ resolved
@@ -79,7 +79,6 @@
 	assert.EqualError(s.T(), err, "group_id cannot be blank")
 }
 
-<<<<<<< HEAD
 func (s *GroupsTestSuite) TestUpdateGroup() {
 	groupBytes := []byte(SampleGroup)
 	gd := GroupData{}
@@ -101,7 +100,9 @@
 	assert.NotEqual(s.T(), "aNewGroupID", newG.Data.ID)
 	assert.NotEqual(s.T(), "aNewGroupName", newG.Data.Name)
 	err = CleanDatabase(g)
-=======
+	assert.Nil(s.T(), err)
+}
+
 func (s *GroupsTestSuite) TestDeleteGroup() {
 	group := Group{GroupID: "groups-test-delete-group-id"}
 	err := s.db.Create(&group).Error
@@ -126,8 +127,10 @@
 	}
 
 	err = DeleteGroup(fmt.Sprint(group.ID))
->>>>>>> 90019d2c
 	assert.Nil(s.T(), err)
+	err = CleanDatabase(group)
+	assert.Nil(s.T(), err)
+
 }
 
 func TestGroupsTestSuite(t *testing.T) {
