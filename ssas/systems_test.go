package ssas

import (
	"bytes"
	"crypto/rand"
	"crypto/rsa"
	"crypto/x509"
	"encoding/json"
	"encoding/pem"
	"fmt"
	"os"
	"strconv"
	"strings"
	"testing"

	"github.com/stretchr/testify/assert"

	"github.com/jinzhu/gorm"
	"github.com/pborman/uuid"
	"github.com/stretchr/testify/suite"
)

type SystemsTestSuite struct {
	suite.Suite
	db *gorm.DB
}

func (s *SystemsTestSuite) SetupSuite() {
	s.db = GetGORMDbConnection()
	InitializeGroupModels()
	InitializeSystemModels()
}

func (s *SystemsTestSuite) TearDownSuite() {
	Close(s.db)
}

func (s *SystemsTestSuite) AfterTest() {
}

func (s *SystemsTestSuite) TestRevokeSystemKeyPair() {
	assert := s.Assert()

	group := Group{GroupID: "A00001"}
	s.db.Save(&group)
	system := System{GroupID: group.GroupID}
	s.db.Save(&system)
	encryptionKey := EncryptionKey{SystemID: system.ID}
	s.db.Save(&encryptionKey)

	err := system.RevokeSystemKeyPair()
	assert.Nil(err)
	assert.Empty(system.EncryptionKeys)
	s.db.Unscoped().Find(&encryptionKey)
	assert.NotNil(encryptionKey.DeletedAt)

	err = CleanDatabase(group)
	assert.Nil(err)
}

func (s *SystemsTestSuite) TestGenerateSystemKeyPair() {
	assert := s.Assert()

	group := Group{GroupID: "abcdef123456"}
	err := s.db.Create(&group).Error
	if err != nil {
		s.FailNow(err.Error())
	}

	system := System{GroupID: group.GroupID}
	err = s.db.Create(&system).Error
	if err != nil {
		s.FailNow(err.Error())
	}

	privateKeyStr, err := system.GenerateSystemKeyPair()
	assert.NoError(err)
	assert.NotEmpty(privateKeyStr)

	privKeyBlock, _ := pem.Decode([]byte(privateKeyStr))
	if privKeyBlock == nil {
		s.FailNow("unable to decode private key ", privateKeyStr)
	}
	privateKey, err := x509.ParsePKCS1PrivateKey(privKeyBlock.Bytes)
	if err != nil {
		s.FailNow(err.Error())
	}

	var pubEncrKey EncryptionKey
	err = s.db.First(&pubEncrKey, "system_id = ?", system.ID).Error
	if err != nil {
		s.FailNow(err.Error())
	}
	pubKeyBlock, _ := pem.Decode([]byte(pubEncrKey.Body))
	publicKey, err := x509.ParsePKIXPublicKey(pubKeyBlock.Bytes)
	if err != nil {
		s.FailNow(err.Error())
	}
	assert.Equal(&privateKey.PublicKey, publicKey)

	err = CleanDatabase(group)
	assert.Nil(err)
}

func (s *SystemsTestSuite) TestGenerateSystemKeyPair_AlreadyExists() {
	assert := s.Assert()

	group := Group{GroupID: "bcdefa234561"}
	err := s.db.Create(&group).Error
	if err != nil {
		s.FailNow(err.Error())
	}

	system := System{GroupID: group.GroupID}
	err = s.db.Create(&system).Error
	if err != nil {
		s.FailNow(err.Error())
	}

	encrKey := EncryptionKey{
		SystemID: system.ID,
	}
	err = s.db.Create(&encrKey).Error
	if err != nil {
		s.FailNow(err.Error())
	}

	privateKey, err := system.GenerateSystemKeyPair()
	systemIDStr := strconv.FormatUint(uint64(system.ID), 10)
	assert.EqualError(err, "encryption keypair already exists for system ID "+systemIDStr)
	assert.Empty(privateKey)

	err = CleanDatabase(group)
	assert.Nil(err)
}

func (s *SystemsTestSuite) TestSystemSavePublicKey() {
	assert := s.Assert()

	clientID := uuid.NewRandom().String()
	groupID := "T33333"

	// Setup Group and System
	group := Group{GroupID: groupID}
	err := s.db.Create(&group).Error
	assert.Nil(err)
	system := System{ClientID: clientID, GroupID: groupID}
	err = s.db.Create(&system).Error
	assert.Nil(err)

	// Setup key
	keyPair, err := rsa.GenerateKey(rand.Reader, 2048)
	assert.Nil(err, "error creating random test keypair")
	publicKeyPKIX, err := x509.MarshalPKIXPublicKey(&keyPair.PublicKey)
	assert.Nil(err, "unable to marshal public key")
	publicKeyBytes := pem.EncodeToMemory(&pem.Block{
		Type:  "RSA PUBLIC KEY",
		Bytes: publicKeyPKIX,
	})
	assert.NotNil(publicKeyBytes, "unexpectedly empty public key byte slice")

	// Save key
	err = system.SavePublicKey(bytes.NewReader(publicKeyBytes))
	if err != nil {
		assert.FailNow("error saving key: " + err.Error())
	}

	// Retrieve and verify
	storedKey, err := system.GetPublicKey()
	assert.Nil(err)
	assert.NotNil(storedKey)
	storedPublicKeyPKIX, err := x509.MarshalPKIXPublicKey(storedKey)
	assert.Nil(err, "unable to marshal saved public key")
	storedPublicKeyBytes := pem.EncodeToMemory(&pem.Block{
		Type:  "RSA PUBLIC KEY",
		Bytes: storedPublicKeyPKIX,
	})
	assert.NotNil(storedPublicKeyBytes, "unexpectedly empty stored public key byte slice")
	assert.Equal(storedPublicKeyBytes, publicKeyBytes)

	err = CleanDatabase(group)
	assert.Nil(err)
}

func (s *SystemsTestSuite) TestSystemSavePublicKeyInvalidKey() {
	assert := s.Assert()

	clientID := uuid.NewRandom().String()
	groupID := "T44444"

	// Setup Group and System
	group := Group{GroupID: groupID}
	err := s.db.Create(&group).Error
	assert.Nil(err)
	system := System{ClientID: clientID, GroupID: groupID}
	err = s.db.Create(&system).Error
	assert.Nil(err)

	emptyPEM := "-----BEGIN RSA PUBLIC KEY-----    -----END RSA PUBLIC KEY-----"
	invalidPEM :=
		`-----BEGIN RSA PUBLIC KEY-----
z2v9wLlK4zPAs3pLln3R/4NnGFKw2Eku2JVFTotQ03gSmSzesZixicw8LxgYKbNV
oyTpERFansw6BbCJe7AP90rmaxCx80NiewFq+7ncqMbCMcqeUuCwk8MjS6bjvpcC
htFCqeRi6AAUDRg0pcG8yoM+jo13Z5RJPOIf3ofohncfH5wr5Q7qiOCE5VH4I7cp
MIIBIjANBgkqhkiG9w0BAQEFAAOCAQ8AMIIBCgKCAQEAsZYpl2VjUja8VgkgoQ9K
lgjvcjwaQZ7pLGrIA/BQcm+KnCIYOHaDH15eVDKQ+M2qE4FHRwLec/DTqlwg8TkT
IYjBnXgN1Sg18y+SkSYYklO4cxlvMO3V8gaot9amPmt4YbpgG7CyZ+BOUHuoGBTh
OwIDAQAB
-----END RSA PUBLIC KEY-----`
	keyPair, err := rsa.GenerateKey(rand.Reader, 512)
	assert.Nil(err, "unable to generate key pair")
	publicKeyPKIX, err := x509.MarshalPKIXPublicKey(&keyPair.PublicKey)
	assert.Nil(err, "unable to marshal public key")
	lowBitPubKey := pem.EncodeToMemory(&pem.Block{
		Type:  "RSA PUBLIC KEY",
		Bytes: publicKeyPKIX,
	})
	assert.NotNil(lowBitPubKey, "unexpectedly empty public key byte slice")

	err = system.SavePublicKey(strings.NewReader(""))
	assert.NotNil(err, "empty string should not be saved")

	err = system.SavePublicKey(strings.NewReader(emptyPEM))
	assert.NotNil(err, "empty PEM should not be saved")

	err = system.SavePublicKey(strings.NewReader(invalidPEM))
	assert.NotNil(err, "invalid PEM should not be saved")

	err = system.SavePublicKey(bytes.NewReader(lowBitPubKey))
	assert.NotNil(err, "insecure public key should not be saved")

	err = CleanDatabase(group)
	assert.Nil(err)
}

func (s *SystemsTestSuite) TestSystemPublicKeyEmpty() {
	assert := s.Assert()

	clientID := uuid.NewRandom().String()
	groupID := "T22222"

	// Setup Group and System
	group := Group{GroupID: groupID}
	err := s.db.Create(&group).Error
	assert.Nil(err)
	system := System{ClientID: clientID, GroupID: groupID}
	err = s.db.Create(&system).Error
	assert.Nil(err)

	emptyPEM := "-----BEGIN RSA PUBLIC KEY-----    -----END RSA PUBLIC KEY-----"
	validPEM, err := generatePublicKey(2048)
	assert.Nil(err)

	err = system.SavePublicKey(strings.NewReader(""))
	assert.NotNil(err)
	k, err := system.GetPublicKey()
	assert.NotNil(err)
	assert.Nil(k, "Empty string does not yield nil public key!")
	err = system.SavePublicKey(strings.NewReader(emptyPEM))
	assert.NotNil(err)
	k, err = system.GetPublicKey()
	assert.NotNil(err)
	assert.Nil(k, "Empty PEM key does not yield nil public key!")
	err = system.SavePublicKey(strings.NewReader(validPEM))
	assert.Nil(err)
	k, err = system.GetPublicKey()
	assert.Nil(err)
	assert.NotNil(k, "Valid PEM key yields nil public key!")

	err = CleanDatabase(group)
	assert.Nil(err)
}

func (s *SystemsTestSuite) TestEncryptionKeyModel() {
	assert := s.Assert()

	group := Group{GroupID: "A00000"}
	s.db.Save(&group)

	system := System{GroupID: "A00000"}
	s.db.Save(&system)

	systemIDStr := strconv.FormatUint(uint64(system.ID), 10)
	encryptionKeyBytes := []byte(`{"body": "this is a public key", "system_id": ` + systemIDStr + `}`)
	encryptionKey := EncryptionKey{}
	err := json.Unmarshal(encryptionKeyBytes, &encryptionKey)
	assert.Nil(err)

	err = s.db.Save(&encryptionKey).Error
	assert.Nil(err)

	err = CleanDatabase(group)
	assert.Nil(err)
}

func (s *SystemsTestSuite) TestGetSystemByClientIDSuccess() {
	assert := s.Assert()

	group := Group{GroupID: "abcdef123456"}
	err := s.db.Create(&group).Error
	if err != nil {
		s.FailNow(err.Error())
	}

	system := System{GroupID: group.GroupID, ClientID: "987654zyxwvu", ClientName: "Client with System"}
	err = s.db.Create(&system).Error
	if err != nil {
		s.FailNow(err.Error())
	}

	sys, err := GetSystemByClientID(system.ClientID)
	assert.Nil(err)
	assert.NotEmpty(sys)
	assert.Equal("Client with System", sys.ClientName)

	err = CleanDatabase(group)
	assert.Nil(err)
}

func (s *SystemsTestSuite) TestSystemClientGroupDuplicate() {
	assert := s.Assert()

	group1 := Group{GroupID: "fabcde612345"}
	err := s.db.Create(&group1).Error
	if err != nil {
		s.FailNow(err.Error())
	}

	group2 := Group{GroupID: "efabcd561234"}
	err = s.db.Create(&group2).Error
	if err != nil {
		s.FailNow(err.Error())
	}

	system := System{GroupID: group1.GroupID, ClientID: "498765uzyxwv", ClientName: "First Client"}
	err = s.db.Create(&system).Error
	if err != nil {
		s.FailNow(err.Error())
	}

	system = System{GroupID: group2.GroupID, ClientID: "498765uzyxwv", ClientName: "Duplicate Client"}
	err = s.db.Create(&system).Error
	assert.NotNil(err)

	sys, err := GetSystemByClientID(system.ClientID)
	assert.Nil(err)
	assert.NotEmpty(sys)
	assert.Equal("First Client", sys.ClientName)

	err = CleanDatabase(group1)
	assert.Nil(err)

	err = CleanDatabase(group2)
	assert.Nil(err)
}

func (s *SystemsTestSuite) TestRegisterSystemSuccess() {
	assert := s.Assert()

	trackingID := uuid.NewRandom().String()
	groupID := "T54321"
	group := Group{GroupID: groupID}
	err := s.db.Create(&group).Error
	if err != nil {
		s.FailNow(err.Error())
	}

	pubKey, err := generatePublicKey(2048)
	assert.Nil(err)

	creds, err := RegisterSystem("Create System Test", groupID, DefaultScope, pubKey, trackingID)
	assert.Nil(err)
	assert.Equal("Create System Test", creds.ClientName)
	assert.NotEqual("", creds.ClientSecret)

	err = CleanDatabase(group)
	assert.Nil(err)
}

func (s *SystemsTestSuite) TestRegisterSystemMissingData() {
	assert := s.Assert()

	trackingID := uuid.NewRandom().String()
	groupID := "T11223"
	group := Group{GroupID: groupID}
	err := s.db.Create(&group).Error
	if err != nil {
		s.FailNow(err.Error())
	}

	pubKey, err := generatePublicKey(2048)
	assert.Nil(err)

	// No clientName
	creds, err := RegisterSystem("", groupID, DefaultScope, pubKey, trackingID)
	assert.NotNil(err)
	assert.Empty(creds)

	// No scope = success
	creds, err = RegisterSystem("Register System Success2", groupID, "", pubKey, trackingID)
	assert.Nil(err)
	assert.NotEmpty(creds)

	err = CleanDatabase(group)
	assert.Nil(err)
}

func (s *SystemsTestSuite) TestRegisterSystemBadKey() {
	assert := s.Assert()

	trackingID := uuid.NewRandom().String()
	groupID := "T22334"
	group := Group{GroupID: groupID}
	err := s.db.Create(&group).Error
	if err != nil {
		s.FailNow(err.Error())
	}

	pubKey, err := generatePublicKey(1024)
	assert.Nil(err)

	// Blank key
	creds, err := RegisterSystem("Register System Failure", groupID, DefaultScope, "", trackingID)
	assert.NotNil(err)
	assert.Empty(creds)

	// Invalid key
	creds, err = RegisterSystem("Register System Failure", groupID, DefaultScope, "NotAKey", trackingID)
	assert.NotNil(err)
	assert.Empty(creds)

	// Key length too low
	creds, err = RegisterSystem("Register System Failure", groupID, DefaultScope, pubKey, trackingID)
	assert.NotNil(err)
	assert.Empty(creds)

	err = s.db.Unscoped().Delete(&group).Error
	assert.Nil(err)
}

func generatePublicKey(bits int) (string, error) {
	keyPair, err := rsa.GenerateKey(rand.Reader, bits)
	if err != nil {
		return "", fmt.Errorf("unable to generate keyPair: %s", err.Error())
	}

	publicKeyPKIX, err := x509.MarshalPKIXPublicKey(&keyPair.PublicKey)
	if err != nil {
		return "", fmt.Errorf("unable to marshal public key: %s", err.Error())
	}

	publicKeyBytes := pem.EncodeToMemory(&pem.Block{
		Type:  "RSA PUBLIC KEY",
		Bytes: publicKeyPKIX,
	})

	return string(publicKeyBytes), nil
}

func (s *SystemsTestSuite) TestSaveSecret() {
	assert := s.Assert()

	group := Group{GroupID: "T21212"}
	err := s.db.Create(&group).Error
	if err != nil {
		s.FailNow(err.Error())
	}

	system := System{GroupID: group.GroupID}
	err = s.db.Create(&system).Error
	if err != nil {
		s.FailNow(err.Error())
	}

	// First secret should save
	secret1, err := GenerateSecret()

	if err != nil {
		s.FailNow("cannot generate random secret")
	}
	hashedSecret1, err := NewHash(secret1)
	if err != nil {
		s.FailNow("cannot hash random secret")
	}
	err = system.SaveSecret(hashedSecret1.String())
	if err != nil {
		s.FailNow(err.Error())
	}

	// Second secret should cause first secret to be soft-deleted
	secret2, err := GenerateSecret()

	if err != nil {
		s.FailNow("cannot generate random secret")
	}
	hashedSecret2, err := NewHash(secret2)
	if err != nil {
		s.FailNow("cannot hash random secret")
	}
	err = system.SaveSecret(hashedSecret2.String())
	if err != nil {
		s.FailNow(err.Error())
	}

	// Verify we now retrieve second secret
	// Note that this also tests GetSecret()
	savedHash, err := system.GetSecret()
	if err != nil {
		s.FailNow(err.Error())
	}
	assert.True(Hash(savedHash).IsHashOf(secret2))

	err = CleanDatabase(group)
	assert.Nil(err)
}

<<<<<<< HEAD
func (s *SystemsTestSuite) TestDeactivateSecrets() {
	group := Group{GroupID: "test-deactivate-secrets-group"}
	s.db.Create(&group)
	system := System{GroupID: group.GroupID, ClientID: "test-deactivate-secrets-client"}
	s.db.Create(&system)
	secret := Secret{Hash: "test-deactivate-secrets-hash", SystemID: system.ID}
	s.db.Create(&secret)

	var systemSecrets []Secret
	s.db.Find(&systemSecrets, "system_id = ?", system.ID)
	assert.NotEmpty(s.T(), systemSecrets)

	err := system.DeactivateSecrets()
	assert.Nil(s.T(), err)
	s.db.Find(&systemSecrets, "system_id = ?", system.ID)
	assert.Empty(s.T(), systemSecrets)
=======
func (s *SystemsTestSuite) TestResetSecret() {
	group := Group{GroupID: "group-12345"}
	s.db.Create(&group)
	system := System{GroupID: group.GroupID, ClientID: "client-12345"}
	s.db.Create(&system)
	secret := Secret{Hash: "foo", SystemID: system.ID}
	s.db.Create(&secret)

	secret1 := Secret{}
	s.db.Where("system_id = ?", system.ID).First(&secret1)
	assert.NotEmpty(s.T(), secret1)

	secret2, err := system.ResetSecret("tracking-id")
	if err != nil {
		s.FailNow("Error from ResetSecret()", err.Error())
		return
	}

	assert.Nil(s.T(), err)
	assert.NotEmpty(s.T(), secret2)
	assert.NotEqual(s.T(), secret1, secret2)

	_ = CleanDatabase(group)
>>>>>>> af1d5b3c
}

func (s *SystemsTestSuite) TestScopeEnvSuccess() {
	key := "SSAS_DEFAULT_SYSTEM_SCOPE"
	newScope := "my_scope"
	oldScope := os.Getenv(key)
	err := os.Setenv(key, newScope)
	if err != nil {
		s.FailNow(err.Error())
	}
	getEnvVars()

	assert.Equal(s.T(), newScope, DefaultScope)
	err = os.Setenv(key, oldScope)
	assert.Nil(s.T(), err)
}

func (s *SystemsTestSuite) TestScopeEnvFailure() {
	scope := ""
	err := os.Setenv("SSAS_DEFAULT_SYSTEM_SCOPE", scope)
	if err != nil {
		s.FailNow(err.Error())
	}

	assert.Panics(s.T(), func() {getEnvVars()})
}

func TestSystemsTestSuite(t *testing.T) {
	suite.Run(t, new(SystemsTestSuite))
}<|MERGE_RESOLUTION|>--- conflicted
+++ resolved
@@ -514,7 +514,6 @@
 	assert.Nil(err)
 }
 
-<<<<<<< HEAD
 func (s *SystemsTestSuite) TestDeactivateSecrets() {
 	group := Group{GroupID: "test-deactivate-secrets-group"}
 	s.db.Create(&group)
@@ -531,7 +530,10 @@
 	assert.Nil(s.T(), err)
 	s.db.Find(&systemSecrets, "system_id = ?", system.ID)
 	assert.Empty(s.T(), systemSecrets)
-=======
+
+	_ = CleanDatabase(group)
+}
+
 func (s *SystemsTestSuite) TestResetSecret() {
 	group := Group{GroupID: "group-12345"}
 	s.db.Create(&group)
@@ -555,7 +557,6 @@
 	assert.NotEqual(s.T(), secret1, secret2)
 
 	_ = CleanDatabase(group)
->>>>>>> af1d5b3c
 }
 
 func (s *SystemsTestSuite) TestScopeEnvSuccess() {
