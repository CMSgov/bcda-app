--- conflicted
+++ resolved
@@ -239,12 +239,8 @@
 	creds := auth.Credentials{}
 	clientID := uuid.NewRandom().String()
 
-<<<<<<< HEAD
 	// The caller of this function should have logged OperationCalled() with the same trackingID
 	regEvent := Event{Op: "RegisterClient", TrackingID: trackingID, ClientID: clientID}
-=======
-	regEvent := Event{Op: "RegisterSystem", TrackingID: clientID}
->>>>>>> 8c5cc9c4
 	OperationStarted(regEvent)
 
 	if clientName == "" {
@@ -365,14 +361,13 @@
 	return fmt.Sprintf("%x", b), nil
 }
 
-
 func CleanDatabase(group Group) error {
 	var (
-		system System
+		system        System
 		encryptionKey EncryptionKey
-		secret Secret
-		systemIds []int
-		db = database.GetGORMDbConnection()
+		secret        Secret
+		systemIds     []int
+		db            = database.GetGORMDbConnection()
 	)
 	defer database.Close(db)
 
