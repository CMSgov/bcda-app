package ssas

import (
	"crypto/rand"
	"crypto/rsa"
	"crypto/x509"
	"encoding/pem"
	"errors"
	"fmt"
	"github.com/CMSgov/bcda-app/bcda/auth"
	"github.com/CMSgov/bcda-app/bcda/auth/rsautils"
	"github.com/CMSgov/bcda-app/bcda/database"
	"github.com/jinzhu/gorm"
	"github.com/pborman/uuid"
	"io"
	"io/ioutil"
	"log"
<<<<<<< HEAD
	"time"
=======
	"net/url"
>>>>>>> 72b98a73
)

const DEFAULT_SCOPE = "bcda-api"
const CREDENTIAL_EXPIRATION = 90 * 24 * time.Hour

func InitializeSystemModels() *gorm.DB {
	log.Println("Initialize system models")
	db := database.GetGORMDbConnection()
	defer database.Close(db)

	db.AutoMigrate(
		&System{},
		&EncryptionKey{},
		&Secret{},
	)

	db.Model(&System{}).AddForeignKey("group_id", "groups(group_id)", "RESTRICT", "RESTRICT")
	db.Model(&EncryptionKey{}).AddForeignKey("system_id", "systems(id)", "RESTRICT", "RESTRICT")
	db.Model(&Secret{}).AddForeignKey("system_id", "systems(id)", "RESTRICT", "RESTRICT")

	return db
}

type System struct {
	gorm.Model
	GroupID        string          `json:"group_id"`
	ClientID       string          `json:"client_id" gorm:"unique_index:idx_client"`
	SoftwareID     string          `json:"software_id"`
	ClientName     string          `json:"client_name"`
	APIScope       string          `json:"api_scope"`
	EncryptionKeys []EncryptionKey `json:"encryption_keys"`
	Secrets        []Secret        `json:"secrets"`
}

type EncryptionKey struct {
	gorm.Model
	Body     string `json:"body"`
	System   System `gorm:"foreignkey:SystemID;association_foreignkey:ID"`
	SystemID uint   `json:"system_id"`
}

type Secret struct {
	gorm.Model
	Hash     string `json:"hash"`
	System   System `gorm:"foreignkey:SystemID;association_foreignkey:ID"`
	SystemID uint   `json:"system_id"`
}

func (system *System) SaveSecret(hashedSecret string) error {
	db := database.GetGORMDbConnection()
	defer database.Close(db)

	secret := Secret{
		Hash:     hashedSecret,
		SystemID: system.ID,
	}

	err := db.Where("system_id = ?", system.ID).Delete(&Secret{}).Error
	if err != nil {
		return fmt.Errorf("unable to soft delete previous secrets for clientID %s: %s", system.ClientID, err.Error())
	}

	err = db.Create(&secret).Error
	if err != nil {
		return fmt.Errorf("could not save secret for clientID %s: %s", system.ClientID, err.Error())
	}

	return nil
}

func (system *System) GetSecret() (string, error) {
	db := database.GetGORMDbConnection()
	defer database.Close(db)

	secret := Secret{}

	err := db.Where("system_id = ?", system.ID).First(&secret).Error
	if err != nil {
		return "", fmt.Errorf("unable to get hashed secret for clientID %s: %s", system.ClientID, err.Error())
	}

	if secret.Hash == "" {
		return "", fmt.Errorf("stored hash of secret for clientID %s is blank", system.ClientID)
	}

	return secret.Hash, nil
}

func (system *System) GetPublicKey() (*rsa.PublicKey, error) {
	db := database.GetGORMDbConnection()
	defer database.Close(db)

	var encryptionKey EncryptionKey
	err := db.Where("system_id = ?", system.ID).Find(&encryptionKey).Error
	if err != nil {
		return nil, fmt.Errorf("cannot find public key for clientID %s: %s", system.ClientID, err.Error())
	}

	return rsautils.ReadPublicKey(encryptionKey.Body)
}

func (system *System) SavePublicKey(publicKey io.Reader) error {
	db := database.GetGORMDbConnection()
	defer database.Close(db)

	k, err := ioutil.ReadAll(publicKey)
	if err != nil {
		return fmt.Errorf("cannot read public key for clientID %s: %s", system.ClientID, err.Error())
	}

	key, err := rsautils.ReadPublicKey(string(k))
	if err != nil {
		return fmt.Errorf("invalid public key for clientID %s: %s", system.ClientID, err.Error())
	}
	if key == nil {
		return fmt.Errorf("invalid public key for clientID %s", system.ClientID)
	}

	encryptionKey := EncryptionKey{
		Body: string(k),
		SystemID: system.ID,
	}

	// Only one key should be valid per system.  Soft delete the currently active key, if any.
	err = db.Where("system_id = ?", system.ID).Delete(&EncryptionKey{}).Error
	if err != nil {
		return fmt.Errorf("unable to soft delete previous encryption keys for clientID %s: %s", system.ClientID, err.Error())
	}

	err = db.Create(&encryptionKey).Error
	if err != nil {
		return fmt.Errorf("could not save public key for clientID %s: %s", system.ClientID, err.Error())
	}

	return nil
}

// RevokeSystemKeyPair soft deletes the active encryption key
// for the specified system so that it can no longer be used
func (system *System) RevokeSystemKeyPair() error {
	db := database.GetGORMDbConnection()
	defer database.Close(db)

	var encryptionKey EncryptionKey

	err := db.Where("system_id = ?", system.ID).Find(&encryptionKey).Error
	if err != nil {
		return err
	}

	err = db.Delete(&encryptionKey).Error
	if err != nil {
		return err
	}

	return nil
}

/*
 GenerateSystemKeyPair creates a keypair for a system. The public key is saved to the database and the private key is returned.
*/
func (system *System) GenerateSystemKeyPair() (string, error) {
	db := database.GetGORMDbConnection()
	defer database.Close(db)

	var key EncryptionKey
	if !db.Where("system_id = ?", system.ID).Find(&key).RecordNotFound() {
		return "", fmt.Errorf("encryption keypair already exists for system ID %d", system.ID)
	}

	privateKey, err := rsa.GenerateKey(rand.Reader, 2048)
	if err != nil {
		return "", fmt.Errorf("could not create key for system ID %d: %s", system.ID, err.Error())
	}

	publicKeyPKIX, err := x509.MarshalPKIXPublicKey(&privateKey.PublicKey)
	if err != nil {
		return "", fmt.Errorf("could not marshal public key for system ID %d: %s", system.ID, err.Error())
	}

	publicKeyBytes := pem.EncodeToMemory(&pem.Block{
		Type:  "RSA PUBLIC KEY",
		Bytes: publicKeyPKIX,
	})

	encryptionKey := EncryptionKey{
		Body:     string(publicKeyBytes),
		SystemID: system.ID,
	}

	err = db.Create(&encryptionKey).Error
	if err != nil {
		return "", fmt.Errorf("could not save key for system ID %d: %s", system.ID, err.Error())
	}

	privateKeyBytes := pem.EncodeToMemory(
		&pem.Block{
			Type:  "RSA PRIVATE KEY",
			Bytes: x509.MarshalPKCS1PrivateKey(privateKey),
		},
	)

	return string(privateKeyBytes), nil
}

<<<<<<< HEAD
func RegisterSystem(clientName string, groupID string, scope string, publicKeyPEM string, trackingID string) (auth.Credentials, error) {
=======
func RegisterSystem(clientID string, clientName string, clientURI string, groupID string, scope string, publicKeyPEM string) (auth.Credentials, error) {
>>>>>>> 72b98a73
	db := database.GetGORMDbConnection()
	defer database.Close(db)

	// A system is not valid without an active public key and a hashed secret.  However, they are stored separately in the
	// encryption_keys and secrets tables, requiring multiple INSERT statement.  To ensure we do not get into an invalid state,
	// wrap the two INSERT statements in a transaction.
	tx := db.Begin()
	defer func() {
		if r := recover(); r != nil {
			tx.Rollback()
		}
	}()

	creds := auth.Credentials{}

<<<<<<< HEAD
	clientID := uuid.NewRandom().String()

	// The caller of this function should have logged OperationCalled() with the same trackingID
	regEvent := Event{Op: "RegisterClient", TrackingID: trackingID, ClientID: clientID}
	OperationStarted(regEvent)

=======
	regEvent := Event{Op: "RegisterClient", TrackingID: clientID}
	OperationStarted(regEvent)

	if clientID == "" {
		regEvent.Help = "clientID is required"
		OperationFailed(regEvent)
		return creds, errors.New(regEvent.Help)
	}

>>>>>>> 72b98a73
	if clientName == "" {
		regEvent.Help = "clientName is required"
		OperationFailed(regEvent)
		return creds, errors.New(regEvent.Help)
	}

<<<<<<< HEAD
=======
	if clientURI != "" && !isValidURI(clientURI) {
		regEvent.Help = "clientURI is invalid: " + clientURI
		OperationFailed(regEvent)
		return creds, errors.New(regEvent.Help)
	}

>>>>>>> 72b98a73
	if scope == "" {
		scope = DEFAULT_SCOPE
	} else if scope != DEFAULT_SCOPE {
		regEvent.Help = "scope must be: " + DEFAULT_SCOPE
		OperationFailed(regEvent)
		return creds, errors.New(regEvent.Help)
	}

	_, err := rsautils.ReadPublicKey(publicKeyPEM)
	if err != nil {
		regEvent.Help = "error in public key: " + err.Error()
		OperationFailed(regEvent)
<<<<<<< HEAD
		return creds, errors.New("error in public key")
=======
		return creds, errors.New(regEvent.Help)
>>>>>>> 72b98a73
	}

	system := System{
		GroupID:     groupID,
		ClientID: clientID,
		ClientName: clientName,
<<<<<<< HEAD
=======
		ClientURI: clientURI,
>>>>>>> 72b98a73
		APIScope: scope,
	}

	err = tx.Create(&system).Error
	if err != nil {
<<<<<<< HEAD
		regEvent.Help = fmt.Sprintf("could not save system for clientID %s, groupID %s: %s", clientID, groupID, err.Error())
		OperationFailed(regEvent)
		// Returned errors are passed to API callers, and should include enough information to correct invalid submissions
		// without revealing implementation details.  CLI callers will be able to review logs for more information.
		return creds, errors.New("internal system error")
=======
		return creds, fmt.Errorf("could not save system for clientID %s, groupID %s: %s", clientID, groupID, err.Error())
>>>>>>> 72b98a73
	}

	encryptionKey := EncryptionKey{
		Body: publicKeyPEM,
		SystemID: system.ID,
	}

	// While the createEncryptionKey method below _could_ be called here (and system.SaveSecret() below),
	// we would lose the benefit of the transaction.
	err = tx.Create(&encryptionKey).Error
	if err != nil {
<<<<<<< HEAD
		regEvent.Help = fmt.Sprintf("could not save public key for clientID %s, groupID %s: %s", clientID, groupID, err.Error())
		OperationFailed(regEvent)
		return creds, errors.New("internal system error")
=======
		return creds, fmt.Errorf("could not save public key for clientID %s, groupID %s: %s", clientID, groupID, err.Error())
>>>>>>> 72b98a73
	}

	clientSecret, err := GenerateSecret()
	if err != nil {
		regEvent.Help = fmt.Sprintf("cannot generate secret for clientID %s: %s", system.ClientID, err.Error())
		OperationFailed(regEvent)
<<<<<<< HEAD
		return creds, errors.New("internal system error")
=======
		return creds, errors.New(regEvent.Help)
>>>>>>> 72b98a73
	}

	hashedSecret, err := auth.NewHash(clientSecret)
	if err != nil {
		regEvent.Help = fmt.Sprintf("cannot generate hash of secret for clientID %s: %s", system.ClientID, err.Error())
		OperationFailed(regEvent)
<<<<<<< HEAD
		return creds, errors.New("internal system error")
=======
		return creds, errors.New(regEvent.Help)
>>>>>>> 72b98a73
	}

	secret := Secret{
		Hash: hashedSecret.String(),
		SystemID: system.ID,
	}

	err = tx.Create(&secret).Error
	if err != nil {
		regEvent.Help = fmt.Sprintf("cannot save secret for clientID %s: %s", system.ClientID, err.Error())
		OperationFailed(regEvent)
<<<<<<< HEAD
		return creds, errors.New("internal system error")
=======
		return creds, errors.New(regEvent.Help)
>>>>>>> 72b98a73
	}

	err = tx.Commit().Error
	if err != nil {
		regEvent.Help = fmt.Sprintf("could not commit transaction for new system with groupID %s: %s", groupID, err.Error())
		OperationFailed(regEvent)
<<<<<<< HEAD
		return creds, errors.New("internal system error")
=======
		return creds, errors.New(regEvent.Help)
>>>>>>> 72b98a73
	}

	creds.ClientID = system.ClientID
	creds.ClientSecret = clientSecret
	creds.ClientName = system.ClientName
<<<<<<< HEAD
	creds.ExpiresAt = time.Now().Add(CREDENTIAL_EXPIRATION)
=======
>>>>>>> 72b98a73

	OperationSucceeded(regEvent)
	return creds, nil
}

func GetSystemByClientID(clientID string) (System, error) {
	var (
		db = database.GetGORMDbConnection()
		system System
		err error
	)
	defer database.Close(db)

	if db.Find(&system, "client_id = ?", clientID).RecordNotFound() {
<<<<<<< HEAD
		err = fmt.Errorf("no System record found for client %s", clientID)
=======
		err = errors.New("no System record found for " + clientID)
>>>>>>> 72b98a73
	}
	return system, err
}

// TODO: put this as a public function in the new plugin or in backend.go
func GenerateSecret() (string, error) {
	b := make([]byte, 40)
	_, err := rand.Read(b)
	if err != nil {
		return "", err
	}

	return fmt.Sprintf("%x", b), nil
<<<<<<< HEAD
=======
}

func isValidURI(u string) bool {
	_, err := url.ParseRequestURI(u)
	return err == nil
>>>>>>> 72b98a73
}<|MERGE_RESOLUTION|>--- conflicted
+++ resolved
@@ -7,19 +7,16 @@
 	"encoding/pem"
 	"errors"
 	"fmt"
+	"io"
+	"io/ioutil"
+	"log"
+	"time"
+
 	"github.com/CMSgov/bcda-app/bcda/auth"
 	"github.com/CMSgov/bcda-app/bcda/auth/rsautils"
 	"github.com/CMSgov/bcda-app/bcda/database"
 	"github.com/jinzhu/gorm"
 	"github.com/pborman/uuid"
-	"io"
-	"io/ioutil"
-	"log"
-<<<<<<< HEAD
-	"time"
-=======
-	"net/url"
->>>>>>> 72b98a73
 )
 
 const DEFAULT_SCOPE = "bcda-api"
@@ -139,7 +136,7 @@
 	}
 
 	encryptionKey := EncryptionKey{
-		Body: string(k),
+		Body:     string(k),
 		SystemID: system.ID,
 	}
 
@@ -225,11 +222,7 @@
 	return string(privateKeyBytes), nil
 }
 
-<<<<<<< HEAD
 func RegisterSystem(clientName string, groupID string, scope string, publicKeyPEM string, trackingID string) (auth.Credentials, error) {
-=======
-func RegisterSystem(clientID string, clientName string, clientURI string, groupID string, scope string, publicKeyPEM string) (auth.Credentials, error) {
->>>>>>> 72b98a73
 	db := database.GetGORMDbConnection()
 	defer database.Close(db)
 
@@ -245,39 +238,18 @@
 
 	creds := auth.Credentials{}
 
-<<<<<<< HEAD
 	clientID := uuid.NewRandom().String()
 
 	// The caller of this function should have logged OperationCalled() with the same trackingID
 	regEvent := Event{Op: "RegisterClient", TrackingID: trackingID, ClientID: clientID}
 	OperationStarted(regEvent)
 
-=======
-	regEvent := Event{Op: "RegisterClient", TrackingID: clientID}
-	OperationStarted(regEvent)
-
-	if clientID == "" {
-		regEvent.Help = "clientID is required"
-		OperationFailed(regEvent)
-		return creds, errors.New(regEvent.Help)
-	}
-
->>>>>>> 72b98a73
 	if clientName == "" {
 		regEvent.Help = "clientName is required"
 		OperationFailed(regEvent)
 		return creds, errors.New(regEvent.Help)
 	}
 
-<<<<<<< HEAD
-=======
-	if clientURI != "" && !isValidURI(clientURI) {
-		regEvent.Help = "clientURI is invalid: " + clientURI
-		OperationFailed(regEvent)
-		return creds, errors.New(regEvent.Help)
-	}
-
->>>>>>> 72b98a73
 	if scope == "" {
 		scope = DEFAULT_SCOPE
 	} else if scope != DEFAULT_SCOPE {
@@ -290,39 +262,27 @@
 	if err != nil {
 		regEvent.Help = "error in public key: " + err.Error()
 		OperationFailed(regEvent)
-<<<<<<< HEAD
 		return creds, errors.New("error in public key")
-=======
-		return creds, errors.New(regEvent.Help)
->>>>>>> 72b98a73
 	}
 
 	system := System{
-		GroupID:     groupID,
-		ClientID: clientID,
+		GroupID:    groupID,
+		ClientID:   clientID,
 		ClientName: clientName,
-<<<<<<< HEAD
-=======
-		ClientURI: clientURI,
->>>>>>> 72b98a73
-		APIScope: scope,
+		APIScope:   scope,
 	}
 
 	err = tx.Create(&system).Error
 	if err != nil {
-<<<<<<< HEAD
 		regEvent.Help = fmt.Sprintf("could not save system for clientID %s, groupID %s: %s", clientID, groupID, err.Error())
 		OperationFailed(regEvent)
 		// Returned errors are passed to API callers, and should include enough information to correct invalid submissions
 		// without revealing implementation details.  CLI callers will be able to review logs for more information.
 		return creds, errors.New("internal system error")
-=======
-		return creds, fmt.Errorf("could not save system for clientID %s, groupID %s: %s", clientID, groupID, err.Error())
->>>>>>> 72b98a73
 	}
 
 	encryptionKey := EncryptionKey{
-		Body: publicKeyPEM,
+		Body:     publicKeyPEM,
 		SystemID: system.ID,
 	}
 
@@ -330,39 +290,27 @@
 	// we would lose the benefit of the transaction.
 	err = tx.Create(&encryptionKey).Error
 	if err != nil {
-<<<<<<< HEAD
 		regEvent.Help = fmt.Sprintf("could not save public key for clientID %s, groupID %s: %s", clientID, groupID, err.Error())
 		OperationFailed(regEvent)
 		return creds, errors.New("internal system error")
-=======
-		return creds, fmt.Errorf("could not save public key for clientID %s, groupID %s: %s", clientID, groupID, err.Error())
->>>>>>> 72b98a73
 	}
 
 	clientSecret, err := GenerateSecret()
 	if err != nil {
 		regEvent.Help = fmt.Sprintf("cannot generate secret for clientID %s: %s", system.ClientID, err.Error())
 		OperationFailed(regEvent)
-<<<<<<< HEAD
-		return creds, errors.New("internal system error")
-=======
-		return creds, errors.New(regEvent.Help)
->>>>>>> 72b98a73
+		return creds, errors.New("internal system error")
 	}
 
 	hashedSecret, err := auth.NewHash(clientSecret)
 	if err != nil {
 		regEvent.Help = fmt.Sprintf("cannot generate hash of secret for clientID %s: %s", system.ClientID, err.Error())
 		OperationFailed(regEvent)
-<<<<<<< HEAD
-		return creds, errors.New("internal system error")
-=======
-		return creds, errors.New(regEvent.Help)
->>>>>>> 72b98a73
+		return creds, errors.New("internal system error")
 	}
 
 	secret := Secret{
-		Hash: hashedSecret.String(),
+		Hash:     hashedSecret.String(),
 		SystemID: system.ID,
 	}
 
@@ -370,31 +318,20 @@
 	if err != nil {
 		regEvent.Help = fmt.Sprintf("cannot save secret for clientID %s: %s", system.ClientID, err.Error())
 		OperationFailed(regEvent)
-<<<<<<< HEAD
-		return creds, errors.New("internal system error")
-=======
-		return creds, errors.New(regEvent.Help)
->>>>>>> 72b98a73
+		return creds, errors.New("internal system error")
 	}
 
 	err = tx.Commit().Error
 	if err != nil {
 		regEvent.Help = fmt.Sprintf("could not commit transaction for new system with groupID %s: %s", groupID, err.Error())
 		OperationFailed(regEvent)
-<<<<<<< HEAD
-		return creds, errors.New("internal system error")
-=======
-		return creds, errors.New(regEvent.Help)
->>>>>>> 72b98a73
+		return creds, errors.New("internal system error")
 	}
 
 	creds.ClientID = system.ClientID
 	creds.ClientSecret = clientSecret
 	creds.ClientName = system.ClientName
-<<<<<<< HEAD
 	creds.ExpiresAt = time.Now().Add(CREDENTIAL_EXPIRATION)
-=======
->>>>>>> 72b98a73
 
 	OperationSucceeded(regEvent)
 	return creds, nil
@@ -402,18 +339,14 @@
 
 func GetSystemByClientID(clientID string) (System, error) {
 	var (
-		db = database.GetGORMDbConnection()
+		db     = database.GetGORMDbConnection()
 		system System
-		err error
+		err    error
 	)
 	defer database.Close(db)
 
 	if db.Find(&system, "client_id = ?", clientID).RecordNotFound() {
-<<<<<<< HEAD
 		err = fmt.Errorf("no System record found for client %s", clientID)
-=======
-		err = errors.New("no System record found for " + clientID)
->>>>>>> 72b98a73
 	}
 	return system, err
 }
@@ -427,12 +360,4 @@
 	}
 
 	return fmt.Sprintf("%x", b), nil
-<<<<<<< HEAD
-=======
-}
-
-func isValidURI(u string) bool {
-	_, err := url.ParseRequestURI(u)
-	return err == nil
->>>>>>> 72b98a73
 }