package ssas

import (
	"crypto/rand"
	"crypto/rsa"
	"crypto/x509"
	"encoding/pem"
	"fmt"
<<<<<<< HEAD
	"github.com/CMSgov/bcda-app/bcda/auth/rsautils"
	"github.com/CMSgov/bcda-app/bcda/database"
	"github.com/jinzhu/gorm"
	"io"
	"io/ioutil"
	"log"
=======
	"log"

	"github.com/CMSgov/bcda-app/bcda/database"
	"github.com/jinzhu/gorm"
>>>>>>> 882f59fc
)

const DEFAULT_SCOPE = "bcda-api"

func InitializeSystemModels() *gorm.DB {
	log.Println("Initialize system models")
	db := database.GetGORMDbConnection()
	defer database.Close(db)

	db.AutoMigrate(
		&System{},
		&EncryptionKey{},
		&Secret{},
	)

	db.Model(&System{}).AddForeignKey("group_id", "groups(group_id)", "RESTRICT", "RESTRICT")
	db.Model(&EncryptionKey{}).AddForeignKey("system_id", "systems(id)", "RESTRICT", "RESTRICT")
	db.Model(&Secret{}).AddForeignKey("system_id", "systems(id)", "RESTRICT", "RESTRICT")

	return db
}

type System struct {
	gorm.Model
	GroupID        string          `json:"group_id"`
	ClientID       string          `json:"client_id"`
	SoftwareID     string          `json:"software_id"`
	ClientName     string          `json:"client_name"`
	ClientURI      string          `json:"client_uri"`
	APIScope       string          `json:"api_scope"`
	EncryptionKeys []EncryptionKey `json:"encryption_keys"`
<<<<<<< HEAD
	Secrets		   []Secret		   `json:"secrets"`
=======
	Secrets        []Secret        `json:"secrets"`
>>>>>>> 882f59fc
}

type EncryptionKey struct {
	gorm.Model
	Body     string `json:"body"`
	System   System `gorm:"foreignkey:SystemID;association_foreignkey:ID"`
	SystemID uint   `json:"system_id"`
}

type Secret struct {
	gorm.Model
	Hash     string `json:"hash"`
	System   System `gorm:"foreignkey:SystemID;association_foreignkey:ID"`
	SystemID uint   `json:"system_id"`
}

func (system *System) SaveSecret(hashedSecret string) error {
	db := database.GetGORMDbConnection()
	defer database.Close(db)

	secret := Secret{
<<<<<<< HEAD
		Hash: hashedSecret,
=======
		Hash:     hashedSecret,
>>>>>>> 882f59fc
		SystemID: system.ID,
	}

	err := db.Where("system_id = ?", system.ID).Delete(&Secret{}).Error
	if err != nil {
		return fmt.Errorf("unable to soft delete previous secrets for clientID %s: %s", system.ClientID, err.Error())
	}

	err = db.Create(&secret).Error
	if err != nil {
		return fmt.Errorf("could not save secret for clientID %s: %s", system.ClientID, err.Error())
	}

	return nil
}

func (system *System) GetSecret() (string, error) {
	db := database.GetGORMDbConnection()
	defer database.Close(db)

	secret := Secret{}

	err := db.Where("system_id = ?", system.ID).First(&secret).Error
	if err != nil {
		return "", fmt.Errorf("unable to get hashed secret for clientID %s: %s", system.ClientID, err.Error())
	}

	if secret.Hash == "" {
		return "", fmt.Errorf("stored hash of secret for clientID %s is blank", system.ClientID)
	}

	return secret.Hash, nil
}

<<<<<<< HEAD
func (system *System) GetPublicKey() (*rsa.PublicKey, error) {
	db := database.GetGORMDbConnection()
	defer database.Close(db)

	var encryptionKey EncryptionKey
	err := db.Where("system_id = ?", system.ID).Find(&encryptionKey).Error
	if err != nil {
		return nil, fmt.Errorf("cannot find public key for clientID %s: %s", system.ClientID, err.Error())
	}

	return rsautils.ReadPublicKey(encryptionKey.Body)
}

func (system *System) SavePublicKey(publicKey io.Reader) error {
	db := database.GetGORMDbConnection()
	defer database.Close(db)

	k, err := ioutil.ReadAll(publicKey)
	if err != nil {
		return fmt.Errorf("cannot read public key for clientID %s: %s", system.ClientID, err.Error())
	}

	key, err := rsautils.ReadPublicKey(string(k))
	if err != nil {
		return fmt.Errorf("invalid public key for clientID %s: %s", system.ClientID, err.Error())
	}
	if key == nil {
		return fmt.Errorf("invalid public key for clientID %s", system.ClientID)
	}

	encryptionKey := EncryptionKey{
		Body: string(k),
		SystemID: system.ID,
	}

	// Only one key should be valid per system.  Soft delete the currently active key, if any.
	err = db.Where("system_id = ?", system.ID).Delete(&EncryptionKey{}).Error
	if err != nil {
		return fmt.Errorf("unable to soft delete previous encryption keys for clientID %s: %s", system.ClientID, err.Error())
	}

	err = db.Create(&encryptionKey).Error
	if err != nil {
		return fmt.Errorf("could not save public key for clientID %s: %s", system.ClientID, err.Error())
	}

	return nil
}

=======
>>>>>>> 882f59fc
// RevokeSystemKeyPair soft deletes the active encryption key
// for the specified system so that it can no longer be used
func (system *System) RevokeSystemKeyPair() error {
	db := database.GetGORMDbConnection()
	defer database.Close(db)

	var encryptionKey EncryptionKey

	err := db.Where("system_id = ?", system.ID).Find(&encryptionKey).Error
	if err != nil {
		return err
	}

	err = db.Delete(&encryptionKey).Error
	if err != nil {
		return err
	}

	return nil
}

/*
 GenerateSystemKeyPair creates a keypair for a system. The public key is saved to the database and the private key is returned.
*/
func (system *System) GenerateSystemKeyPair() (string, error) {
	db := database.GetGORMDbConnection()
	defer database.Close(db)

	var key EncryptionKey
	if !db.Where("system_id = ?", system.ID).Find(&key).RecordNotFound() {
		return "", fmt.Errorf("encryption keypair already exists for system ID %d", system.ID)
	}

	privateKey, err := rsa.GenerateKey(rand.Reader, 2048)
	if err != nil {
		return "", fmt.Errorf("could not create key for system ID %d: %s", system.ID, err.Error())
	}

	publicKeyPKIX, err := x509.MarshalPKIXPublicKey(&privateKey.PublicKey)
	if err != nil {
		return "", fmt.Errorf("could not marshal public key for system ID %d: %s", system.ID, err.Error())
	}

	publicKeyBytes := pem.EncodeToMemory(&pem.Block{
		Type:  "RSA PUBLIC KEY",
		Bytes: publicKeyPKIX,
	})

	encryptionKey := EncryptionKey{
		Body:     string(publicKeyBytes),
		SystemID: system.ID,
	}

	err = db.Create(&encryptionKey).Error
	if err != nil {
		return "", fmt.Errorf("could not save key for system ID %d: %s", system.ID, err.Error())
	}

	privateKeyBytes := pem.EncodeToMemory(
		&pem.Block{
			Type:  "RSA PRIVATE KEY",
			Bytes: x509.MarshalPKCS1PrivateKey(privateKey),
		},
	)

	return string(privateKeyBytes), nil
}<|MERGE_RESOLUTION|>--- conflicted
+++ resolved
@@ -6,19 +6,12 @@
 	"crypto/x509"
 	"encoding/pem"
 	"fmt"
-<<<<<<< HEAD
 	"github.com/CMSgov/bcda-app/bcda/auth/rsautils"
 	"github.com/CMSgov/bcda-app/bcda/database"
 	"github.com/jinzhu/gorm"
 	"io"
 	"io/ioutil"
 	"log"
-=======
-	"log"
-
-	"github.com/CMSgov/bcda-app/bcda/database"
-	"github.com/jinzhu/gorm"
->>>>>>> 882f59fc
 )
 
 const DEFAULT_SCOPE = "bcda-api"
@@ -50,11 +43,7 @@
 	ClientURI      string          `json:"client_uri"`
 	APIScope       string          `json:"api_scope"`
 	EncryptionKeys []EncryptionKey `json:"encryption_keys"`
-<<<<<<< HEAD
-	Secrets		   []Secret		   `json:"secrets"`
-=======
 	Secrets        []Secret        `json:"secrets"`
->>>>>>> 882f59fc
 }
 
 type EncryptionKey struct {
@@ -76,11 +65,7 @@
 	defer database.Close(db)
 
 	secret := Secret{
-<<<<<<< HEAD
-		Hash: hashedSecret,
-=======
 		Hash:     hashedSecret,
->>>>>>> 882f59fc
 		SystemID: system.ID,
 	}
 
@@ -115,7 +100,6 @@
 	return secret.Hash, nil
 }
 
-<<<<<<< HEAD
 func (system *System) GetPublicKey() (*rsa.PublicKey, error) {
 	db := database.GetGORMDbConnection()
 	defer database.Close(db)
@@ -165,8 +149,6 @@
 	return nil
 }
 
-=======
->>>>>>> 882f59fc
 // RevokeSystemKeyPair soft deletes the active encryption key
 // for the specified system so that it can no longer be used
 func (system *System) RevokeSystemKeyPair() error {
