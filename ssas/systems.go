package ssas

import (
	"crypto/rand"
	"crypto/rsa"
	"crypto/x509"
	"encoding/pem"
	"errors"
	"fmt"
	"os"
	"time"

	"io"
	"io/ioutil"
	"log"

	"github.com/jinzhu/gorm"
	"github.com/pborman/uuid"
)

var DefaultScope string
const CREDENTIAL_EXPIRATION = 90 * 24 * time.Hour

func init() {
	getEnvVars()
}

func getEnvVars() {
	DefaultScope = os.Getenv("SSAS_DEFAULT_SYSTEM_SCOPE")

	if DefaultScope == "" {
		ServiceHalted(Event{Help:"SSAS_DEFAULT_SYSTEM_SCOPE environment value must be set"})
		panic("SSAS_DEFAULT_SYSTEM_SCOPE environment value must be set")
	}
}

/*
	InitializeSystemModels will call gorm.DB.AutoMigrate() for models associated with systems, and set up foreign key
	relationships for those models if needed
*/
func InitializeSystemModels() *gorm.DB {
	log.Println("Initialize system models")
	db := GetGORMDbConnection()
	defer Close(db)

	db.AutoMigrate(
		&System{},
		&EncryptionKey{},
		&Secret{},
	)

	db.Model(&System{}).AddForeignKey("group_id", "groups(group_id)", "RESTRICT", "RESTRICT")
	db.Model(&EncryptionKey{}).AddForeignKey("system_id", "systems(id)", "RESTRICT", "RESTRICT")
	db.Model(&Secret{}).AddForeignKey("system_id", "systems(id)", "RESTRICT", "RESTRICT")

	return db
}

type System struct {
	gorm.Model
	GroupID        string          `json:"group_id"`
	ClientID       string          `json:"client_id" gorm:"unique_index:idx_client"`
	SoftwareID     string          `json:"software_id"`
	ClientName     string          `json:"client_name"`
	APIScope       string          `json:"api_scope"`
	EncryptionKeys []EncryptionKey `json:"encryption_keys"`
	Secrets        []Secret        `json:"secrets"`
}

type EncryptionKey struct {
	gorm.Model
	Body     string `json:"body"`
	System   System `gorm:"foreignkey:SystemID;association_foreignkey:ID"`
	SystemID uint   `json:"system_id"`
}

type Secret struct {
	gorm.Model
	Hash     string `json:"hash"`
	System   System `gorm:"foreignkey:SystemID;association_foreignkey:ID"`
	SystemID uint   `json:"system_id"`
}

type AuthRegData struct {
	GroupID string
}

/*
	SaveSecret should be provided with a secret hashed with ssas.NewHash(), which will
	be saved to the secrets table and associated with the current system.
*/
func (system *System) SaveSecret(hashedSecret string) error {
	db := GetGORMDbConnection()
	defer Close(db)

	secret := Secret{
		Hash:     hashedSecret,
		SystemID: system.ID,
	}

	if err := system.DeactivateSecrets(); err != nil {
		return err
	}

	if err := db.Create(&secret).Error; err != nil {
		return fmt.Errorf("could not save secret for clientID %s: %s", system.ClientID, err.Error())
	}
	SecretCreated(Event{Op: "SaveSecret", TrackingID: uuid.NewRandom().String(), ClientID: system.ClientID})

	return nil
}

/*
	GetSecret will retrieve the hashed secret associated with the current system.
*/
func (system *System) GetSecret() (string, error) {
	db := GetGORMDbConnection()
	defer Close(db)

	secret := Secret{}

	err := db.Where("system_id = ?", system.ID).First(&secret).Error
	if err != nil {
		return "", fmt.Errorf("unable to get hashed secret for clientID %s: %s", system.ClientID, err.Error())
	}

	if secret.Hash == "" {
		return "", fmt.Errorf("stored hash of secret for clientID %s is blank", system.ClientID)
	}

	return secret.Hash, nil
}

/*
<<<<<<< HEAD
	GetEncryptionKey will retrieve the key associated with the current system.
=======
	DeactivateSecrets soft deletes secrets associated with the system.
*/
func (system *System) DeactivateSecrets() error {
	db := GetGORMDbConnection()
	defer Close(db)
	err := db.Where("system_id = ?", system.ID).Delete(&Secret{}).Error
	if err != nil {
		return fmt.Errorf("unable to soft delete previous secrets for clientID %s: %s", system.ClientID, err.Error())
	}
	return nil
}

/*
	GetPublicKey will retrieve the hashed secret associated with the current system.
>>>>>>> c8510a5f
*/
func (system *System) GetEncryptionKey() (EncryptionKey, error) {
	db := GetGORMDbConnection()
	defer Close(db)

	var encryptionKey EncryptionKey
	err := db.Where("system_id = ?", system.ID).Find(&encryptionKey).Error
	if err != nil {
		return encryptionKey, fmt.Errorf("cannot find key for clientID %s: %s", system.ClientID, err.Error())
	}

	return encryptionKey, nil
}

/*
	SavePublicKey should be provided with a public key in PEM format, which will be saved
	to the encryption_keys table and associated with the current system.
*/
func (system *System) SavePublicKey(publicKey io.Reader) error {
	db := GetGORMDbConnection()
	defer Close(db)

	k, err := ioutil.ReadAll(publicKey)
	if err != nil {
		return fmt.Errorf("cannot read public key for clientID %s: %s", system.ClientID, err.Error())
	}

	key, err := ReadPublicKey(string(k))
	if err != nil {
		return fmt.Errorf("invalid public key for clientID %s: %s", system.ClientID, err.Error())
	}
	if key == nil {
		return fmt.Errorf("invalid public key for clientID %s", system.ClientID)
	}

	encryptionKey := EncryptionKey{
		Body:     string(k),
		SystemID: system.ID,
	}

	// Only one key should be valid per system.  Soft delete the currently active key, if any.
	err = db.Where("system_id = ?", system.ID).Delete(&EncryptionKey{}).Error
	if err != nil {
		return fmt.Errorf("unable to soft delete previous encryption keys for clientID %s: %s", system.ClientID, err.Error())
	}

	err = db.Create(&encryptionKey).Error
	if err != nil {
		return fmt.Errorf("could not save public key for clientID %s: %s", system.ClientID, err.Error())
	}

	return nil
}

/*
	RevokeSystemKeyPair soft deletes the active encryption key
	for the specified system so that it can no longer be used
*/
func (system *System) RevokeSystemKeyPair() error {
	db := GetGORMDbConnection()
	defer Close(db)

	var encryptionKey EncryptionKey

	err := db.Where("system_id = ?", system.ID).Find(&encryptionKey).Error
	if err != nil {
		return err
	}

	err = db.Delete(&encryptionKey).Error
	if err != nil {
		return err
	}

	return nil
}

/*
	GenerateSystemKeyPair creates a keypair for a system. The public key is saved to the database and the private key is returned.
*/
func (system *System) GenerateSystemKeyPair() (string, error) {
	db := GetGORMDbConnection()
	defer Close(db)

	var key EncryptionKey
	if !db.Where("system_id = ?", system.ID).Find(&key).RecordNotFound() {
		return "", fmt.Errorf("encryption keypair already exists for system ID %d", system.ID)
	}

	privateKey, err := rsa.GenerateKey(rand.Reader, 2048)
	if err != nil {
		return "", fmt.Errorf("could not create key for system ID %d: %s", system.ID, err.Error())
	}

	publicKeyPKIX, err := x509.MarshalPKIXPublicKey(&privateKey.PublicKey)
	if err != nil {
		return "", fmt.Errorf("could not marshal public key for system ID %d: %s", system.ID, err.Error())
	}

	publicKeyBytes := pem.EncodeToMemory(&pem.Block{
		Type:  "RSA PUBLIC KEY",
		Bytes: publicKeyPKIX,
	})

	encryptionKey := EncryptionKey{
		Body:     string(publicKeyBytes),
		SystemID: system.ID,
	}

	err = db.Create(&encryptionKey).Error
	if err != nil {
		return "", fmt.Errorf("could not save key for system ID %d: %s", system.ID, err.Error())
	}

	privateKeyBytes := pem.EncodeToMemory(
		&pem.Block{
			Type:  "RSA PRIVATE KEY",
			Bytes: x509.MarshalPKCS1PrivateKey(privateKey),
		},
	)

	return string(privateKeyBytes), nil
}

type Credentials struct {
	UserID       string    `json:"user_id"`
	ClientID     string    `json:"client_id"`
	ClientSecret string    `json:"client_secret"`
	TokenString  string    `json:"token"`
	ClientName   string    `json:"client_name"`
	ExpiresAt    time.Time `json:"expires_at"`
}

/*
	RegisterSystem will save a new system and public key after verifying provided details for validity.  It returns
	a ssas.Credentials struct including the generated clientID and secret.
*/
func RegisterSystem(clientName string, groupID string, scope string, publicKeyPEM string, trackingID string) (Credentials, error) {
	db := GetGORMDbConnection()
	defer Close(db)

	// A system is not valid without an active public key and a hashed secret.  However, they are stored separately in the
	// encryption_keys and secrets tables, requiring multiple INSERT statement.  To ensure we do not get into an invalid state,
	// wrap the two INSERT statements in a transaction.
	tx := db.Begin()
	defer func() {
		if r := recover(); r != nil {
			tx.Rollback()
		}
	}()

	creds := Credentials{}
	clientID := uuid.NewRandom().String()

	// The caller of this function should have logged OperationCalled() with the same trackingID
	regEvent := Event{Op: "RegisterClient", TrackingID: trackingID, ClientID: clientID}
	OperationStarted(regEvent)

	if clientName == "" {
		regEvent.Help = "clientName is required"
		OperationFailed(regEvent)
		return creds, errors.New(regEvent.Help)
	}

	if scope == "" {
		scope = DefaultScope
	} else if scope != DefaultScope {
		regEvent.Help = "scope must be: " + DefaultScope
		OperationFailed(regEvent)
		return creds, errors.New(regEvent.Help)
	}

	_, err := ReadPublicKey(publicKeyPEM)
	if err != nil {
		regEvent.Help = "error in public key: " + err.Error()
		OperationFailed(regEvent)
		return creds, errors.New("error in public key")
	}

	system := System{
		GroupID:    groupID,
		ClientID:   clientID,
		ClientName: clientName,
		APIScope:   scope,
	}

	err = tx.Create(&system).Error
	if err != nil {
		regEvent.Help = fmt.Sprintf("could not save system for clientID %s, groupID %s: %s", clientID, groupID, err.Error())
		OperationFailed(regEvent)
		// Returned errors are passed to API callers, and should include enough information to correct invalid submissions
		// without revealing implementation details.  CLI callers will be able to review logs for more information.
		return creds, errors.New("internal system error")
	}

	encryptionKey := EncryptionKey{
		Body:     publicKeyPEM,
		SystemID: system.ID,
	}

	// While the createEncryptionKey method below _could_ be called here (and system.SaveSecret() below),
	// we would lose the benefit of the transaction.
	err = tx.Create(&encryptionKey).Error
	if err != nil {
		regEvent.Help = fmt.Sprintf("could not save public key for clientID %s, groupID %s: %s", clientID, groupID, err.Error())
		OperationFailed(regEvent)
		return creds, errors.New("internal system error")
	}

	clientSecret, err := GenerateSecret()
	if err != nil {
		regEvent.Help = fmt.Sprintf("cannot generate secret for clientID %s: %s", system.ClientID, err.Error())
		OperationFailed(regEvent)
		return creds, errors.New("internal system error")
	}

	hashedSecret, err := NewHash(clientSecret)
	if err != nil {
		regEvent.Help = fmt.Sprintf("cannot generate hash of secret for clientID %s: %s", system.ClientID, err.Error())
		OperationFailed(regEvent)
		return creds, errors.New("internal system error")
	}

	secret := Secret{
		Hash:     hashedSecret.String(),
		SystemID: system.ID,
	}

	err = tx.Create(&secret).Error
	if err != nil {
		regEvent.Help = fmt.Sprintf("cannot save secret for clientID %s: %s", system.ClientID, err.Error())
		OperationFailed(regEvent)
		return creds, errors.New("internal system error")
	}
	SecretCreated(regEvent)

	err = tx.Commit().Error
	if err != nil {
		regEvent.Help = fmt.Sprintf("could not commit transaction for new system with groupID %s: %s", groupID, err.Error())
		OperationFailed(regEvent)
		return creds, errors.New("internal system error")
	}

	creds.ClientID = system.ClientID
	creds.ClientSecret = clientSecret
	creds.ClientName = system.ClientName
	creds.ExpiresAt = time.Now().Add(CREDENTIAL_EXPIRATION)

	OperationSucceeded(regEvent)
	return creds, nil
}

/*
	GetSystemByClientID returns the system associated with the provided clientID
*/
func GetSystemByClientID(clientID string) (System, error) {
	var (
		db     = GetGORMDbConnection()
		system System
		err    error
	)
	defer Close(db)

	if db.Find(&system, "client_id = ?", clientID).RecordNotFound() {
		err = fmt.Errorf("no System record found for client %s", clientID)
	}
	return system, err
}

/*
	GetSystemByID returns the system associated with the provided ID
*/
func GetSystemByID(id string) (System, error) {
	var (
		db     = GetGORMDbConnection()
		system System
		err    error
	)
	defer Close(db)

	if err = db.First(&system, id).Error; err != nil {
		err = fmt.Errorf("no System record found with ID %s", id)
	}
	return system, err
}

func GenerateSecret() (string, error) {
	b := make([]byte, 40)
	_, err := rand.Read(b)
	if err != nil {
		return "", err
	}

	return fmt.Sprintf("%x", b), nil
}

/*
	ResetSecret creates a new secret for the current system.
*/
func (system *System) ResetSecret(trackingID string) (string, error) {
	db := GetGORMDbConnection()
	defer Close(db)

	newSecretEvent := Event{Op: "ResetSecret", TrackingID: trackingID, ClientID: system.ClientID}
	OperationStarted(newSecretEvent)

	secretString, err := GenerateSecret()
	if err != nil {
		newSecretEvent.Help = fmt.Sprintf("could not reset secret for clientID %s: %s", system.ClientID, err.Error())
		OperationFailed(newSecretEvent)
		return "", errors.New("internal system error")
	}

	hashedSecret, err := NewHash(secretString)
	if err != nil {
		newSecretEvent.Help = fmt.Sprintf("could not reset secret for clientID %s: %s", system.ClientID, err.Error())
		OperationFailed(newSecretEvent)
		return "", errors.New("internal system error")
	}

	hashedSecretString := hashedSecret.String()
	if err = system.SaveSecret(hashedSecretString); err != nil {
		newSecretEvent.Help = fmt.Sprintf("could not reset secret for clientID %s: %s", system.ClientID, err.Error())
		OperationFailed(newSecretEvent)
		return "", errors.New("internal system error")
	}

	OperationSucceeded(newSecretEvent)
	return hashedSecretString, nil
}

/*
	CleanDatabase deletes the given group and associated systems, encryption keys, and secrets.
*/
func CleanDatabase(group Group) error {
	var (
		system        System
		encryptionKey EncryptionKey
		secret        Secret
		systemIds     []int
		db            = GetGORMDbConnection()
	)
	defer Close(db)

	err := db.Table("systems").Where("group_id = ?", group.GroupID).Pluck("ID", &systemIds).Error
	if err != nil {
		return fmt.Errorf("unable to find associated systems: %s", err.Error())
	}

	err = db.Unscoped().Where("system_id IN (?)", systemIds).Delete(&encryptionKey).Error
	if err != nil {
		return fmt.Errorf("unable to delete encryption keys: %s", err.Error())
	}

	err = db.Unscoped().Where("system_id IN (?)", systemIds).Delete(&secret).Error
	if err != nil {
		return fmt.Errorf("unable to delete secrets: %s", err.Error())
	}

	err = db.Unscoped().Where("id IN (?)", systemIds).Delete(&system).Error
	if err != nil {
		return fmt.Errorf("unable to delete systems: %s", err.Error())
	}

	err = db.Unscoped().Delete(&group).Error
	if err != nil {
		return fmt.Errorf("unable to delete group: %s", err.Error())
	}

	return nil
}<|MERGE_RESOLUTION|>--- conflicted
+++ resolved
@@ -19,6 +19,7 @@
 )
 
 var DefaultScope string
+
 const CREDENTIAL_EXPIRATION = 90 * 24 * time.Hour
 
 func init() {
@@ -29,7 +30,7 @@
 	DefaultScope = os.Getenv("SSAS_DEFAULT_SYSTEM_SCOPE")
 
 	if DefaultScope == "" {
-		ServiceHalted(Event{Help:"SSAS_DEFAULT_SYSTEM_SCOPE environment value must be set"})
+		ServiceHalted(Event{Help: "SSAS_DEFAULT_SYSTEM_SCOPE environment value must be set"})
 		panic("SSAS_DEFAULT_SYSTEM_SCOPE environment value must be set")
 	}
 }
@@ -132,9 +133,6 @@
 }
 
 /*
-<<<<<<< HEAD
-	GetEncryptionKey will retrieve the key associated with the current system.
-=======
 	DeactivateSecrets soft deletes secrets associated with the system.
 */
 func (system *System) DeactivateSecrets() error {
@@ -148,8 +146,7 @@
 }
 
 /*
-	GetPublicKey will retrieve the hashed secret associated with the current system.
->>>>>>> c8510a5f
+	GetEncryptionKey retrieves the key associated with the current system.
 */
 func (system *System) GetEncryptionKey() (EncryptionKey, error) {
 	db := GetGORMDbConnection()
