--- conflicted
+++ resolved
@@ -54,14 +54,9 @@
 
 // PasswordReturn defines the return type of VerifyPassword
 type PasswordReturn struct {
-<<<<<<< HEAD
-	Success			bool		`json:"success"`
-	Message 		string		`json:"message"`
-	Token			string		`json:"token,omitempty"`
-=======
 	Success bool   `json:"success"`
 	Message string `json:"message"`
->>>>>>> 290e9a5d
+	Token   string `json:"token,omitempty"`
 }
 
 // FactorReturn defines the return type of RequestFactorChallenge
@@ -103,11 +98,7 @@
 	// importantly for the MFA workflow, it indicates whether a successfully verified account is cleared to continue
 	// MFA authentication, or whether a condition exists such as an expired password or no actively enrolled
 	// MFA factors.
-<<<<<<< HEAD
 	VerifyPassword(userIdentifier string, password string, trackingId string) (*PasswordReturn, string, error)
-=======
-	VerifyPassword(userIdentifier string, password string, trackingId string) (*PasswordReturn, error)
->>>>>>> 290e9a5d
 
 	// RequestFactorChallenge sends an MFA challenge request for the MFA factor type registered to the specified user,
 	// if both user and factor exist.  For instance, for the SMS factor type, an SMS message would be sent with a
@@ -116,11 +107,7 @@
 
 	// VerifyFactorChallenge tests an MFA passcode for validity.  This function should be used for all factor types
 	// except Push.
-<<<<<<< HEAD
 	VerifyFactorChallenge(userIdentifier string, factorType string, passcode string, trackingId string) (bool, string)
-=======
-	VerifyFactorChallenge(userIdentifier string, factorType string, passcode string, trackingId string) bool
->>>>>>> 290e9a5d
 
 	// VerifyFactorTransaction reports the status of a Push factor's transaction.  Possible non-error states include success,
 	// rejection, waiting, and timeout.
