package public

import (
	"bytes"
	"fmt"
	"io"
	"net/http"
	"net/http/httptest"
	"os"
	"strings"
	"testing"

	"github.com/jinzhu/gorm"
	"github.com/stretchr/testify/assert"
	"github.com/stretchr/testify/suite"

	"github.com/CMSgov/bcda-app/ssas"
)

type PublicRouterTestSuite struct {
	suite.Suite
	publicRouter http.Handler
	rr           *httptest.ResponseRecorder
	db           *gorm.DB
	group        ssas.Group
	system		 ssas.System
}

func (s *PublicRouterTestSuite) SetupSuite() {
	os.Setenv("DEBUG", "true")
	s.publicRouter = routes()
	ssas.InitializeGroupModels()
	ssas.InitializeSystemModels()
	s.db = ssas.GetGORMDbConnection()
	s.rr = httptest.NewRecorder()
	s.group.GroupID = "T1234"
	err := s.db.Create(&s.group).Error
	if err != nil {
		s.FailNow("unable to create group: " + err.Error())
	}
	s.system = ssas.System{GroupID: s.group.GroupID, ClientID: "abcd1234"}
	if err := s.db.Create(&s.system).Error; err != nil {
		s.FailNow("unable to create system: " + err.Error())
	}
}

func (s *PublicRouterTestSuite) TearDownTestSuite() {
	s.db.Unscoped().Delete(&s.group)
	ssas.Close(s.db)
}

func (s *PublicRouterTestSuite) reqPublicRoute(verb string, route string, body io.Reader) *http.Response {
	req := httptest.NewRequest(strings.ToUpper(verb), route, body)
	req.Header.Add("x-fake-token", s.group.GroupID)
	rr := httptest.NewRecorder()
	s.publicRouter.ServeHTTP(rr, req)
	return rr.Result()
}

func (s *PublicRouterTestSuite) TestTokenRoute() {
	res := s.reqPublicRoute("GET", "/token", nil)
	assert.Equal(s.T(), http.StatusBadRequest, res.StatusCode)
}

func (s *PublicRouterTestSuite) TestRegisterRoute() {
	rb := strings.NewReader(`{"client_id":"evil_twin","client_name":"my evil twin","scope":"bcda-api","jwks":{"keys":[{"e":"AAEAAQ","n":"ok6rvXu95337IxsDXrKzlIqw_I_zPDG8JyEw2CTOtNMoDi1QzpXQVMGj2snNEmvNYaCTmFf51I-EDgeFLLexr40jzBXlg72quV4aw4yiNuxkigW0gMA92OmaT2jMRIdDZM8mVokoxyPfLub2YnXHFq0XuUUgkX_TlutVhgGbyPN0M12teYZtMYo2AUzIRggONhHvnibHP0CPWDjCwSfp3On1Recn4DPxbn3DuGslF2myalmCtkujNcrhHLhwYPP-yZFb8e0XSNTcQvXaQxAqmnWH6NXcOtaeWMQe43PNTAyNinhndgI8ozG3Hz-1NzHssDH_yk6UYFSszhDbWAzyqw","kty":"RSA"}]}}`)
	res := s.reqPublicRoute("POST", "/register", rb)
	assert.Equal(s.T(), http.StatusCreated, res.StatusCode)
}

<<<<<<< HEAD
func (s *PublicRouterTestSuite) TestResetRoute() {
	rb := strings.NewReader(fmt.Sprintf(`{"client_id":"%s"}`,s.system.ClientID))
	res := s.reqPublicRoute("POST", "/reset", rb)
	assert.Equal(s.T(), http.StatusOK, res.StatusCode)
	buf := new(bytes.Buffer)
	_, err := buf.ReadFrom(res.Body)
	if err != nil {
		s.FailNow(err.Error())
	}
	body := buf.String()
	assert.Contains(s.T(), body, "client_secret")
}

=======
>>>>>>> 27509c4f
func (s *PublicRouterTestSuite) TestAuthnRoute() {
	rb := strings.NewReader(`{"cms_id":"success@test.com","password":"abcdefg"}`)
	res := s.reqPublicRoute("POST", "/authn", rb)
	assert.Equal(s.T(), http.StatusOK, res.StatusCode)
}

func (s *PublicRouterTestSuite) TestAuthnRequestRoute() {
	rb := strings.NewReader(`{"cms_id":"success@test.com","factor_type":"SMS"}`)
	res := s.reqPublicRoute("POST", "/authn/challenge", rb)
	assert.Equal(s.T(), http.StatusOK, res.StatusCode)
}

func (s *PublicRouterTestSuite) TestAuthnVerifyRoute() {
	rb := strings.NewReader(`{"cms_id":"success@test.com","factor_type":"SMS","passcode":"123456"}`)
	res := s.reqPublicRoute("POST", "/authn/verify", rb)
	assert.Equal(s.T(), http.StatusOK, res.StatusCode)
}

func TestAuthRouterTestSuite(t *testing.T) {
	suite.Run(t, new(PublicRouterTestSuite))
}<|MERGE_RESOLUTION|>--- conflicted
+++ resolved
@@ -23,7 +23,7 @@
 	rr           *httptest.ResponseRecorder
 	db           *gorm.DB
 	group        ssas.Group
-	system		 ssas.System
+	system       ssas.System
 }
 
 func (s *PublicRouterTestSuite) SetupSuite() {
@@ -68,9 +68,8 @@
 	assert.Equal(s.T(), http.StatusCreated, res.StatusCode)
 }
 
-<<<<<<< HEAD
 func (s *PublicRouterTestSuite) TestResetRoute() {
-	rb := strings.NewReader(fmt.Sprintf(`{"client_id":"%s"}`,s.system.ClientID))
+	rb := strings.NewReader(fmt.Sprintf(`{"client_id":"%s"}`, s.system.ClientID))
 	res := s.reqPublicRoute("POST", "/reset", rb)
 	assert.Equal(s.T(), http.StatusOK, res.StatusCode)
 	buf := new(bytes.Buffer)
@@ -82,22 +81,20 @@
 	assert.Contains(s.T(), body, "client_secret")
 }
 
-=======
->>>>>>> 27509c4f
 func (s *PublicRouterTestSuite) TestAuthnRoute() {
-	rb := strings.NewReader(`{"cms_id":"success@test.com","password":"abcdefg"}`)
+	rb := strings.NewReader(`{"login_id":"success@test.com","password":"abcdefg"}`)
 	res := s.reqPublicRoute("POST", "/authn", rb)
 	assert.Equal(s.T(), http.StatusOK, res.StatusCode)
 }
 
 func (s *PublicRouterTestSuite) TestAuthnRequestRoute() {
-	rb := strings.NewReader(`{"cms_id":"success@test.com","factor_type":"SMS"}`)
+	rb := strings.NewReader(`{"login_id":"success@test.com","factor_type":"SMS"}`)
 	res := s.reqPublicRoute("POST", "/authn/challenge", rb)
 	assert.Equal(s.T(), http.StatusOK, res.StatusCode)
 }
 
 func (s *PublicRouterTestSuite) TestAuthnVerifyRoute() {
-	rb := strings.NewReader(`{"cms_id":"success@test.com","factor_type":"SMS","passcode":"123456"}`)
+	rb := strings.NewReader(`{"login_id":"success@test.com","factor_type":"SMS","passcode":"123456"}`)
 	res := s.reqPublicRoute("POST", "/authn/verify", rb)
 	assert.Equal(s.T(), http.StatusOK, res.StatusCode)
 }
