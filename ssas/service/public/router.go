--- conflicted
+++ resolved
@@ -16,54 +16,42 @@
 var publicSigningKeyPath string
 var server *service.Server
 
-
 func init() {
-<<<<<<< HEAD
-	InfoMap = make(map[string][]string)
-	InfoMap["public"] = []string{"token", "register", "reset", "authn", "authn/request", "authn/verify"}
-=======
 	infoMap = make(map[string][]string)
 	infoMap["public"] = []string{"token", "register"}
 	publicSigningKeyPath = os.Getenv("SSAS_PUBLIC_SIGNING_KEY_PATH")
 }
 
-
-func MakeServer() (*service.Server, error){
+func MakeServer() (*service.Server, error) {
 	server = service.NewServer("public", ":3003", version, infoMap, routes(), true)
 	// the signing key is separate from the [future] cert / private key used for https or tls or whatever
 	if err := server.SetSigningKeys(publicSigningKeyPath); err != nil {
 		return &service.Server{}, err
 	}
 	return server, nil
->>>>>>> e2a06ed9
 }
 
 func routes() *chi.Mux {
 	router := chi.NewRouter()
 	router.Use(service.NewAPILogger(), service.ConnectionClose)
-<<<<<<< HEAD
-	router.Get("/token", service.NYI)
+	router.Get("/token", token)
 	router.Post("/authn", VerifyPassword)
 	router.Post("/authn/request", RequestMultifactorChallenge)
 	router.Post("/authn/verify", VerifyMultifactorResponse)
 	router.With(fakeContext).Post("/register", RegisterSystem)
 	router.With(fakeContext).Post("/reset", ResetSecret)
-=======
-	router.Get("/token", token)
-	router.With(fakeContext).Post("/auth/register", RegisterSystem)
->>>>>>> e2a06ed9
 
 	return router
 }
 
 func fakeContext(next http.Handler) http.Handler {
 	return http.HandlerFunc(func(w http.ResponseWriter, r *http.Request) {
-		var	rd  ssas.AuthRegData
+		var rd ssas.AuthRegData
 		if rd.GroupID = r.Header.Get("x-fake-token"); rd.GroupID == "" {
 			service.GetLogEntry(r).Println("missing header x-fake-token; request will fail")
 		}
 		ctx := context.WithValue(r.Context(), "rd", rd)
-		service.LogEntrySetField(r,"rd", rd)
+		service.LogEntrySetField(r, "rd", rd)
 		next.ServeHTTP(w, r.WithContext(ctx))
 	})
 }