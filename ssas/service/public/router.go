--- conflicted
+++ resolved
@@ -39,10 +39,7 @@
 	router.Post("/authn/request", RequestMultifactorChallenge)
 	router.Post("/authn/verify", VerifyMultifactorResponse)
 	router.With(fakeContext).Post("/register", RegisterSystem)
-<<<<<<< HEAD
 	router.With(fakeContext).Post("/reset", ResetSecret)
-=======
->>>>>>> dc4adddc
 
 	return router
 }
@@ -55,10 +52,6 @@
 		}
 		ctx := context.WithValue(r.Context(), "rd", rd)
 		service.LogEntrySetField(r, "rd", rd)
-<<<<<<< HEAD
 		next.ServeHTTP(w, r.WithContext(ctx))
-=======
-		RegisterSystem(w, r.WithContext(ctx))
->>>>>>> dc4adddc
 	})
 }