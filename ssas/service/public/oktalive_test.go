// +build okta

// To enable this test suite, either:

// - Run from your IDE after setting the env vars below
//   OR
// - Run "DATABASE_URL=postgresql://postgres:toor@127.0.0.1:5432/bcda?sslmode=disable go test -tags=okta -v" from the ssas/service/public directory

package public

import (
	"encoding/hex"
	"fmt"
	"os"
	"testing"

	"github.com/pborman/uuid"
	"github.com/stretchr/testify/assert"
	"github.com/stretchr/testify/suite"

	"github.com/CMSgov/bcda-app/ssas/okta"
)

type OktaLiveTestSuite struct {
	suite.Suite
<<<<<<< HEAD
	oc *OktaMFAPlugin
	email string
	userId string
	password string
=======
	oc          *OktaMFAPlugin
	email       string
	userId      string
	password    string
>>>>>>> d4a9e53b
	smsFactorId string
}

func (s *OktaLiveTestSuite) SetupSuite() {
	s.email = os.Getenv("OKTA_MFA_EMAIL")
	s.userId = os.Getenv("OKTA_MFA_USER_ID")
	s.password = os.Getenv("OKTA_MFA_USER_PASSWORD")
	s.smsFactorId = os.Getenv("OKTA_MFA_SMS_FACTOR_ID")

	if s.email == "" || s.userId == "" || s.password == "" || s.smsFactorId == "" {
		s.FailNow(fmt.Sprintf("Cannot run live Okta tests without env vars set: OKTA_MFA_EMAIL=%s; OKTA_MFA_USER_ID=%s; OKTA_MFA_USER_PASSWORD=%s; OKTA_MFA_SMS_FACTOR_ID=%s",
			s.email, s.userId, s.password, s.smsFactorId))
	}
}

func (s *OktaLiveTestSuite) SetupTest() {
	s.oc = NewOktaMFA(okta.Client())
}

func (s *OktaLiveTestSuite) TestPostPasswordSuccess() {
	trackingId := uuid.NewRandom().String()

	passwordRequest, err := s.oc.postPassword(s.email, s.password, trackingId)
	if err != nil || passwordRequest == nil {
		s.FailNow("password result not parsed: " + err.Error())
	}
	assert.Equal(s.T(), "MFA_REQUIRED", passwordRequest.Status)
}

func (s *OktaLiveTestSuite) TestPostPasswordFailure() {
	trackingId := uuid.NewRandom().String()

	passwordRequest, err := s.oc.postPassword(s.userId, "bad_password", trackingId)
	if err != nil || passwordRequest == nil {
		s.FailNow("password result not parsed: " + err.Error())
	}
	assert.Equal(s.T(), "AUTHENTICATION_FAILED", passwordRequest.Status)
}

func (s *OktaLiveTestSuite) TestPostPasswordBadUserId() {
	trackingId := uuid.NewRandom().String()

	passwordRequest, err := s.oc.postPassword("bad_user_id", s.password, trackingId)
	if err != nil || passwordRequest == nil {
		s.FailNow("password result not parsed: " + err.Error())
	}
	assert.Equal(s.T(), "AUTHENTICATION_FAILED", passwordRequest.Status)
}

func (s *OktaLiveTestSuite) TestPostFactorChallengeSuccess() {
	trackingId := uuid.NewRandom().String()
	factor := Factor{Id: s.smsFactorId, Type: "sms"}

	factorVerification, err := s.oc.postFactorChallenge(s.userId, factor, trackingId)
	if err != nil || factorVerification == nil {
		s.FailNow("factor result not parsed: " + err.Error())
	}
	assert.Equal(s.T(), "CHALLENGE", factorVerification.Result)

	// A second SMS request within 30 seconds will fail.  This second test case must
	// follow in the same unit test as the successful test case.
	factorVerification, err = s.oc.postFactorChallenge(s.userId, factor, trackingId)
	if err == nil || factorVerification != nil {
		s.FailNow("second request should not be successful")
	}
}

func (s *OktaLiveTestSuite) TestPostFactorChallengeInvalidFactor() {
	trackingId := uuid.NewRandom().String()
	factor := Factor{Id: "abcdefg1234567", Type: "sms"}

	factorVerification, err := s.oc.postFactorChallenge(s.userId, factor, trackingId)
	if err == nil || factorVerification != nil {
		s.FailNow("invalid factor should not be successful")
	}
}

func (s *OktaLiveTestSuite) TestPostFactorChallengeInvalidUser() {
	trackingId := uuid.NewRandom().String()
	userId := "abcdefg1234567"
	factor := Factor{Id: s.smsFactorId, Type: "sms"}

	factorVerification, err := s.oc.postFactorChallenge(userId, factor, trackingId)
	if err == nil || factorVerification != nil {
		s.FailNow("invalid factor should not be successful")
	}
}

func (s *OktaLiveTestSuite) TestPinnedKeyNotMatched() {
	originalOktaCACertFingerprint := okta.OktaCACertFingerprint
	okta.OktaCACertFingerprint, _ = hex.DecodeString("00112233aabbcc")
	s.oc = NewOktaMFA(okta.Client())

	trackingId := uuid.NewRandom().String()
	factor := Factor{Id: s.smsFactorId, Type: "sms"}

	factorVerification, err := s.oc.postFactorChallenge(s.userId, factor, trackingId)
	if err == nil || factorVerification != nil {
		s.FailNow("certificate signed by unexpected CA should abort TLS handshake")
	}
	okta.OktaCACertFingerprint = originalOktaCACertFingerprint
}

func (s *OktaLiveTestSuite) TestGetUserSuccess() {
	trackingId := uuid.NewRandom().String()

	foundUserId, err := s.oc.getUser(s.email, trackingId)
	assert.Nil(s.T(), err)
	assert.Equal(s.T(), s.userId, foundUserId)
}

func (s *OktaLiveTestSuite) TestGetUserBadAuth() {
	originalOktaAuthString := okta.OktaAuthString
	okta.OktaAuthString = "SSWS 00112233aabbcc"

	trackingId := uuid.NewRandom().String()

	foundUserId, err := s.oc.getUser(s.email, trackingId)
	if err == nil || foundUserId != "" {
		s.FailNow("bad Okta token should not be successful")
	}
	assert.Contains(s.T(), err.Error(), "error received")
	okta.OktaAuthString = originalOktaAuthString
}

func (s *OktaLiveTestSuite) TestGetUserTooManyFound() {
	trackingId := uuid.NewRandom().String()
	searchString := "bcda"

	foundUserId, err := s.oc.getUser(searchString, trackingId)
	if err == nil || foundUserId != "" {
		s.FailNow("user search string with multiple matches should not be successful")
	}
	assert.Contains(s.T(), err.Error(), "multiple users")
}

func (s *OktaLiveTestSuite) TestGetUserNoneFound() {
	trackingId := uuid.NewRandom().String()
	searchString := "a1b2c3d4"

	foundUserId, err := s.oc.getUser(searchString, trackingId)
	if err == nil || foundUserId != "" {
		s.FailNow("user search string with no matches should not be successful")
	}
	assert.Contains(s.T(), err.Error(), "not found")
}

func (s *OktaLiveTestSuite) TestGetUserFactorSuccess() {
	trackingId := uuid.NewRandom().String()
	factorType := "SMS"

	factor, err := s.oc.getUserFactor(s.userId, factorType, trackingId)
	assert.Nil(s.T(), err)
	if factor == nil {
		s.FailNow("getUserFactor() should successfully return a factor")
	}
	assert.Equal(s.T(), s.smsFactorId, factor.Id)
	assert.Equal(s.T(), "sms", factor.Type)
}

func (s *OktaLiveTestSuite) TestGetUserBadUser() {
	trackingId := uuid.NewRandom().String()
	userId := "abc123"
	factorType := "SMS"

	factor, err := s.oc.getUserFactor(userId, factorType, trackingId)
	if err == nil || factor != nil {
		s.FailNow("getUserFactor() should fail with a bad user ID")
	}
	assert.Contains(s.T(), err.Error(), "error received")
}

func (s *OktaLiveTestSuite) TestGetUserFactorNotFound() {
	trackingId := uuid.NewRandom().String()
	factorType := "Push"

	factor, err := s.oc.getUserFactor(s.userId, factorType, trackingId)
	if err == nil || factor != nil {
		s.FailNow("getUserFactor() should fail with factor type to registered to specified user")
	}
	assert.Contains(s.T(), err.Error(), "active factor")
}

func TestOktaLiveTestSuite(t *testing.T) {
	suite.Run(t, new(OktaLiveTestSuite))
}<|MERGE_RESOLUTION|>--- conflicted
+++ resolved
@@ -23,17 +23,10 @@
 
 type OktaLiveTestSuite struct {
 	suite.Suite
-<<<<<<< HEAD
-	oc *OktaMFAPlugin
-	email string
-	userId string
-	password string
-=======
 	oc          *OktaMFAPlugin
 	email       string
 	userId      string
 	password    string
->>>>>>> d4a9e53b
 	smsFactorId string
 }
 
