package public

import (
	"errors"
	"strings"
	"time"

	"github.com/CMSgov/bcda-app/ssas"
)

type MockMFAPlugin struct{}

/*
	VerifyPassword checks a username/password combination for validity, and if successful, returns a value representing
	the state of the account.  It mocks responses according to the following chart:

	userIdentifier			response		error
	--------------			--------		-----
	success@test.com		true			none
	locked_out@test.com		false			none
	mfa_enroll@test.com		false			none
	expired@test.com		false			none
	bad_password@test.com	false			none
	error@test.com			(none)			(non-nil error)
	(all others)			true			none
<<<<<<< HEAD
 */
=======
*/
>>>>>>> d4a9e53b
func (m *MockMFAPlugin) VerifyPassword(userIdentifier string, password string, trackingId string) (passwordReturn *PasswordReturn, err error) {
	r := PasswordReturn{Success: false, Message: ""}
	verifyEvent := ssas.Event{Op: "VerifyOktaPassword", TrackingID: trackingId}
	ssas.OperationStarted(verifyEvent)

	switch strings.ToLower(userIdentifier) {
	case "error@test.com":
		err = errors.New("mocking error")
		verifyEvent.Help = "mocking error"
		passwordReturn = nil
		ssas.OperationFailed(verifyEvent)
		return
	case "locked_out@test.com":
		r.Message = "account locked out"
	case "mfa_enroll@test.com":
		r.Message = "account needs to enroll MFA factor"
	case "expired@test.com":
		r.Message = "password expired"
	case "bad_password@test.com":
		r.Message = "authentication failed"
<<<<<<< HEAD
	case "success@test.com": fallthrough
=======
	case "success@test.com":
		fallthrough
>>>>>>> d4a9e53b
	default:
		r.Success = true
		r.Message = "proceed to MFA verification"
		passwordReturn = &r
		ssas.OperationSucceeded(verifyEvent)
		return
	}

	passwordReturn = &r
	ssas.OperationFailed(verifyEvent)
	return
}

/*
	VerifyFactorChallenge tests an MFA passcode for validity.  This function should be used for all factor types
	except Push.  It mocks responses with valid factor types according to the following chart:

	userIdentifier			response			error
	--------------			--------			-----
	success@test.com 		true    			none
	failure@test.com		false				none
	error@test.com			false				(non-nil error)
	(all others)			false				none
*/
func (m *MockMFAPlugin) VerifyFactorChallenge(userIdentifier string, factorType string, passcode string, trackingId string) (success bool) {
	success = false
	verifyEvent := ssas.Event{Op: "VerifyOktaFactorChallenge", TrackingID: trackingId}
	ssas.OperationStarted(verifyEvent)

	if !ValidFactorType(factorType) {
		verifyEvent.Help = "invalid factor type: " + factorType
		ssas.OperationFailed(verifyEvent)
		return
	}

	switch strings.ToLower(userIdentifier) {
	case "error@test.com":
		verifyEvent.Help = "mocking error"
	case "failure@test.com": // noop
	case "success@test.com":
		fallthrough
	default:
		ssas.OperationSucceeded(verifyEvent)
		success = true
		return
	}

	ssas.OperationFailed(verifyEvent)
	return
}

/*
   VerifyFactorTransaction reports the status of a Push factor's transaction.  Possible non-error states include success,
   rejection, waiting, and timeout.
*/
func (m *MockMFAPlugin) VerifyFactorTransaction(userIdentifier string, factorType string, transactionId string, trackingId string) (string, error) {
	return "", errors.New("function VerifyFactorTransaction() not yet implemented in MockMFAPlugin")
}

/*
	RequestFactorChallenge is to be called from the /authn/request endpoint.  It mocks responses with
	valid factor types according to the following chart:

	userIdentifier			response					error
	--------------			--------					-----
	success@test.com 		request_sent    			none
	transaction@test.com	request_sent, transaction	none
	error@test.com			(none)						(non-nil error)
	(all others)			request_sent				none
*/
func (m *MockMFAPlugin) RequestFactorChallenge(userIdentifier string, factorType string, trackingId string) (factorReturn *FactorReturn, err error) {
	requestEvent := ssas.Event{Op: "RequestOktaFactorChallenge", TrackingID: trackingId}
	ssas.OperationStarted(requestEvent)

	if !ValidFactorType(factorType) {
		factorReturn = &FactorReturn{Action: "invalid_request"}
		requestEvent.Help = "invalid factor type: " + factorType
		ssas.OperationFailed(requestEvent)
		return
	}

	factorReturn = &FactorReturn{Action: "request_sent"}

	switch strings.ToLower(userIdentifier) {
	case "error@test.com":
		err = errors.New("mocking error")
		requestEvent.Help = "mocking error"
		ssas.OperationFailed(requestEvent)
		return
	case "transaction@test.com":
		transactionId, _ := generateOktaTransactionId()
		transactionExpires := time.Now().Add(time.Minute * 5)
		factorReturn = &FactorReturn{Action: "request_sent", Transaction: &Transaction{TransactionID: transactionId, ExpiresAt: transactionExpires}}
	case "success@test.com":
		fallthrough
	default:
	}

	ssas.OperationSucceeded(requestEvent)
	return
}<|MERGE_RESOLUTION|>--- conflicted
+++ resolved
@@ -23,11 +23,7 @@
 	bad_password@test.com	false			none
 	error@test.com			(none)			(non-nil error)
 	(all others)			true			none
-<<<<<<< HEAD
- */
-=======
 */
->>>>>>> d4a9e53b
 func (m *MockMFAPlugin) VerifyPassword(userIdentifier string, password string, trackingId string) (passwordReturn *PasswordReturn, err error) {
 	r := PasswordReturn{Success: false, Message: ""}
 	verifyEvent := ssas.Event{Op: "VerifyOktaPassword", TrackingID: trackingId}
@@ -48,12 +44,8 @@
 		r.Message = "password expired"
 	case "bad_password@test.com":
 		r.Message = "authentication failed"
-<<<<<<< HEAD
-	case "success@test.com": fallthrough
-=======
 	case "success@test.com":
 		fallthrough
->>>>>>> d4a9e53b
 	default:
 		r.Success = true
 		r.Message = "proceed to MFA verification"
