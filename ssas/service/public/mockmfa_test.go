--- conflicted
+++ resolved
@@ -21,15 +21,9 @@
 	trackingId := uuid.NewRandom().String()
 	userId := "success@test.com"
 
-<<<<<<< HEAD
 	passwordReturn, oktaId, err := s.o.VerifyPassword(userId, "any_password_will_do", trackingId)
 	assert.Nil(s.T(), err)
-	if passwordReturn == nil || oktaId == ""{
-=======
-	passwordReturn, err := s.o.VerifyPassword(userId, "any_password_will_do", trackingId)
-	assert.Nil(s.T(), err)
-	if passwordReturn == nil {
->>>>>>> 27509c4f
+	if passwordReturn == nil || oktaId == "" {
 		s.FailNow("we expect no errors from the mocked VerifyPassword() for this user ID")
 	}
 	assert.True(s.T(), passwordReturn.Success)
@@ -40,15 +34,9 @@
 	trackingId := uuid.NewRandom().String()
 	userId := "locked_out@test.com"
 
-<<<<<<< HEAD
 	passwordReturn, oktaId, err := s.o.VerifyPassword(userId, "any_password_will_do", trackingId)
 	assert.Nil(s.T(), err)
 	if passwordReturn == nil || oktaId == "" {
-=======
-	passwordReturn, err := s.o.VerifyPassword(userId, "any_password_will_do", trackingId)
-	assert.Nil(s.T(), err)
-	if passwordReturn == nil {
->>>>>>> 27509c4f
 		s.FailNow("we expect a passwordReturn struct from the mocked VerifyPassword() for this user ID")
 	}
 	assert.False(s.T(), passwordReturn.Success)
@@ -58,15 +46,9 @@
 	trackingId := uuid.NewRandom().String()
 	userId := "error@test.com"
 
-<<<<<<< HEAD
 	passwordReturn, oktaId, err := s.o.VerifyPassword(userId, "any_password_will_do", trackingId)
 	assert.NotNil(s.T(), err)
 	if passwordReturn != nil || oktaId == "" {
-=======
-	passwordReturn, err := s.o.VerifyPassword(userId, "any_password_will_do", trackingId)
-	assert.NotNil(s.T(), err)
-	if passwordReturn != nil {
->>>>>>> 27509c4f
 		s.FailNow("we expect no passwordReturn from the mocked VerifyPassword() when an error is raised")
 	}
 }
