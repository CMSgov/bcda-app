--- conflicted
+++ resolved
@@ -34,21 +34,14 @@
 	Status   string `json:"status"`
 }
 
-<<<<<<< HEAD
 type PasswordResponse struct {
-	Status		string	`json:"status"`
+	Status string `json:"status"`
 }
 
 type FactorResponse struct {
-	Result		string		`json:"factorResult"`
-	ExpiresAt	time.Time 	`json:"expiresAt,omitempty"`
-	Links		OktaLinks	`json:"_links,omitempty"`
-=======
-type FactorRequest struct {
 	Result    string    `json:"factorResult"`
 	ExpiresAt time.Time `json:"expiresAt,omitempty"`
 	Links     OktaLinks `json:"_links,omitempty"`
->>>>>>> 9a73481d
 }
 
 type OktaLinks struct {
@@ -119,7 +112,8 @@
 		message = "account needs to activate MFA factor"
 	case "AUTHENTICATION_FAILED":
 		message = "authentication request failed"
-	case "MFA_REQUIRED": fallthrough
+	case "MFA_REQUIRED":
+		fallthrough
 	case "SUCCESS":
 		message = "proceed to MFA verification"
 		success = true
