--- conflicted
+++ resolved
@@ -39,19 +39,19 @@
 }
 
 type ResetRequest struct {
-	ClientID	string `json:"client_id"`
+	ClientID string `json:"client_id"`
 }
 
 type MFARequest struct {
-	CmsID			string `json:"cms_id"`
-	FactorType		string `json:"factor_type"`
-	Passcode   	   *string `json:"passcode,omitempty"`
-	Transaction    *string `json:"transaction,omitempty"`
+	CmsID       string  `json:"cms_id"`
+	FactorType  string  `json:"factor_type"`
+	Passcode    *string `json:"passcode,omitempty"`
+	Transaction *string `json:"transaction,omitempty"`
 }
 
 type PasswordRequest struct {
-	CmsID			string `json:"cms_id"`
-	Password 		string `json:"password"`
+	CmsID    string `json:"cms_id"`
+	Password string `json:"password"`
 }
 
 /*
@@ -60,9 +60,9 @@
 */
 func VerifyPassword(w http.ResponseWriter, r *http.Request) {
 	var (
-		err				error
-		trackingID		string
-		passReq			PasswordRequest
+		err        error
+		trackingID string
+		passReq    PasswordRequest
 	)
 
 	setHeaders(w)
@@ -75,7 +75,7 @@
 
 	err = json.Unmarshal(bodyStr, &passReq)
 	if err != nil {
-		service.LogEntrySetField(r,"bodyStr", "<redacted>")
+		service.LogEntrySetField(r, "bodyStr", "<redacted>")
 		jsonError(w, "invalid_client_metadata", "Request body cannot be parsed")
 		return
 	}
@@ -120,12 +120,12 @@
 
 	In the case of the Push factor, a transaction ID is returned to use with the polling endpoint:
 	    POST /authn/verify/transactions/{transaction_id}
- */
+*/
 func RequestMultifactorChallenge(w http.ResponseWriter, r *http.Request) {
 	var (
-		err				error
-		trackingID		string
-		mfaReq			MFARequest
+		err        error
+		trackingID string
+		mfaReq     MFARequest
 	)
 
 	setHeaders(w)
@@ -138,7 +138,7 @@
 
 	err = json.Unmarshal(bodyStr, &mfaReq)
 	if err != nil {
-		service.LogEntrySetField(r,"bodyStr", bodyStr)
+		service.LogEntrySetField(r, "bodyStr", bodyStr)
 		jsonError(w, "invalid_client_metadata", "Request body cannot be parsed")
 		return
 	}
@@ -175,10 +175,10 @@
 */
 func VerifyMultifactorResponse(w http.ResponseWriter, r *http.Request) {
 	var (
-		err				error
-		trackingID		string
-		mfaReq			MFARequest
-		body 			[]byte
+		err        error
+		trackingID string
+		mfaReq     MFARequest
+		body       []byte
 	)
 
 	setHeaders(w)
@@ -191,13 +191,13 @@
 
 	err = json.Unmarshal(bodyStr, &mfaReq)
 	if err != nil {
-		service.LogEntrySetField(r,"bodyStr", bodyStr)
+		service.LogEntrySetField(r, "bodyStr", bodyStr)
 		jsonError(w, "invalid_client_metadata", "Request body cannot be parsed")
 		return
 	}
 
 	if mfaReq.Passcode == nil {
-		service.LogEntrySetField(r,"bodyStr", bodyStr)
+		service.LogEntrySetField(r, "bodyStr", bodyStr)
 		jsonError(w, "invalid_client_metadata", "Request body missing passcode")
 		return
 	}
@@ -231,14 +231,14 @@
 */
 func ResetSecret(w http.ResponseWriter, r *http.Request) {
 	var (
-		rd 			ssas.AuthRegData
-		err			error
-		trackingID	string
-		req			ResetRequest
-		sys			ssas.System
-		bodyStr		[]byte
-		credentials	ssas.Credentials
-		event		ssas.Event
+		rd          ssas.AuthRegData
+		err         error
+		trackingID  string
+		req         ResetRequest
+		sys         ssas.System
+		bodyStr     []byte
+		credentials ssas.Credentials
+		event       ssas.Event
 	)
 	setHeaders(w)
 
@@ -254,7 +254,7 @@
 	}
 
 	if err = json.Unmarshal(bodyStr, &req); err != nil {
-		service.LogEntrySetField(r,"bodyStr", bodyStr)
+		service.LogEntrySetField(r, "bodyStr", bodyStr)
 		jsonError(w, "invalid_client_metadata", "Request body cannot be parsed")
 		return
 	}
@@ -376,12 +376,12 @@
 	}
 }
 
-<<<<<<< HEAD
 func setHeaders(w http.ResponseWriter) {
 	w.Header().Set("Content-Type", "application/json")
 	w.Header().Set("Cache-Control", "no-store")
 	w.Header().Set("Pragma", "no-cache")
-=======
+}
+
 type TokenResponse struct {
 	AccessToken string `json:"access_token"`
 	TokenType   string `json:"token_type"`
@@ -422,5 +422,4 @@
 	w.Header().Set("Pragma", "no-cache")
 
 	render.JSON(w, r, m)
->>>>>>> e2a06ed9
 }