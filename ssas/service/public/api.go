/*
	Package public (ssas/service/api/public) contains API functions, middleware, and a router designed to:
		1. Be accessible to the public
		2. Offer system self-registration and self-management
*/
package public

import (
	"encoding/json"
	"errors"
	"fmt"
	"io/ioutil"
	"net/http"
	"strconv"

	"github.com/go-chi/render"
	"github.com/pborman/uuid"

	"github.com/CMSgov/bcda-app/ssas"
	"github.com/CMSgov/bcda-app/ssas/service"
)

type Key struct {
	E   string `json:"e"`
	N   string `json:"n"`
	KTY string `json:"kty"`
	Use string `json:"use,omitempty"`
}

type JWKS struct {
	Keys []Key `json:"keys"`
}

type RegistrationRequest struct {
	ClientID    string `json:"client_id"`
	ClientName  string `json:"client_name"`
	Scope       string `json:"scope,omitempty"`
	JSONWebKeys JWKS   `json:"jwks"`
}

type ResetRequest struct {
	ClientID string `json:"client_id"`
}

type MFARequest struct {
<<<<<<< HEAD
	CmsID       string  `json:"cms_id"`
=======
	LoginID     string  `json:"login_id"`
>>>>>>> 290e9a5d
	FactorType  string  `json:"factor_type"`
	Passcode    *string `json:"passcode,omitempty"`
	Transaction *string `json:"transaction,omitempty"`
}

type PasswordRequest struct {
<<<<<<< HEAD
	CmsID    string `json:"cms_id"`
	Password string `json:"password"`
}

/*
	VerifyPassword is mounted at POST /authn and responds with the account status for a verified username/password
 	combination.
*/
func VerifyPassword(w http.ResponseWriter, r *http.Request) {
	var (
		err        error
		trackingID string
		passReq    PasswordRequest
	)

	setHeaders(w)

	bodyStr, err := ioutil.ReadAll(r.Body)
	if err != nil {
		jsonError(w, "invalid_client_metadata", "Request body cannot be read")
		return
	}

	err = json.Unmarshal(bodyStr, &passReq)
	if err != nil {
		service.LogEntrySetField(r, "bodyStr", "<redacted>")
		jsonError(w, "invalid_client_metadata", "Request body cannot be parsed")
		return
	}

	trackingID = uuid.NewRandom().String()
	event := ssas.Event{Op: "VerifyOktaPassword", TrackingID: trackingID, Help: "calling from public.VerifyPassword()"}
	ssas.OperationCalled(event)
	passwordResponse, oktaId, err := GetProvider().VerifyPassword(passReq.CmsID, passReq.Password, trackingID)
	if err != nil {
		jsonError(w, "invalid_client_metadata", err.Error())
		return
	}

	if passwordResponse.Success {
		_, passwordResponse.Token, err = MintMFAToken(oktaId)
	}
	if err != nil {
		http.Error(w, http.StatusText(http.StatusInternalServerError), http.StatusInternalServerError)
		event.Help = "failure generating JSON: " + err.Error()
		ssas.OperationFailed(event)
		return
	}

	body, err := json.Marshal(passwordResponse)
	if err != nil {
		http.Error(w, http.StatusText(http.StatusInternalServerError), http.StatusInternalServerError)
		event.Help = "failure generating JSON: " + err.Error()
		ssas.OperationFailed(event)
		return
	}

	_, err = w.Write(body)
	if err != nil {
		http.Error(w, http.StatusText(http.StatusInternalServerError), http.StatusInternalServerError)
		event.Help = "failure writing response body: " + err.Error()
		ssas.OperationFailed(event)
		return
	}
=======
	LoginID  string `json:"login_id"`
	Password string `json:"password"`
>>>>>>> 290e9a5d
}

/*
	VerifyPassword is mounted at POST /authn and responds with the account status for a verified username/password
 	combination.
*/
func VerifyPassword(w http.ResponseWriter, r *http.Request) {
	var (
		err        error
		trackingID string
		passReq    PasswordRequest
	)

	setHeaders(w)

	bodyStr, err := ioutil.ReadAll(r.Body)
	if err != nil {
		jsonError(w, "invalid_client_metadata", "Request body cannot be read")
		return
	}

	err = json.Unmarshal(bodyStr, &passReq)
	if err != nil {
		service.LogEntrySetField(r, "bodyStr", "<redacted>")
		jsonError(w, "invalid_client_metadata", "Request body cannot be parsed")
		return
	}

	trackingID = uuid.NewRandom().String()
	event := ssas.Event{Op: "VerifyOktaPassword", TrackingID: trackingID, Help: "calling from public.VerifyPassword()"}
	ssas.OperationCalled(event)
	passwordResponse, err := GetProvider().VerifyPassword(passReq.LoginID, passReq.Password, trackingID)
	if err != nil {
		jsonError(w, "invalid_client_metadata", err.Error())
		return
	}

	body, err := json.Marshal(passwordResponse)
	if err != nil {
		http.Error(w, http.StatusText(http.StatusInternalServerError), http.StatusInternalServerError)
		event.Help = "failure generating JSON: " + err.Error()
		ssas.OperationFailed(event)
		return
	}

	_, err = w.Write(body)
	if err != nil {
		http.Error(w, http.StatusText(http.StatusInternalServerError), http.StatusInternalServerError)
		event.Help = "failure writing response body: " + err.Error()
		ssas.OperationFailed(event)
		return
	}
}

/*
	RequestMultifactorChallenge is mounted at POST /authn/challenge and sends a multi-factor authentication request
	using the specified factor.

	Valid factor types include:
		"Google TOTP" (Google Authenticator)
		"Okta TOTP"   (Okta Verify app time-based token)
		"Push"        (Okta Verify app push)
		"SMS"
		"Call"
		"Email"

	In the case of the Push factor, a transaction ID is returned to use with the polling endpoint:
	    POST /authn/verify/transactions/{transaction_id}
*/
func RequestMultifactorChallenge(w http.ResponseWriter, r *http.Request) {
	var (
		err        error
		trackingID string
		mfaReq     MFARequest
	)

	setHeaders(w)

	bodyStr, err := ioutil.ReadAll(r.Body)
	if err != nil {
		jsonError(w, "invalid_client_metadata", "Request body cannot be read")
		return
	}

	err = json.Unmarshal(bodyStr, &mfaReq)
	if err != nil {
		service.LogEntrySetField(r, "bodyStr", bodyStr)
		jsonError(w, "invalid_client_metadata", "Request body cannot be parsed")
		return
	}

	trackingID = uuid.NewRandom().String()
	event := ssas.Event{Op: "RequestOktaFactorChallenge", TrackingID: trackingID, Help: "calling from public.RequestMultifactorChallenge()"}
	ssas.OperationCalled(event)
	factorResponse, err := GetProvider().RequestFactorChallenge(mfaReq.LoginID, mfaReq.FactorType, trackingID)
	if err != nil {
		jsonError(w, "invalid_client_metadata", err.Error())
		return
	}

	body, err := json.Marshal(factorResponse)
	if err != nil {
		http.Error(w, http.StatusText(http.StatusInternalServerError), http.StatusInternalServerError)
		event.Help = "failure generating JSON: " + err.Error()
		ssas.OperationFailed(event)
		return
	}

	_, err = w.Write(body)
	if err != nil {
		http.Error(w, http.StatusText(http.StatusInternalServerError), http.StatusInternalServerError)
		event.Help = "failure writing response body: " + err.Error()
		ssas.OperationFailed(event)
		return
	}
}

/*
	VerifyMultifactorResponse is mounted at POST /authn/verify and tests a multi-factor authentication passcode
	for the specified factor, and should be used for all factor types except Push.
*/
func VerifyMultifactorResponse(w http.ResponseWriter, r *http.Request) {
	var (
		err        error
		trackingID string
		mfaReq     MFARequest
		body       []byte
<<<<<<< HEAD
		ts		   string
		groupIDs   []string
=======
>>>>>>> 290e9a5d
	)

	setHeaders(w)

	bodyStr, err := ioutil.ReadAll(r.Body)
	if err != nil {
		jsonError(w, "invalid_client_metadata", "Request body cannot be read")
		return
	}

	err = json.Unmarshal(bodyStr, &mfaReq)
	if err != nil {
		service.LogEntrySetField(r, "bodyStr", bodyStr)
		jsonError(w, "invalid_client_metadata", "Request body cannot be parsed")
		return
	}

	if mfaReq.Passcode == nil {
		service.LogEntrySetField(r, "bodyStr", bodyStr)
		jsonError(w, "invalid_client_metadata", "Request body missing passcode")
		return
	}

	trackingID = uuid.NewRandom().String()
	event := ssas.Event{Op: "VerifyOktaFactorResponse", TrackingID: trackingID, Help: "calling from public.VerifyMultifactorResponse()"}
	ssas.OperationCalled(event)
<<<<<<< HEAD
	success, oktaID := GetProvider().VerifyFactorChallenge(mfaReq.CmsID, mfaReq.FactorType, *mfaReq.Passcode, trackingID)
=======
	success := GetProvider().VerifyFactorChallenge(mfaReq.LoginID, mfaReq.FactorType, *mfaReq.Passcode, trackingID)
>>>>>>> 290e9a5d

	if !success {
		event.Help = "passcode rejected"
		ssas.OperationFailed(event)
<<<<<<< HEAD

		_, err = w.Write([]byte(`{"factor_result":"failure"}`))
		if err != nil {
			http.Error(w, http.StatusText(http.StatusInternalServerError), http.StatusInternalServerError)
			event.Help = "failure writing response body: " + err.Error()
			ssas.OperationFailed(event)
			return
		}
	}

	if oktaID != "" {
		groupIDs, err = ssas.GetAuthorizedGroupsForOktaID(oktaID)

		if err != nil {
			http.Error(w, http.StatusText(http.StatusInternalServerError), http.StatusInternalServerError)
			event.Help = "failure getting authorized groups: " + err.Error()
			ssas.OperationFailed(event)
			return
		}
	}

	event.Help = "passcode accepted"
	ssas.OperationSucceeded(event)
	if _, ts, err = MintRegistrationToken(oktaID, groupIDs); err != nil {
		http.Error(w, http.StatusText(http.StatusInternalServerError), http.StatusInternalServerError)
		event.Help = "failure creating registration token: " + err.Error()
		ssas.OperationFailed(event)
		return
	}

	body = []byte(fmt.Sprintf(`{"factor_result":"success","registration_token":"%s"}`, ts))
=======
		body = []byte(`{"factor_result":"failure"}`)
	} else {
		event.Help = "passcode accepted"
		ssas.OperationSucceeded(event)
		body = []byte(`{"factor_result":"success"}`)
	}

>>>>>>> 290e9a5d
	_, err = w.Write(body)
	if err != nil {
		http.Error(w, http.StatusText(http.StatusInternalServerError), http.StatusInternalServerError)
		event.Help = "failure writing response body: " + err.Error()
		ssas.OperationFailed(event)
		return
	}
}

/*
<<<<<<< HEAD
	ResetSecret is mounted at POST /reset and allows the authenticated manager of a system to rotate their secret.
*/
func ResetSecret(w http.ResponseWriter, r *http.Request) {
	var (
		rd          ssas.AuthRegData
		err         error
		trackingID  string
		req         ResetRequest
		sys         ssas.System
		bodyStr     []byte
		credentials ssas.Credentials
		event       ssas.Event
	)
	setHeaders(w)

	if rd, err = readRegData(r); err != nil || rd.GroupID == "" {
		service.GetLogEntry(r).Println("missing or invalid GroupID")
		http.Error(w, http.StatusText(http.StatusUnauthorized), http.StatusUnauthorized)
		return
	}

	if bodyStr, err = ioutil.ReadAll(r.Body); err != nil {
		jsonError(w, "invalid_client_metadata", "Request body cannot be read")
		return
	}

	if err = json.Unmarshal(bodyStr, &req); err != nil {
		service.LogEntrySetField(r, "bodyStr", bodyStr)
		jsonError(w, "invalid_client_metadata", "Request body cannot be parsed")
		return
	}

	if sys, err = ssas.GetSystemByClientID(req.ClientID); err != nil {
		jsonError(w, "invalid_client_metadata", "Client not found")
		return
	}

	event = ssas.Event{Op: "ResetSecret", TrackingID: uuid.NewRandom().String(), Help: "calling from public.ResetSecret()"}
	ssas.OperationCalled(event)
	if credentials, err = sys.ResetSecret(trackingID); err != nil {
		http.Error(w, http.StatusText(http.StatusInternalServerError), http.StatusInternalServerError)
		return
	}

	body := []byte(fmt.Sprintf(`{"client_id": "%s","client_secret":"%s","client_secret_expires_at":"%d","client_name":"%s"}`,
		credentials.ClientID, credentials.ClientSecret, credentials.ExpiresAt.Unix(), credentials.ClientName))
	if _, err = w.Write(body); err != nil {
		http.Error(w, http.StatusText(http.StatusInternalServerError), http.StatusInternalServerError)
		event.Help = "failure writing response body: " + err.Error()
		ssas.OperationFailed(event)
		return
	}
}

/*
=======
>>>>>>> 290e9a5d
	RegisterSystem is mounted at POST /auth/register and allows for self-registration.  It requires that a
	registration token containing one or more group ids be presented and parsed by middleware, with the
    GroupID[s] placed in the context key "rd".
*/
func RegisterSystem(w http.ResponseWriter, r *http.Request) {
	var (
		rd             ssas.AuthRegData
		err            error
		reg            RegistrationRequest
		publicKeyBytes []byte
		trackingID     string
	)

	setHeaders(w)

	if rd, err = readRegData(r); err != nil || rd.GroupID == "" {
		service.GetLogEntry(r).Println("missing or invalid GroupID")
		// Specified in RFC 7592 https://tools.ietf.org/html/rfc7592#page-6
		http.Error(w, http.StatusText(http.StatusUnauthorized), http.StatusUnauthorized)
		return
	}

	bodyStr, err := ioutil.ReadAll(r.Body)
	if err != nil {
		// Response types and format specified in RFC 7591 https://tools.ietf.org/html/rfc7591#section-3.2.2
		jsonError(w, "invalid_client_metadata", "Request body cannot be read")
		return
	}

	err = json.Unmarshal(bodyStr, &reg)
	if err != nil {
		service.LogEntrySetField(r, "bodyStr", bodyStr)
		jsonError(w, "invalid_client_metadata", "Request body cannot be parsed")
		return
	}

	if reg.JSONWebKeys.Keys == nil || len(reg.JSONWebKeys.Keys) > 1 {
		jsonError(w, "invalid_client_metadata", "Exactly one JWK must be presented")
		return
	}

	publicKeyBytes, err = json.Marshal(reg.JSONWebKeys.Keys[0])
	if err != nil {
		jsonError(w, "invalid_client_metadata", "Unable to read JWK")
		return
	}

	publicKeyPEM, err := ssas.ConvertJWKToPEM(string(publicKeyBytes))
	if err != nil {
		jsonError(w, "invalid_client_metadata", "Unable to process JWK")
		return
	}

	// Log the source of the call for this operation.  Remaining logging will be in ssas.RegisterSystem() below.
	trackingID = uuid.NewRandom().String()
	event := ssas.Event{Op: "RegisterClient", TrackingID: trackingID, Help: "calling from public.RegisterSystem()"}
	ssas.OperationCalled(event)
	credentials, err := ssas.RegisterSystem(reg.ClientName, rd.GroupID, reg.Scope, publicKeyPEM, trackingID)
	if err != nil {
		jsonError(w, "invalid_client_metadata", err.Error())
		return
	}

	body := []byte(fmt.Sprintf(`{"client_id": "%s","client_secret":"%s","client_secret_expires_at":"%d","client_name":"%s"}`,
		credentials.ClientID, credentials.ClientSecret, credentials.ExpiresAt.Unix(), credentials.ClientName))
	// https://tools.ietf.org/html/rfc7591#section-3.2 dictates 201, not 200
	w.WriteHeader(http.StatusCreated)
	_, err = w.Write(body)
	if err != nil {
		http.Error(w, http.StatusText(http.StatusInternalServerError), http.StatusInternalServerError)
		event.Help = "failure writing response body: " + err.Error()
		ssas.OperationFailed(event)
		return
	}
}

func readRegData(r *http.Request) (data ssas.AuthRegData, err error) {
	var ok bool
	data, ok = r.Context().Value("rd").(ssas.AuthRegData)
	if !ok {
		err = errors.New("no registration data in context")
	}
	return
}

func jsonError(w http.ResponseWriter, error string, description string) {
	w.WriteHeader(http.StatusBadRequest)
	body := []byte(fmt.Sprintf(`{"error":"%s","error_description":"%s"}`, error, description))
	_, err := w.Write(body)
	if err != nil {
		http.Error(w, http.StatusText(http.StatusInternalServerError), http.StatusInternalServerError)
	}
}

func setHeaders(w http.ResponseWriter) {
	w.Header().Set("Content-Type", "application/json")
	w.Header().Set("Cache-Control", "no-store")
	w.Header().Set("Pragma", "no-cache")
}

type TokenResponse struct {
	AccessToken string `json:"access_token"`
	TokenType   string `json:"token_type"`
	ExpiresIn   string `json:"expires_in"`
}

func token(w http.ResponseWriter, r *http.Request) {
	clientID, secret, ok := r.BasicAuth()
	if !ok {
		http.Error(w, http.StatusText(http.StatusBadRequest), http.StatusBadRequest)
		return
	}

	system, err := ssas.GetSystemByClientID(clientID)
	if err != nil {
		http.Error(w, http.StatusText(http.StatusUnauthorized), http.StatusUnauthorized)
		return
	}

	savedSecret, err := system.GetSecret()
	if err != nil || !ssas.Hash(savedSecret).IsHashOf(secret) {
		http.Error(w, http.StatusText(http.StatusUnauthorized), http.StatusUnauthorized)
		return
	}

	token, ts, err := MintAccessToken(system.GroupID, nil)
	fmt.Println("system.GroupID:", system.GroupID)
	if err != nil {
		http.Error(w, http.StatusText(http.StatusUnauthorized), http.StatusUnauthorized)
		return
	}

	// https://tools.ietf.org/html/rfc6749#section-5.1
	// expires_in is duration in seconds
	expiresIn := token.Claims.(service.CommonClaims).ExpiresAt - token.Claims.(service.CommonClaims).IssuedAt
	m := TokenResponse{AccessToken: ts, TokenType: "bearer", ExpiresIn: strconv.FormatInt(expiresIn, 10)}
	w.Header().Set("Content-Type", "application/json")
	w.Header().Set("Cache-Control", "no-store")
	w.Header().Set("Pragma", "no-cache")

	render.JSON(w, r, m)
}<|MERGE_RESOLUTION|>--- conflicted
+++ resolved
@@ -43,19 +43,14 @@
 }
 
 type MFARequest struct {
-<<<<<<< HEAD
-	CmsID       string  `json:"cms_id"`
-=======
 	LoginID     string  `json:"login_id"`
->>>>>>> 290e9a5d
 	FactorType  string  `json:"factor_type"`
 	Passcode    *string `json:"passcode,omitempty"`
 	Transaction *string `json:"transaction,omitempty"`
 }
 
 type PasswordRequest struct {
-<<<<<<< HEAD
-	CmsID    string `json:"cms_id"`
+	LoginID  string `json:"login_id"`
 	Password string `json:"password"`
 }
 
@@ -88,7 +83,7 @@
 	trackingID = uuid.NewRandom().String()
 	event := ssas.Event{Op: "VerifyOktaPassword", TrackingID: trackingID, Help: "calling from public.VerifyPassword()"}
 	ssas.OperationCalled(event)
-	passwordResponse, oktaId, err := GetProvider().VerifyPassword(passReq.CmsID, passReq.Password, trackingID)
+	passwordResponse, oktaId, err := GetProvider().VerifyPassword(passReq.LoginID, passReq.Password, trackingID)
 	if err != nil {
 		jsonError(w, "invalid_client_metadata", err.Error())
 		return
@@ -101,62 +96,6 @@
 		http.Error(w, http.StatusText(http.StatusInternalServerError), http.StatusInternalServerError)
 		event.Help = "failure generating JSON: " + err.Error()
 		ssas.OperationFailed(event)
-		return
-	}
-
-	body, err := json.Marshal(passwordResponse)
-	if err != nil {
-		http.Error(w, http.StatusText(http.StatusInternalServerError), http.StatusInternalServerError)
-		event.Help = "failure generating JSON: " + err.Error()
-		ssas.OperationFailed(event)
-		return
-	}
-
-	_, err = w.Write(body)
-	if err != nil {
-		http.Error(w, http.StatusText(http.StatusInternalServerError), http.StatusInternalServerError)
-		event.Help = "failure writing response body: " + err.Error()
-		ssas.OperationFailed(event)
-		return
-	}
-=======
-	LoginID  string `json:"login_id"`
-	Password string `json:"password"`
->>>>>>> 290e9a5d
-}
-
-/*
-	VerifyPassword is mounted at POST /authn and responds with the account status for a verified username/password
- 	combination.
-*/
-func VerifyPassword(w http.ResponseWriter, r *http.Request) {
-	var (
-		err        error
-		trackingID string
-		passReq    PasswordRequest
-	)
-
-	setHeaders(w)
-
-	bodyStr, err := ioutil.ReadAll(r.Body)
-	if err != nil {
-		jsonError(w, "invalid_client_metadata", "Request body cannot be read")
-		return
-	}
-
-	err = json.Unmarshal(bodyStr, &passReq)
-	if err != nil {
-		service.LogEntrySetField(r, "bodyStr", "<redacted>")
-		jsonError(w, "invalid_client_metadata", "Request body cannot be parsed")
-		return
-	}
-
-	trackingID = uuid.NewRandom().String()
-	event := ssas.Event{Op: "VerifyOktaPassword", TrackingID: trackingID, Help: "calling from public.VerifyPassword()"}
-	ssas.OperationCalled(event)
-	passwordResponse, err := GetProvider().VerifyPassword(passReq.LoginID, passReq.Password, trackingID)
-	if err != nil {
-		jsonError(w, "invalid_client_metadata", err.Error())
 		return
 	}
 
@@ -250,11 +189,8 @@
 		trackingID string
 		mfaReq     MFARequest
 		body       []byte
-<<<<<<< HEAD
-		ts		   string
+		ts         string
 		groupIDs   []string
-=======
->>>>>>> 290e9a5d
 	)
 
 	setHeaders(w)
@@ -281,16 +217,11 @@
 	trackingID = uuid.NewRandom().String()
 	event := ssas.Event{Op: "VerifyOktaFactorResponse", TrackingID: trackingID, Help: "calling from public.VerifyMultifactorResponse()"}
 	ssas.OperationCalled(event)
-<<<<<<< HEAD
-	success, oktaID := GetProvider().VerifyFactorChallenge(mfaReq.CmsID, mfaReq.FactorType, *mfaReq.Passcode, trackingID)
-=======
-	success := GetProvider().VerifyFactorChallenge(mfaReq.LoginID, mfaReq.FactorType, *mfaReq.Passcode, trackingID)
->>>>>>> 290e9a5d
+	success, oktaID := GetProvider().VerifyFactorChallenge(mfaReq.LoginID, mfaReq.FactorType, *mfaReq.Passcode, trackingID)
 
 	if !success {
 		event.Help = "passcode rejected"
 		ssas.OperationFailed(event)
-<<<<<<< HEAD
 
 		_, err = w.Write([]byte(`{"factor_result":"failure"}`))
 		if err != nil {
@@ -322,15 +253,6 @@
 	}
 
 	body = []byte(fmt.Sprintf(`{"factor_result":"success","registration_token":"%s"}`, ts))
-=======
-		body = []byte(`{"factor_result":"failure"}`)
-	} else {
-		event.Help = "passcode accepted"
-		ssas.OperationSucceeded(event)
-		body = []byte(`{"factor_result":"success"}`)
-	}
-
->>>>>>> 290e9a5d
 	_, err = w.Write(body)
 	if err != nil {
 		http.Error(w, http.StatusText(http.StatusInternalServerError), http.StatusInternalServerError)
@@ -341,7 +263,6 @@
 }
 
 /*
-<<<<<<< HEAD
 	ResetSecret is mounted at POST /reset and allows the authenticated manager of a system to rotate their secret.
 */
 func ResetSecret(w http.ResponseWriter, r *http.Request) {
@@ -397,8 +318,6 @@
 }
 
 /*
-=======
->>>>>>> 290e9a5d
 	RegisterSystem is mounted at POST /auth/register and allows for self-registration.  It requires that a
 	registration token containing one or more group ids be presented and parsed by middleware, with the
     GroupID[s] placed in the context key "rd".
