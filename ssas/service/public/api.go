/*
	Package public (ssas/service/api/public) contains API functions, middleware, and a router designed to:
		1. Be accessible to the public
		2. Offer system self-registration and self-management
*/
package public

import (
	"encoding/json"
	"errors"
	"fmt"
	"github.com/go-chi/render"
	"github.com/pborman/uuid"
	"io/ioutil"
	"net/http"
	"strconv"

	"github.com/CMSgov/bcda-app/ssas"
	"github.com/CMSgov/bcda-app/ssas/service"
)

type Key struct {
	E   string `json:"e"`
	N   string `json:"n"`
	KTY string `json:"kty"`
	Use string `json:"use,omitempty"`
}

type JWKS struct {
	Keys []Key `json:"keys"`
}

type RegistrationRequest struct {
	ClientID    string `json:"client_id"`
	ClientName  string `json:"client_name"`
	Scope       string `json:"scope,omitempty"`
	JSONWebKeys JWKS   `json:"jwks"`
}

type ResetRequest struct {
	ClientID string `json:"client_id"`
}

type MFARequest struct {
	LoginID     string  `json:"login_id"`
	FactorType  string  `json:"factor_type"`
	Passcode    *string `json:"passcode,omitempty"`
	Transaction *string `json:"transaction,omitempty"`
}

type PasswordRequest struct {
	LoginID  string `json:"login_id"`
	Password string `json:"password"`
}

/*
	VerifyPassword is mounted at POST /authn and responds with the account status for a verified username/password
 	combination.
*/
func VerifyPassword(w http.ResponseWriter, r *http.Request) {
	var (
		err        error
		trackingID string
		passReq    PasswordRequest
	)

	setHeaders(w)

	bodyStr, err := ioutil.ReadAll(r.Body)
	if err != nil {
		jsonError(w, "invalid_client_metadata", "Request body cannot be read")
		return
	}

	err = json.Unmarshal(bodyStr, &passReq)
	if err != nil {
		service.LogEntrySetField(r, "bodyStr", "<redacted>")
		jsonError(w, "invalid_client_metadata", "Request body cannot be parsed")
		return
	}

	trackingID = uuid.NewRandom().String()
	event := ssas.Event{Op: "VerifyOktaPassword", TrackingID: trackingID, Help: "calling from public.VerifyPassword()"}
	ssas.OperationCalled(event)
	passwordResponse, oktaId, err := GetProvider().VerifyPassword(passReq.LoginID, passReq.Password, trackingID)
	if err != nil {
		jsonError(w, "invalid_client_metadata", err.Error())
		return
	}

	if passwordResponse.Success {
		_, passwordResponse.Token, err = MintMFAToken(oktaId)
	}
	if err != nil {
		http.Error(w, http.StatusText(http.StatusInternalServerError), http.StatusInternalServerError)
		event.Help = "failure generating JSON: " + err.Error()
		ssas.OperationFailed(event)
		return
	}

	body, err := json.Marshal(passwordResponse)
	if err != nil {
		http.Error(w, http.StatusText(http.StatusInternalServerError), http.StatusInternalServerError)
		event.Help = "failure generating JSON: " + err.Error()
		ssas.OperationFailed(event)
		return
	}

	_, err = w.Write(body)
	if err != nil {
		http.Error(w, http.StatusText(http.StatusInternalServerError), http.StatusInternalServerError)
		event.Help = "failure writing response body: " + err.Error()
		ssas.OperationFailed(event)
		return
	}
}

/*
	RequestMultifactorChallenge is mounted at POST /authn/challenge and sends a multi-factor authentication request
	using the specified factor.

	Valid factor types include:
		"Google TOTP" (Google Authenticator)
		"Okta TOTP"   (Okta Verify app time-based token)
		"Push"        (Okta Verify app push)
		"SMS"
		"Call"
		"Email"

	In the case of the Push factor, a transaction ID is returned to use with the polling endpoint:
	    POST /authn/verify/transactions/{transaction_id}
*/
func RequestMultifactorChallenge(w http.ResponseWriter, r *http.Request) {
	var (
		err        error
		trackingID string
		mfaReq     MFARequest
	)

	setHeaders(w)

	bodyStr, err := ioutil.ReadAll(r.Body)
	if err != nil {
		jsonError(w, "invalid_client_metadata", "Request body cannot be read")
		return
	}

	err = json.Unmarshal(bodyStr, &mfaReq)
	if err != nil {
		service.LogEntrySetField(r, "bodyStr", bodyStr)
		jsonError(w, "invalid_client_metadata", "Request body cannot be parsed")
		return
	}

	trackingID = uuid.NewRandom().String()
	event := ssas.Event{Op: "RequestOktaFactorChallenge", TrackingID: trackingID, Help: "calling from public.RequestMultifactorChallenge()"}
	ssas.OperationCalled(event)
	factorResponse, err := GetProvider().RequestFactorChallenge(mfaReq.LoginID, mfaReq.FactorType, trackingID)
	if err != nil {
		jsonError(w, "invalid_client_metadata", err.Error())
		return
	}

	body, err := json.Marshal(factorResponse)
	if err != nil {
		http.Error(w, http.StatusText(http.StatusInternalServerError), http.StatusInternalServerError)
		event.Help = "failure generating JSON: " + err.Error()
		ssas.OperationFailed(event)
		return
	}

	_, err = w.Write(body)
	if err != nil {
		http.Error(w, http.StatusText(http.StatusInternalServerError), http.StatusInternalServerError)
		event.Help = "failure writing response body: " + err.Error()
		ssas.OperationFailed(event)
		return
	}
}

/*
	VerifyMultifactorResponse is mounted at POST /authn/verify and tests a multi-factor authentication passcode
	for the specified factor, and should be used for all factor types except Push.
*/
func VerifyMultifactorResponse(w http.ResponseWriter, r *http.Request) {
	var (
		err        error
		trackingID string
		mfaReq     MFARequest
		body       []byte
		ts         string
		groupIDs   []string
	)

	setHeaders(w)

	bodyStr, err := ioutil.ReadAll(r.Body)
	if err != nil {
		jsonError(w, "invalid_client_metadata", "Request body cannot be read")
		return
	}

	err = json.Unmarshal(bodyStr, &mfaReq)
	if err != nil {
		service.LogEntrySetField(r, "bodyStr", bodyStr)
		jsonError(w, "invalid_client_metadata", "Request body cannot be parsed")
		return
	}

	if mfaReq.Passcode == nil {
		service.LogEntrySetField(r, "bodyStr", bodyStr)
		jsonError(w, "invalid_client_metadata", "Request body missing passcode")
		return
	}

	trackingID = uuid.NewRandom().String()
	event := ssas.Event{Op: "VerifyOktaFactorResponse", TrackingID: trackingID, Help: "calling from public.VerifyMultifactorResponse()"}
	ssas.OperationCalled(event)
	success, oktaID, groupIDs := GetProvider().VerifyFactorChallenge(mfaReq.LoginID, mfaReq.FactorType, *mfaReq.Passcode, trackingID)

	if !success {
		event.Help = "passcode rejected"
		ssas.OperationFailed(event)

		_, err = w.Write([]byte(`{"factor_result":"failure"}`))
		if err != nil {
			http.Error(w, http.StatusText(http.StatusInternalServerError), http.StatusInternalServerError)
			event.Help = "failure writing response body: " + err.Error()
			ssas.OperationFailed(event)
			return
		}
	}

	if empty(groupIDs) {
		http.Error(w, http.StatusText(http.StatusUnauthorized), http.StatusUnauthorized)
		event.Help = "no authorized groups: " + err.Error()
		ssas.OperationFailed(event)
		return
	}

	gIdsBytes, err := json.Marshal(groupIDs)
	if err != nil {
		http.Error(w, http.StatusText(http.StatusUnauthorized), http.StatusUnauthorized)
		event.Help = "no authorized groups: " + err.Error()
		ssas.OperationFailed(event)
		return
	}

	event.Help = "passcode accepted"
	ssas.OperationSucceeded(event)
	if _, ts, err = MintRegistrationToken(oktaID, groupIDs); err != nil {
		http.Error(w, http.StatusText(http.StatusInternalServerError), http.StatusInternalServerError)
		event.Help = "failure creating registration token: " + err.Error()
		ssas.OperationFailed(event)
		return
	}
	body = []byte(fmt.Sprintf(`{"factor_result":"success","registration_token":"%s", "available_groups":%s}`, ts, string(gIdsBytes)))
	_, err = w.Write(body)
	if err != nil {
		http.Error(w, http.StatusText(http.StatusInternalServerError), http.StatusInternalServerError)
		event.Help = "failure writing response body: " + err.Error()
		ssas.OperationFailed(event)
		return
	}
}

/*
	ResetSecret is mounted at POST /reset and allows the authenticated manager of a system to rotate their secret.
*/
func ResetSecret(w http.ResponseWriter, r *http.Request) {
	var (
		rd          ssas.AuthRegData
		err         error
		trackingID  string
		req         ResetRequest
		sys         ssas.System
		bodyStr     []byte
		credentials ssas.Credentials
		event       ssas.Event
	)
	setHeaders(w)

	if rd, err = readRegData(r); err != nil || rd.GroupID == "" {
		service.GetLogEntry(r).Println("missing or invalid GroupID")
		http.Error(w, http.StatusText(http.StatusUnauthorized), http.StatusUnauthorized)
		return
	}

	if bodyStr, err = ioutil.ReadAll(r.Body); err != nil {
		jsonError(w, "invalid_client_metadata", "Request body cannot be read")
		return
	}

	if err = json.Unmarshal(bodyStr, &req); err != nil {
		service.LogEntrySetField(r, "bodyStr", bodyStr)
		jsonError(w, "invalid_client_metadata", "Request body cannot be parsed")
		return
	}

	if sys, err = ssas.GetSystemByClientID(req.ClientID); err != nil {
		jsonError(w, "invalid_client_metadata", "Client not found")
		return
	}

<<<<<<< HEAD
	if !contains(rd.AllowedGroupIDs, rd.GroupID) || sys.GroupID != rd.GroupID {
		jsonError(w, "invalid_client_metadata", "Invalid group")
		return
	}

=======
>>>>>>> f9ffa92d
	event = ssas.Event{Op: "ResetSecret", TrackingID: uuid.NewRandom().String(), Help: "calling from public.ResetSecret()"}
	ssas.OperationCalled(event)
	if credentials, err = sys.ResetSecret(trackingID); err != nil {
		http.Error(w, http.StatusText(http.StatusInternalServerError), http.StatusInternalServerError)
		return
	}

	body := []byte(fmt.Sprintf(`{"client_id": "%s","client_secret":"%s","client_secret_expires_at":"%d","client_name":"%s"}`,
		credentials.ClientID, credentials.ClientSecret, credentials.ExpiresAt.Unix(), credentials.ClientName))
	if _, err = w.Write(body); err != nil {
		http.Error(w, http.StatusText(http.StatusInternalServerError), http.StatusInternalServerError)
		event.Help = "failure writing response body: " + err.Error()
		ssas.OperationFailed(event)
		return
	}
}

/*
	RegisterSystem is mounted at POST /auth/register and allows for self-registration.  It requires that a
	registration token containing one or more group ids be presented and parsed by middleware, with the
    GroupID[s] placed in the context key "rd".
*/
func RegisterSystem(w http.ResponseWriter, r *http.Request) {
	var (
		rd             ssas.AuthRegData
		err            error
		reg            RegistrationRequest
		publicKeyBytes []byte
		trackingID     string
	)

	setHeaders(w)

	if rd, err = readRegData(r); err != nil || rd.GroupID == "" {
		service.GetLogEntry(r).Println("missing or invalid GroupID")
		// Specified in RFC 7592 https://tools.ietf.org/html/rfc7592#page-6
		http.Error(w, http.StatusText(http.StatusUnauthorized), http.StatusUnauthorized)
		return
	}

	bodyStr, err := ioutil.ReadAll(r.Body)
	if err != nil {
		// Response types and format specified in RFC 7591 https://tools.ietf.org/html/rfc7591#section-3.2.2
		jsonError(w, "invalid_client_metadata", "Request body cannot be read")
		return
	}

	err = json.Unmarshal(bodyStr, &reg)
	if err != nil {
		service.LogEntrySetField(r, "bodyStr", bodyStr)
		jsonError(w, "invalid_client_metadata", "Request body cannot be parsed")
		return
	}

	//if reg.

	if reg.JSONWebKeys.Keys == nil || len(reg.JSONWebKeys.Keys) > 1 {
		jsonError(w, "invalid_client_metadata", "Exactly one JWK must be presented")
		return
	}

	publicKeyBytes, err = json.Marshal(reg.JSONWebKeys.Keys[0])
	if err != nil {
		jsonError(w, "invalid_client_metadata", "Unable to read JWK")
		return
	}

	publicKeyPEM, err := ssas.ConvertJWKToPEM(string(publicKeyBytes))
	if err != nil {
		jsonError(w, "invalid_client_metadata", "Unable to process JWK")
		return
	}

	// Log the source of the call for this operation.  Remaining logging will be in ssas.RegisterSystem() below.
	trackingID = uuid.NewRandom().String()
	event := ssas.Event{Op: "RegisterClient", TrackingID: trackingID, Help: "calling from public.RegisterSystem()"}
	ssas.OperationCalled(event)
	credentials, err := ssas.RegisterSystem(reg.ClientName, rd.GroupID, reg.Scope, publicKeyPEM, trackingID)
	if err != nil {
		jsonError(w, "invalid_client_metadata", err.Error())
		return
	}

	body := []byte(fmt.Sprintf(`{"client_id": "%s","client_secret":"%s","client_secret_expires_at":"%d","client_name":"%s"}`,
		credentials.ClientID, credentials.ClientSecret, credentials.ExpiresAt.Unix(), credentials.ClientName))
	// https://tools.ietf.org/html/rfc7591#section-3.2 dictates 201, not 200
	w.WriteHeader(http.StatusCreated)
	_, err = w.Write(body)
	if err != nil {
		http.Error(w, http.StatusText(http.StatusInternalServerError), http.StatusInternalServerError)
		event.Help = "failure writing response body: " + err.Error()
		ssas.OperationFailed(event)
		return
	}
}

func readRegData(r *http.Request) (data ssas.AuthRegData, err error) {
	var ok bool
	data, ok = r.Context().Value("rd").(ssas.AuthRegData)
	if !ok {
		err = errors.New("no registration data in context")
	}
	return
}

func jsonError(w http.ResponseWriter, error string, description string) {
	w.WriteHeader(http.StatusBadRequest)
	body := []byte(fmt.Sprintf(`{"error":"%s","error_description":"%s"}`, error, description))
	_, err := w.Write(body)
	if err != nil {
		http.Error(w, http.StatusText(http.StatusInternalServerError), http.StatusInternalServerError)
	}
}

func setHeaders(w http.ResponseWriter) {
	w.Header().Set("Content-Type", "application/json")
	w.Header().Set("Cache-Control", "no-store")
	w.Header().Set("Pragma", "no-cache")
}

type TokenResponse struct {
	AccessToken string `json:"access_token"`
	TokenType   string `json:"token_type"`
	ExpiresIn   string `json:"expires_in"`
}

func token(w http.ResponseWriter, r *http.Request) {
	clientID, secret, ok := r.BasicAuth()
	if !ok {
		http.Error(w, http.StatusText(http.StatusBadRequest), http.StatusBadRequest)
		return
	}

	system, err := ssas.GetSystemByClientID(clientID)
	if err != nil {
		http.Error(w, http.StatusText(http.StatusUnauthorized), http.StatusUnauthorized)
		return
	}

	savedSecret, err := system.GetSecret()
	if err != nil || !ssas.Hash(savedSecret).IsHashOf(secret) {
		http.Error(w, http.StatusText(http.StatusUnauthorized), http.StatusUnauthorized)
		return
	}

	token, ts, err := MintAccessToken(system.GroupID, nil)
	fmt.Println("system.GroupID:", system.GroupID)
	if err != nil {
		http.Error(w, http.StatusText(http.StatusUnauthorized), http.StatusUnauthorized)
		return
	}

	// https://tools.ietf.org/html/rfc6749#section-5.1
	// expires_in is duration in seconds
	expiresIn := token.Claims.(service.CommonClaims).ExpiresAt - token.Claims.(service.CommonClaims).IssuedAt
	m := TokenResponse{AccessToken: ts, TokenType: "bearer", ExpiresIn: strconv.FormatInt(expiresIn, 10)}
	w.Header().Set("Content-Type", "application/json")
	w.Header().Set("Cache-Control", "no-store")
	w.Header().Set("Pragma", "no-cache")

	render.JSON(w, r, m)
}<|MERGE_RESOLUTION|>--- conflicted
+++ resolved
@@ -9,11 +9,12 @@
 	"encoding/json"
 	"errors"
 	"fmt"
-	"github.com/go-chi/render"
-	"github.com/pborman/uuid"
 	"io/ioutil"
 	"net/http"
 	"strconv"
+
+	"github.com/go-chi/render"
+	"github.com/pborman/uuid"
 
 	"github.com/CMSgov/bcda-app/ssas"
 	"github.com/CMSgov/bcda-app/ssas/service"
@@ -302,14 +303,11 @@
 		return
 	}
 
-<<<<<<< HEAD
 	if !contains(rd.AllowedGroupIDs, rd.GroupID) || sys.GroupID != rd.GroupID {
 		jsonError(w, "invalid_client_metadata", "Invalid group")
 		return
 	}
 
-=======
->>>>>>> f9ffa92d
 	event = ssas.Event{Op: "ResetSecret", TrackingID: uuid.NewRandom().String(), Help: "calling from public.ResetSecret()"}
 	ssas.OperationCalled(event)
 	if credentials, err = sys.ResetSecret(trackingID); err != nil {
