/*
	Package public (ssas/service/api/public) contains API functions, middleware, and a router designed to:
		1. Be accessible to the public
		2. Offer system self-registration and self-management
*/
package public

import (
	"encoding/json"
	"errors"
	"fmt"
	"io/ioutil"
	"net/http"
	"strconv"

	"github.com/go-chi/render"
	"github.com/pborman/uuid"

	"github.com/CMSgov/bcda-app/ssas"
	"github.com/CMSgov/bcda-app/ssas/service"
)

type Key struct {
	E   string `json:"e"`
	N   string `json:"n"`
	KTY string `json:"kty"`
	Use string `json:"use,omitempty"`
}

type JWKS struct {
	Keys []Key `json:"keys"`
}

type RegistrationRequest struct {
	ClientID    string `json:"client_id"`
	ClientName  string `json:"client_name"`
	Scope       string `json:"scope,omitempty"`
	JSONWebKeys JWKS   `json:"jwks"`
}

type MFARequest struct {
<<<<<<< HEAD
	CmsID			string `json:"cms_id"`
	FactorType		string `json:"factor_type"`
	Passcode   	   *string `json:"passcode,omitempty"`
	Transaction    *string `json:"transaction,omitempty"`
=======
	CmsID       string `json:"cms_id"`
	FactorType  string `json:"factor_type"`
	Passcode    string `json:"passcode,omitempty"`
	Transaction string `json:"transaction,omitempty"`
>>>>>>> 3e034c18
}

/*
	RequestMultifactorChallenge is mounted at POST /authn/request and sends a multi-factor authentication request
	using the specified factor.

	Valid factor types include:
		"Google TOTP" (Google Authenticator)
		"Okta TOTP"   (Okta Verify app time-based token)
		"Push"        (Okta Verify app push)
		"SMS"
		"Call"
		"Email"

	In the case of the Push factor, a transaction ID is returned to use with the polling endpoint:
	    POST /authn/verify/transactions/{transaction_id}
*/
func RequestMultifactorChallenge(w http.ResponseWriter, r *http.Request) {
	var (
		err        error
		trackingID string
		mfaReq     MFARequest
	)

	setHeaders(w)

	bodyStr, err := ioutil.ReadAll(r.Body)
	if err != nil {
		jsonError(w, "invalid_client_metadata", "Request body cannot be read")
		return
	}

	err = json.Unmarshal(bodyStr, &mfaReq)
	if err != nil {
		service.LogEntrySetField(r, "bodyStr", bodyStr)
		jsonError(w, "invalid_client_metadata", "Request body cannot be parsed")
		return
	}

	trackingID = uuid.NewRandom().String()
	event := ssas.Event{Op: "RequestOktaFactorChallenge", TrackingID: trackingID, Help: "calling from public.RequestMultifactorChallenge()"}
	ssas.OperationCalled(event)
	factorResponse, err := GetProvider().RequestFactorChallenge(mfaReq.CmsID, mfaReq.FactorType, trackingID)
	if err != nil {
		jsonError(w, "invalid_client_metadata", err.Error())
		return
	}

	body, err := json.Marshal(factorResponse)
	if err != nil {
		http.Error(w, http.StatusText(http.StatusInternalServerError), http.StatusInternalServerError)
		event.Help = "failure generating JSON: " + err.Error()
		ssas.OperationFailed(event)
		return
	}

	_, err = w.Write(body)
	if err != nil {
		http.Error(w, http.StatusText(http.StatusInternalServerError), http.StatusInternalServerError)
		event.Help = "failure writing response body: " + err.Error()
		ssas.OperationFailed(event)
		return
	}
}

/*
	VerifyMultifactorResponse is mounted at POST /authn/verify and tests a multi-factor authentication passcode
	for the specified factor, and should be used for all factor types except Push.
*/
func VerifyMultifactorResponse(w http.ResponseWriter, r *http.Request) {
	var (
		err				error
		trackingID		string
		mfaReq			MFARequest
		body 			[]byte
	)

	setHeaders(w)

	bodyStr, err := ioutil.ReadAll(r.Body)
	if err != nil {
		jsonError(w, "invalid_client_metadata", "Request body cannot be read")
		return
	}

	err = json.Unmarshal(bodyStr, &mfaReq)
	if err != nil {
		service.LogEntrySetField(r,"bodyStr", bodyStr)
		jsonError(w, "invalid_client_metadata", "Request body cannot be parsed")
		return
	}

	if mfaReq.Passcode == nil {
		service.LogEntrySetField(r,"bodyStr", bodyStr)
		jsonError(w, "invalid_client_metadata", "Request body missing passcode")
		return
	}

	trackingID = uuid.NewRandom().String()
	event := ssas.Event{Op: "VerifyOktaFactorResponse", TrackingID: trackingID, Help: "calling from public.VerifyMultifactorResponse()"}
	ssas.OperationCalled(event)
	success := GetProvider().VerifyFactorChallenge(mfaReq.CmsID, mfaReq.FactorType, *mfaReq.Passcode, trackingID)

	if !success {
		event.Help = "passcode rejected"
		ssas.OperationFailed(event)
		body = []byte(`{"factor_result":"failure"}`)
	} else {
		event.Help = "passcode accepted"
		ssas.OperationSucceeded(event)
		body = []byte(`{"factor_result":"success"}`)
	}

	_, err = w.Write(body)
	if err != nil {
		http.Error(w, http.StatusText(http.StatusInternalServerError), http.StatusInternalServerError)
		event.Help = "failure writing response body: " + err.Error()
		ssas.OperationFailed(event)
		return
	}
}

/*
	RegisterSystem is mounted at POST /auth/register and allows for self-registration.  It requires that a
	registration token containing one or more group ids be presented and parsed by middleware, with the
    GroupID[s] placed in the context key "rd".
*/
func RegisterSystem(w http.ResponseWriter, r *http.Request) {
	var (
		rd             ssas.AuthRegData
		err            error
		reg            RegistrationRequest
		publicKeyBytes []byte
		trackingID     string
	)

	setHeaders(w)

	if rd, err = readRegData(r); err != nil || rd.GroupID == "" {
		service.GetLogEntry(r).Println("missing or invalid GroupID")
		// Specified in RFC 7592 https://tools.ietf.org/html/rfc7592#page-6
		http.Error(w, http.StatusText(http.StatusUnauthorized), http.StatusUnauthorized)
		return
	}

	bodyStr, err := ioutil.ReadAll(r.Body)
	if err != nil {
		// Response types and format specified in RFC 7591 https://tools.ietf.org/html/rfc7591#section-3.2.2
		jsonError(w, "invalid_client_metadata", "Request body cannot be read")
		return
	}

	err = json.Unmarshal(bodyStr, &reg)
	if err != nil {
		service.LogEntrySetField(r, "bodyStr", bodyStr)
		jsonError(w, "invalid_client_metadata", "Request body cannot be parsed")
		return
	}

	if reg.JSONWebKeys.Keys == nil || len(reg.JSONWebKeys.Keys) > 1 {
		jsonError(w, "invalid_client_metadata", "Exactly one JWK must be presented")
		return
	}

	publicKeyBytes, err = json.Marshal(reg.JSONWebKeys.Keys[0])
	if err != nil {
		jsonError(w, "invalid_client_metadata", "Unable to read JWK")
		return
	}

	publicKeyPEM, err := ssas.ConvertJWKToPEM(string(publicKeyBytes))
	if err != nil {
		jsonError(w, "invalid_client_metadata", "Unable to process JWK")
		return
	}

	// Log the source of the call for this operation.  Remaining logging will be in ssas.RegisterSystem() below.
	trackingID = uuid.NewRandom().String()
	event := ssas.Event{Op: "RegisterClient", TrackingID: trackingID, Help: "calling from public.RegisterSystem()"}
	ssas.OperationCalled(event)
	credentials, err := ssas.RegisterSystem(reg.ClientName, rd.GroupID, reg.Scope, publicKeyPEM, trackingID)
	if err != nil {
		jsonError(w, "invalid_client_metadata", err.Error())
		return
	}

	body := []byte(fmt.Sprintf(`{"client_id": "%s","client_secret":"%s","client_secret_expires_at":"%d","client_name":"%s"}`,
		credentials.ClientID, credentials.ClientSecret, credentials.ExpiresAt.Unix(), credentials.ClientName))
	// https://tools.ietf.org/html/rfc7591#section-3.2 dictates 201, not 200
	w.WriteHeader(http.StatusCreated)
	_, err = w.Write(body)
	if err != nil {
		http.Error(w, http.StatusText(http.StatusInternalServerError), http.StatusInternalServerError)
		event.Help = "failure writing response body: " + err.Error()
		ssas.OperationFailed(event)
		return
	}
}

func readRegData(r *http.Request) (data ssas.AuthRegData, err error) {
	var ok bool
	data, ok = r.Context().Value("rd").(ssas.AuthRegData)
	if !ok {
		err = errors.New("no registration data in context")
	}
	return
}

func jsonError(w http.ResponseWriter, error string, description string) {
	w.WriteHeader(http.StatusBadRequest)
	body := []byte(fmt.Sprintf(`{"error":"%s","error_description":"%s"}`, error, description))
	_, err := w.Write(body)
	if err != nil {
		http.Error(w, http.StatusText(http.StatusInternalServerError), http.StatusInternalServerError)
	}
}

func setHeaders(w http.ResponseWriter) {
	w.Header().Set("Content-Type", "application/json")
	w.Header().Set("Cache-Control", "no-store")
	w.Header().Set("Pragma", "no-cache")
}

type TokenResponse struct {
	AccessToken string `json:"access_token"`
	TokenType   string `json:"token_type"`
	ExpiresIn   string `json:"expires_in"`
}

func token(w http.ResponseWriter, r *http.Request) {
	clientID, secret, ok := r.BasicAuth()
	if !ok {
		http.Error(w, http.StatusText(http.StatusBadRequest), http.StatusBadRequest)
		return
	}

	system, err := ssas.GetSystemByClientID(clientID)
	if err != nil {
		http.Error(w, http.StatusText(http.StatusUnauthorized), http.StatusUnauthorized)
		return
	}

	savedSecret, err := system.GetSecret()
	if err != nil || !ssas.Hash(savedSecret).IsHashOf(secret) {
		http.Error(w, http.StatusText(http.StatusUnauthorized), http.StatusUnauthorized)
		return
	}

	token, ts, err := server.MintToken(system.GroupID, nil)
	if err != nil {
		http.Error(w, http.StatusText(http.StatusUnauthorized), http.StatusUnauthorized)
		return
	}

	// https://tools.ietf.org/html/rfc6749#section-5.1
	// expires_in is duration in seconds
	expiresIn := token.Claims.(service.CommonClaims).ExpiresAt - token.Claims.(service.CommonClaims).IssuedAt
	m := TokenResponse{AccessToken: ts, TokenType: "bearer", ExpiresIn: strconv.FormatInt(expiresIn, 10)}
	w.Header().Set("Content-Type", "application/json")
	w.Header().Set("Cache-Control", "no-store")
	w.Header().Set("Pragma", "no-cache")

	render.JSON(w, r, m)
}<|MERGE_RESOLUTION|>--- conflicted
+++ resolved
@@ -39,17 +39,10 @@
 }
 
 type MFARequest struct {
-<<<<<<< HEAD
-	CmsID			string `json:"cms_id"`
-	FactorType		string `json:"factor_type"`
-	Passcode   	   *string `json:"passcode,omitempty"`
-	Transaction    *string `json:"transaction,omitempty"`
-=======
-	CmsID       string `json:"cms_id"`
-	FactorType  string `json:"factor_type"`
-	Passcode    string `json:"passcode,omitempty"`
-	Transaction string `json:"transaction,omitempty"`
->>>>>>> 3e034c18
+	CmsID       string  `json:"cms_id"`
+	FactorType  string  `json:"factor_type"`
+	Passcode    *string `json:"passcode,omitempty"`
+	Transaction *string `json:"transaction,omitempty"`
 }
 
 /*
@@ -121,10 +114,10 @@
 */
 func VerifyMultifactorResponse(w http.ResponseWriter, r *http.Request) {
 	var (
-		err				error
-		trackingID		string
-		mfaReq			MFARequest
-		body 			[]byte
+		err        error
+		trackingID string
+		mfaReq     MFARequest
+		body       []byte
 	)
 
 	setHeaders(w)
@@ -137,13 +130,13 @@
 
 	err = json.Unmarshal(bodyStr, &mfaReq)
 	if err != nil {
-		service.LogEntrySetField(r,"bodyStr", bodyStr)
+		service.LogEntrySetField(r, "bodyStr", bodyStr)
 		jsonError(w, "invalid_client_metadata", "Request body cannot be parsed")
 		return
 	}
 
 	if mfaReq.Passcode == nil {
-		service.LogEntrySetField(r,"bodyStr", bodyStr)
+		service.LogEntrySetField(r, "bodyStr", bodyStr)
 		jsonError(w, "invalid_client_metadata", "Request body missing passcode")
 		return
 	}
