--- conflicted
+++ resolved
@@ -39,9 +39,9 @@
 }
 
 type MFARequest struct {
-	CmsID		string `json:"cms_id"`
-	FactorType	string `json:"factor_type"`
-	Passcode	string `json:"passcode,omitempty"`
+	CmsID       string `json:"cms_id"`
+	FactorType  string `json:"factor_type"`
+	Passcode    string `json:"passcode,omitempty"`
 	Transaction string `json:"transaction,omitempty"`
 }
 
@@ -59,12 +59,12 @@
 
 	In the case of the Push factor, a transaction ID is returned to use with the polling endpoint:
 	    POST /authn/verify/transactions/{transaction_id}
- */
+*/
 func RequestMultifactorChallenge(w http.ResponseWriter, r *http.Request) {
 	var (
-		err				error
-		trackingID		string
-		mfaReq			MFARequest
+		err        error
+		trackingID string
+		mfaReq     MFARequest
 	)
 
 	setHeaders(w)
@@ -77,7 +77,7 @@
 
 	err = json.Unmarshal(bodyStr, &mfaReq)
 	if err != nil {
-		service.LogEntrySetField(r,"bodyStr", bodyStr)
+		service.LogEntrySetField(r, "bodyStr", bodyStr)
 		jsonError(w, "invalid_client_metadata", "Request body cannot be parsed")
 		return
 	}
@@ -203,12 +203,12 @@
 	}
 }
 
-<<<<<<< HEAD
 func setHeaders(w http.ResponseWriter) {
 	w.Header().Set("Content-Type", "application/json")
 	w.Header().Set("Cache-Control", "no-store")
 	w.Header().Set("Pragma", "no-cache")
-=======
+}
+
 type TokenResponse struct {
 	AccessToken string `json:"access_token"`
 	TokenType   string `json:"token_type"`
@@ -249,5 +249,4 @@
 	w.Header().Set("Pragma", "no-cache")
 
 	render.JSON(w, r, m)
->>>>>>> e2a06ed9
 }