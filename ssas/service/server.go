--- conflicted
+++ resolved
@@ -30,14 +30,6 @@
 	// info contains json metadata about server
 	info   interface{}
 	router chi.Router
-<<<<<<< HEAD
-	// running in http mode   // TODO set this from HTTP_ONLY envv
-	notSecure  bool
-	srvr http.Server
-	privateSigningKey *rsa.PrivateKey
-}
-
-=======
 	// when true, not running in http mode   // TODO set this from HTTP_ONLY envv
 	notSecure         bool
 	srvr              http.Server
@@ -47,7 +39,6 @@
 
 // NewServer initializes an instance of the Server type. Subsequent to initialization, a signing key
 // must be assigned to the server.
->>>>>>> 4199f24f
 func NewServer(name, port, version string, info interface{}, routes *chi.Mux, notSecure bool) *Server {
 	s := Server{}
 	s.name = name
@@ -95,11 +86,7 @@
 
 // Serve starts the server listening for and responding to requests.
 func (s *Server) Serve() {
-<<<<<<< HEAD
-	if (s.notSecure) {
-=======
 	if s.notSecure {
->>>>>>> 4199f24f
 		ssas.Logger.Infof("starting %s server running UNSAFE http only mode; do not do this in production environments", s.name)
 		go func() { log.Fatal(s.srvr.ListenAndServe()) }()
 	} else {
@@ -109,10 +96,6 @@
 	}
 }
 
-<<<<<<< HEAD
-// only used for creation of Server instance
-=======
->>>>>>> 4199f24f
 func (s *Server) newBaseRouter() *chi.Mux {
 	r := chi.NewRouter()
 	r.Use(
