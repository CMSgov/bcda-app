--- conflicted
+++ resolved
@@ -16,23 +16,19 @@
 var server *service.Server
 
 func init() {
-<<<<<<< HEAD
-	InfoMap = make(map[string][]string)
-	InfoMap["admin"] = []string{"system", "group", "token"}
-=======
 	infoMap = make(map[string][]string)
 	adminSigningKeyPath = os.Getenv("SSAS_ADMIN_SIGNING_KEY_PATH")
 }
 
+// Server creates an SSAS admin server
 func Server() *service.Server {
-	server = service.NewServer("admin", ":3004", version, infoMap, routes(), true, adminSigningKeyPath, 20 * time.Minute)
+	server = service.NewServer("admin", ":3004", version, infoMap, routes(), true, adminSigningKeyPath, 20*time.Minute)
 	if server != nil {
 		r, _ := server.ListRoutes()
 		infoMap["banner"] = []string{fmt.Sprintf("%s server running on port %s", "admin", ":3004")}
 		infoMap["routes"] = r
 	}
 	return server
->>>>>>> fe7514ce
 }
 
 func routes() *chi.Mux {
