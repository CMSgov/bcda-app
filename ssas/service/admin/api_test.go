package admin

import (
	"context"
	"encoding/json"
	"net/http"
	"net/http/httptest"
	"strconv"
	"strings"
	"testing"

	"github.com/CMSgov/bcda-app/ssas"
	"github.com/go-chi/chi"
	"github.com/jinzhu/gorm"
	"github.com/stretchr/testify/assert"
	"github.com/stretchr/testify/suite"
)

const SampleGroup string = `{  
	"id":"A12345",
	"name":"ACO Corp Systems",
	"users":[  
		"00uiqolo7fEFSfif70h7",
		"l0vckYyfyow4TZ0zOKek",
		"HqtEi2khroEZkH4sdIzj"
	],
	"scopes":[  
		"user-admin",
		"system-admin"
	],
	"resources":[  
		{  
			"id":"xxx",
			"name":"BCDA API",
			"scopes":[  
				"bcda-api"
			]
		},
		{  
			"id":"eft",
			"name":"EFT CCLF",
			"scopes":[  
				"eft-app:download",
				"eft-data:read"
			]
		}
	],
	"system":
		{  
		"client_id":"4tuhiOIFIwriIOH3zn",
		"software_id":"4NRB1-0XZABZI9E6-5SM3R",
		"client_name":"ACO System A"
		}
}`

type APITestSuite struct {
	suite.Suite
	db *gorm.DB
}

func (s *APITestSuite) SetupSuite() {
	ssas.InitializeGroupModels()
	ssas.InitializeSystemModels()
	s.db = ssas.GetGORMDbConnection()
}

func (s *APITestSuite) TearDownSuite() {
	ssas.Close(s.db)
}

func (s *APITestSuite) TestCreateGroup() {
	req := httptest.NewRequest("POST", "/group", strings.NewReader(SampleGroup))
	handler := http.HandlerFunc(createGroup)
	rr := httptest.NewRecorder()
	handler.ServeHTTP(rr, req)
	assert.Equal(s.T(), http.StatusCreated, rr.Result().StatusCode)
	assert.Equal(s.T(), "application/json", rr.Result().Header.Get("Content-Type"))
	g := ssas.Group{}
	s.db.Where("group_id = ?", "A12345").Find(&g)
	_ = ssas.CleanDatabase(g)
}

func (s *APITestSuite) TestCreateSystem() {
	group := ssas.Group{GroupID: "test-group-id"}
	err := s.db.Save(&group).Error
	if err != nil {
		s.FailNow("Error creating test data", err.Error())
	}

	req := httptest.NewRequest("POST", "/auth/system", strings.NewReader(`{"client_name": "Test Client", "group_id": "test-group-id", "scope": "bcda-api", "public_key": "-----BEGIN PUBLIC KEY-----\nMIIBIjANBgkqhkiG9w0BAQEFAAOCAQ8AMIIBCgKCAQEArhxobShmNifzW3xznB+L\nI8+hgaePpSGIFCtFz2IXGU6EMLdeufhADaGPLft9xjwdN1ts276iXQiaChKPA2CK\n/CBpuKcnU3LhU8JEi7u/db7J4lJlh6evjdKVKlMuhPcljnIKAiGcWln3zwYrFCeL\ncN0aTOt4xnQpm8OqHawJ18y0WhsWT+hf1DeBDWvdfRuAPlfuVtl3KkrNYn1yqCgQ\nlT6v/WyzptJhSR1jxdR7XLOhDGTZUzlHXh2bM7sav2n1+sLsuCkzTJqWZ8K7k7cI\nXK354CNpCdyRYUAUvr4rORIAUmcIFjaR3J4y/Dh2JIyDToOHg7vjpCtNnNoS+ON2\nHwIDAQAB\n-----END PUBLIC KEY-----", "tracking_id": "T00000"}`))
	handler := http.HandlerFunc(createSystem)
	rr := httptest.NewRecorder()
	handler.ServeHTTP(rr, req)
	assert.Equal(s.T(), http.StatusCreated, rr.Result().StatusCode)
	assert.Equal(s.T(), "application/json", rr.Result().Header.Get("Content-Type"))
	var result map[string]interface{}
	_ = json.Unmarshal(rr.Body.Bytes(), &result)
	assert.NotNil(s.T(), result["user_id"])
	assert.NotEmpty(s.T(), result["client_id"])
	assert.NotEmpty(s.T(), result["client_secret"])
	assert.NotNil(s.T(), result["token"])
	assert.Equal(s.T(), "Test Client", result["client_name"])

	_ = ssas.CleanDatabase(group)
}

func (s *APITestSuite) TestCreateSystem_InvalidRequest() {
	req := httptest.NewRequest("POST", "/auth/system", strings.NewReader("{ badJSON }"))
	handler := http.HandlerFunc(createSystem)
	rr := httptest.NewRecorder()
	handler.ServeHTTP(rr, req)
	assert.Equal(s.T(), http.StatusBadRequest, rr.Result().StatusCode)
}

func (s *APITestSuite) TestCreateSystem_MissingRequiredParam() {
	req := httptest.NewRequest("POST", "/auth/system", strings.NewReader(`{"group_id": "T00001", "client_name": "Test Client 1", "scope": "bcda-api"}`))
	handler := http.HandlerFunc(createSystem)
	rr := httptest.NewRecorder()
	handler.ServeHTTP(rr, req)
	assert.Equal(s.T(), http.StatusBadRequest, rr.Result().StatusCode)
}

func (s *APITestSuite) TestResetCredentials() {
	group := ssas.Group{GroupID: "test-reset-creds-group"}
	s.db.Create(&group)
	system := ssas.System{GroupID: group.GroupID, ClientID: "test-reset-creds-client"}
	s.db.Create(&system)
	secret := ssas.Secret{Hash: "test-reset-creds-hash", SystemID: system.ID}
	s.db.Create(&secret)

	systemID := strconv.FormatUint(uint64(system.ID), 10)
	req := httptest.NewRequest("PUT", "/system/"+systemID+"/credentials", nil)
	rctx := chi.NewRouteContext()
	rctx.URLParams.Add("systemID", systemID)
	req = req.WithContext(context.WithValue(req.Context(), chi.RouteCtxKey, rctx))
	handler := http.HandlerFunc(resetCredentials)
	rr := httptest.NewRecorder()
	handler.ServeHTTP(rr, req)

	assert.Equal(s.T(), http.StatusCreated, rr.Result().StatusCode)
	assert.Equal(s.T(), "application/json", rr.Result().Header.Get("Content-Type"))
	var result map[string]string
	_ = json.Unmarshal(rr.Body.Bytes(), &result)
	newSecret := result["client_secret"]
	assert.NotEmpty(s.T(), newSecret)
	assert.NotEqual(s.T(), secret.Hash, newSecret)

	_ = ssas.CleanDatabase(group)
}

func (s *APITestSuite) TestResetCredentials_InvalidSystemID() {
	systemID := "999"
	req := httptest.NewRequest("PUT", "/system/"+systemID+"/credentials", nil)
	rctx := chi.NewRouteContext()
	rctx.URLParams.Add("systemID", systemID)
	req = req.WithContext(context.WithValue(req.Context(), chi.RouteCtxKey, rctx))
	handler := http.HandlerFunc(resetCredentials)
	rr := httptest.NewRecorder()
	handler.ServeHTTP(rr, req)

	assert.Equal(s.T(), http.StatusNotFound, rr.Result().StatusCode)
}

<<<<<<< HEAD
func (s *APITestSuite) TestGetPublicKey() {
	group := ssas.Group{GroupID: "api-test-get-public-key-group"}
	err := s.db.Create(&group).Error
	if err != nil {
		s.FailNow(err.Error())
	}

	system := ssas.System{GroupID: group.GroupID, ClientID: "api-test-get-public-key-client"}
	err = s.db.Create(&system).Error
	if err != nil {
		s.FailNow(err.Error())
	}

	key1Str := "publickey1"
	encrKey1 := ssas.EncryptionKey{
		SystemID: system.ID,
		Body:     key1Str,
	}
	err = s.db.Create(&encrKey1).Error
	if err != nil {
		s.FailNow(err.Error())
	}

	key2Str := "publickey2"
	encrKey2 := ssas.EncryptionKey{
		SystemID: system.ID,
		Body:     key2Str,
	}
	err = s.db.Create(&encrKey2).Error
	if err != nil {
		s.FailNow(err.Error())
	}

	systemID := strconv.FormatUint(uint64(system.ID), 10)
	req := httptest.NewRequest("GET", "/system/"+systemID+"/key", nil)
	rctx := chi.NewRouteContext()
	rctx.URLParams.Add("systemID", systemID)
	req = req.WithContext(context.WithValue(req.Context(), chi.RouteCtxKey, rctx))
	handler := http.HandlerFunc(getPublicKey)
	rr := httptest.NewRecorder()
	handler.ServeHTTP(rr, req)

	assert.Equal(s.T(), http.StatusOK, rr.Result().StatusCode)
	assert.Equal(s.T(), "application/json", rr.Result().Header.Get("Content-Type"))
	var result map[string]string
	err = json.Unmarshal(rr.Body.Bytes(), &result)
	if err != nil {
		s.FailNow(err.Error())
	}

	assert.Equal(s.T(), system.ClientID, result["client_id"])
	resPublicKey := result["public_key"]
	assert.NotEmpty(s.T(), resPublicKey)
	assert.Equal(s.T(), key2Str, resPublicKey)
=======
func (s *APITestSuite) TestDeactivateSystemCredentials() {
	group := ssas.Group{GroupID: "test-deactivate-creds-group"}
	s.db.Create(&group)
	system := ssas.System{GroupID: group.GroupID, ClientID: "test-deactivate-creds-client"}
	s.db.Create(&system)
	secret := ssas.Secret{Hash: "test-deactivate-creds-hash", SystemID: system.ID}
	s.db.Create(&secret)

	systemID := strconv.FormatUint(uint64(system.ID), 10)
	req := httptest.NewRequest("DELETE", "/system/"+systemID+"/credentials", nil)
	rctx := chi.NewRouteContext()
	rctx.URLParams.Add("systemID", systemID)
	req = req.WithContext(context.WithValue(req.Context(), chi.RouteCtxKey, rctx))
	handler := http.HandlerFunc(deactivateSystemCredentials)
	rr := httptest.NewRecorder()
	handler.ServeHTTP(rr, req)
	assert.Equal(s.T(), http.StatusOK, rr.Result().StatusCode)
>>>>>>> c8510a5f

	_ = ssas.CleanDatabase(group)
}

func TestAPITestSuite(t *testing.T) {
	suite.Run(t, new(APITestSuite))
}<|MERGE_RESOLUTION|>--- conflicted
+++ resolved
@@ -161,7 +161,6 @@
 	assert.Equal(s.T(), http.StatusNotFound, rr.Result().StatusCode)
 }
 
-<<<<<<< HEAD
 func (s *APITestSuite) TestGetPublicKey() {
 	group := ssas.Group{GroupID: "api-test-get-public-key-group"}
 	err := s.db.Create(&group).Error
@@ -216,7 +215,10 @@
 	resPublicKey := result["public_key"]
 	assert.NotEmpty(s.T(), resPublicKey)
 	assert.Equal(s.T(), key2Str, resPublicKey)
-=======
+
+	_ = ssas.CleanDatabase(group)
+}
+
 func (s *APITestSuite) TestDeactivateSystemCredentials() {
 	group := ssas.Group{GroupID: "test-deactivate-creds-group"}
 	s.db.Create(&group)
@@ -234,7 +236,6 @@
 	rr := httptest.NewRecorder()
 	handler.ServeHTTP(rr, req)
 	assert.Equal(s.T(), http.StatusOK, rr.Result().StatusCode)
->>>>>>> c8510a5f
 
 	_ = ssas.CleanDatabase(group)
 }
