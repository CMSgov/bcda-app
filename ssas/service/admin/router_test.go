package admin

import (
	"net/http"
	"net/http/httptest"
	"strconv"
	"testing"

	"github.com/CMSgov/bcda-app/ssas"
	"github.com/stretchr/testify/assert"
	"github.com/stretchr/testify/suite"
)

type RouterTestSuite struct {
	suite.Suite
	router http.Handler
}

func (s *RouterTestSuite) SetupTest() {
	s.router = Routes()
}

func (s *RouterTestSuite) TestPostGroupRoute() {
	req := httptest.NewRequest("POST", "/group", nil)
	rr := httptest.NewRecorder()
	s.router.ServeHTTP(rr, req)
	res := rr.Result()
	assert.Equal(s.T(), http.StatusBadRequest, res.StatusCode)
}

<<<<<<< HEAD
func (s *RouterTestSuite) TestPutGroupRoute() {
	req := httptest.NewRequest("PUT", "/group/1", nil)
	rr := httptest.NewRecorder()
	s.router.ServeHTTP(rr, req)
	res := rr.Result()
	assert.Equal(s.T(), http.StatusBadRequest, res.StatusCode)
}

func (s *RouterTestSuite) TestPostSystemRoute() {
=======
func (s *RouterTestSuite) TestPostSystem() {
>>>>>>> 3b20229b
	req := httptest.NewRequest("POST", "/system", nil)
	rr := httptest.NewRecorder()
	s.router.ServeHTTP(rr, req)
	res := rr.Result()
	assert.Equal(s.T(), http.StatusBadRequest, res.StatusCode)
}

func (s *RouterTestSuite) TestPutSystemCredentials() {
	db := ssas.GetGORMDbConnection()
	group := ssas.Group{GroupID: "put-system-credentials-test-group"}
	db.Create(&group)
	system := ssas.System{GroupID: group.GroupID, ClientID: "put-system-credentials-test-system"}
	db.Create(&system)
	systemID := strconv.FormatUint(uint64(system.ID), 10)

	req := httptest.NewRequest("PUT", "/system/"+systemID+"/credentials", nil)
	rr := httptest.NewRecorder()
	s.router.ServeHTTP(rr, req)
	res := rr.Result()
	assert.Equal(s.T(), http.StatusCreated, res.StatusCode)

	_ = ssas.CleanDatabase(group)
}

func TestRouterTestSuite(t *testing.T) {
	suite.Run(t, new(RouterTestSuite))
}<|MERGE_RESOLUTION|>--- conflicted
+++ resolved
@@ -20,7 +20,7 @@
 	s.router = Routes()
 }
 
-func (s *RouterTestSuite) TestPostGroupRoute() {
+func (s *RouterTestSuite) TestPostGroup() {
 	req := httptest.NewRequest("POST", "/group", nil)
 	rr := httptest.NewRecorder()
 	s.router.ServeHTTP(rr, req)
@@ -28,8 +28,7 @@
 	assert.Equal(s.T(), http.StatusBadRequest, res.StatusCode)
 }
 
-<<<<<<< HEAD
-func (s *RouterTestSuite) TestPutGroupRoute() {
+func (s *RouterTestSuite) TestPutGroup() {
 	req := httptest.NewRequest("PUT", "/group/1", nil)
 	rr := httptest.NewRecorder()
 	s.router.ServeHTTP(rr, req)
@@ -37,10 +36,7 @@
 	assert.Equal(s.T(), http.StatusBadRequest, res.StatusCode)
 }
 
-func (s *RouterTestSuite) TestPostSystemRoute() {
-=======
 func (s *RouterTestSuite) TestPostSystem() {
->>>>>>> 3b20229b
 	req := httptest.NewRequest("POST", "/system", nil)
 	rr := httptest.NewRecorder()
 	s.router.ServeHTTP(rr, req)
