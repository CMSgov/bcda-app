package main

import (
	"flag"
	"net/http"
	"os"
	"time"

	"github.com/go-chi/chi"

	"github.com/CMSgov/bcda-app/ssas"
	"github.com/CMSgov/bcda-app/ssas/service"
	"github.com/CMSgov/bcda-app/ssas/service/admin"
	"github.com/CMSgov/bcda-app/ssas/service/public"
)

var startMeUp bool
var migrateAndStart bool
var unsafeMode bool
var adminSigningKeyPath string
<<<<<<< HEAD
var publicSigningKeyPath string
=======
>>>>>>> 4199f24f

func init() {
	const usageStart = "start the service"
	flag.BoolVar(&startMeUp, "start", false, usageStart)
	flag.BoolVar(&startMeUp, "s", false, usageStart + " (shorthand)")
	const usageMigrate = "migrate the db and start the service"
	flag.BoolVar(&migrateAndStart, "migrate", false, usageMigrate)
	flag.BoolVar(&migrateAndStart, "m", false, usageMigrate + " (shorthand)")
	unsafeMode = os.Getenv("HTTP_ONLY") == "true"
	adminSigningKeyPath = os.Getenv("SSAS_ADMIN_SIGNING_KEY_PATH")
<<<<<<< HEAD
	publicSigningKeyPath = os.Getenv("SSAS_PUBLIC_SIGNING_KEY_PATH")
=======
>>>>>>> 4199f24f
}

func main() {
	ssas.Logger.Info("Future home of the System-to-System Authentication Service")
	flag.Parse()
	if migrateAndStart {
		if os.Getenv("DEBUG") == "true" {
			ssas.InitializeGroupModels()
			ssas.InitializeSystemModels()
		}
		start()
	}
	if startMeUp {
		start()
	}
}

func start() {
	ssas.Logger.Infof("%s", "Starting ssas...")

<<<<<<< HEAD
	ps := service.NewServer("public", ":3003", public.Version, public.InfoMap, public.Routes(), unsafeMode)
	// the signing key is separate from the [future] cert / private key used for https or tls or whatever
	if err := ps.SetSigningKeys(publicSigningKeyPath); err != nil {
		ssas.Logger.Fatalf("unable to get signing key for public server because %s; can't start", err.Error())
=======
	ps, err := public.MakeServer()
	if err != nil {
		ssas.Logger.Fatalf("unable to start public server because %s", err.Error())
>>>>>>> 4199f24f
	}

	ps.LogRoutes()
	ps.Serve()

	as := service.NewServer("admin", ":3004", admin.Version, admin.InfoMap, admin.Routes(), unsafeMode)
	// the signing key is separate from the [future] cert / private key used for https or tls or whatever
	if err := as.SetSigningKeys(adminSigningKeyPath); err != nil {
		ssas.Logger.Fatalf("unable to get signing key for admin server because %s; can't start", err.Error())
	}

	as.LogRoutes()
	as.Serve()

	// Accepts and redirects HTTP requests to HTTPS.
	forwarder := &http.Server{
		Handler:      newForwardingRouter(),
		Addr:         ":3005",
		ReadTimeout:  5 * time.Second,
		WriteTimeout: 5 * time.Second,
	}
	ssas.Logger.Fatal(forwarder.ListenAndServe())
}

func newForwardingRouter() http.Handler {
	r := chi.NewRouter()
	// todo middleware logging
	r.Get("/*", http.HandlerFunc(func(w http.ResponseWriter, req *http.Request) {
		// TODO only forward requests for paths in our own host or resource server
		url := "https://" + req.Host + req.URL.String()
		ssas.Logger.Infof("forwarding from %s to %s", req.Host+req.URL.String(), url)
		http.Redirect(w, req, url, http.StatusMovedPermanently)
	}))
	return r
}<|MERGE_RESOLUTION|>--- conflicted
+++ resolved
@@ -18,24 +18,16 @@
 var migrateAndStart bool
 var unsafeMode bool
 var adminSigningKeyPath string
-<<<<<<< HEAD
-var publicSigningKeyPath string
-=======
->>>>>>> 4199f24f
 
 func init() {
 	const usageStart = "start the service"
 	flag.BoolVar(&startMeUp, "start", false, usageStart)
-	flag.BoolVar(&startMeUp, "s", false, usageStart + " (shorthand)")
+	flag.BoolVar(&startMeUp, "s", false, usageStart+" (shorthand)")
 	const usageMigrate = "migrate the db and start the service"
 	flag.BoolVar(&migrateAndStart, "migrate", false, usageMigrate)
-	flag.BoolVar(&migrateAndStart, "m", false, usageMigrate + " (shorthand)")
+	flag.BoolVar(&migrateAndStart, "m", false, usageMigrate+" (shorthand)")
 	unsafeMode = os.Getenv("HTTP_ONLY") == "true"
 	adminSigningKeyPath = os.Getenv("SSAS_ADMIN_SIGNING_KEY_PATH")
-<<<<<<< HEAD
-	publicSigningKeyPath = os.Getenv("SSAS_PUBLIC_SIGNING_KEY_PATH")
-=======
->>>>>>> 4199f24f
 }
 
 func main() {
@@ -56,16 +48,9 @@
 func start() {
 	ssas.Logger.Infof("%s", "Starting ssas...")
 
-<<<<<<< HEAD
-	ps := service.NewServer("public", ":3003", public.Version, public.InfoMap, public.Routes(), unsafeMode)
-	// the signing key is separate from the [future] cert / private key used for https or tls or whatever
-	if err := ps.SetSigningKeys(publicSigningKeyPath); err != nil {
-		ssas.Logger.Fatalf("unable to get signing key for public server because %s; can't start", err.Error())
-=======
 	ps, err := public.MakeServer()
 	if err != nil {
 		ssas.Logger.Fatalf("unable to start public server because %s", err.Error())
->>>>>>> 4199f24f
 	}
 
 	ps.LogRoutes()
