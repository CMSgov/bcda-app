<<<<<<< HEAD
FROM golang:1.10.6-alpine

RUN apk update upgrade
RUN apk add git
=======
FROM golang:1.11.5
>>>>>>> 3b10d96f

RUN go get -u github.com/golang/dep/cmd/dep
RUN go get github.com/pressly/fresh
RUN go get -u github.com/derekparker/delve/cmd/dlv

WORKDIR /go/src/github.com/CMSgov/bcda-app
COPY . .
RUN dep ensure

WORKDIR /go/src/github.com/CMSgov/bcda-app/bcdaworker
CMD ["fresh"]<|MERGE_RESOLUTION|>--- conflicted
+++ resolved
@@ -1,11 +1,7 @@
-<<<<<<< HEAD
-FROM golang:1.10.6-alpine
+FROM golang:1.11.5-alpine
 
 RUN apk update upgrade
 RUN apk add git
-=======
-FROM golang:1.11.5
->>>>>>> 3b10d96f
 
 RUN go get -u github.com/golang/dep/cmd/dep
 RUN go get github.com/pressly/fresh
